--- conflicted
+++ resolved
@@ -1,8 +1,5 @@
 {
   "__comment": "@generated DO NOT EDIT MANUALLY, Generation script: .github/scripts/generate_ci_workflows.py",
-<<<<<<< HEAD
-  "label_rules": {},
-=======
   "label_rules": {
     "ciflow/all": [
       "libtorch-linux-xenial-cuda10.2-py3.6-gcc7",
@@ -15,18 +12,13 @@
       "linux-xenial-py3.6-clang7-asan",
       "linux-xenial-py3.6-clang7-onnx",
       "linux-xenial-py3.6-gcc5.4",
-      "linux-xenial-py3.6-gcc7-bazel-test",
       "parallelnative-linux-xenial-py3.6-gcc5.4",
       "periodic-libtorch-linux-xenial-cuda11.1-py3.6-gcc7",
       "periodic-linux-xenial-cuda10.2-py3-gcc7-slow-gradcheck",
       "periodic-linux-xenial-cuda11.1-py3.6-gcc7",
       "periodic-win-vs2019-cuda11.1-py3",
       "puretorch-linux-xenial-py3.6-gcc5.4",
-      "win-vs2019-cpu-py3",
-      "win-vs2019-cuda11.3-py3"
-    ],
-    "ciflow/bazel": [
-      "linux-xenial-py3.6-gcc7-bazel-test"
+      "win-vs2019-cpu-py3"
     ],
     "ciflow/cpu": [
       "linux-bionic-py3.6-clang9",
@@ -34,7 +26,6 @@
       "linux-xenial-py3.6-clang7-asan",
       "linux-xenial-py3.6-clang7-onnx",
       "linux-xenial-py3.6-gcc5.4",
-      "linux-xenial-py3.6-gcc7-bazel-test",
       "parallelnative-linux-xenial-py3.6-gcc5.4",
       "puretorch-linux-xenial-py3.6-gcc5.4",
       "win-vs2019-cpu-py3"
@@ -48,8 +39,7 @@
       "periodic-libtorch-linux-xenial-cuda11.1-py3.6-gcc7",
       "periodic-linux-xenial-cuda10.2-py3-gcc7-slow-gradcheck",
       "periodic-linux-xenial-cuda11.1-py3.6-gcc7",
-      "periodic-win-vs2019-cuda11.1-py3",
-      "win-vs2019-cuda11.3-py3"
+      "periodic-win-vs2019-cuda11.1-py3"
     ],
     "ciflow/default": [
       "linux-bionic-py3.6-clang9",
@@ -58,9 +48,7 @@
       "linux-xenial-py3.6-clang7-asan",
       "linux-xenial-py3.6-clang7-onnx",
       "linux-xenial-py3.6-gcc5.4",
-      "linux-xenial-py3.6-gcc7-bazel-test",
-      "win-vs2019-cpu-py3",
-      "win-vs2019-cuda11.3-py3"
+      "win-vs2019-cpu-py3"
     ],
     "ciflow/libtorch": [
       "libtorch-linux-xenial-cuda10.2-py3.6-gcc7",
@@ -78,7 +66,6 @@
       "linux-xenial-py3.6-clang7-asan",
       "linux-xenial-py3.6-clang7-onnx",
       "linux-xenial-py3.6-gcc5.4",
-      "linux-xenial-py3.6-gcc7-bazel-test",
       "parallelnative-linux-xenial-py3.6-gcc5.4",
       "periodic-libtorch-linux-xenial-cuda11.1-py3.6-gcc7",
       "periodic-linux-xenial-cuda10.2-py3-gcc7-slow-gradcheck",
@@ -113,13 +100,11 @@
     ],
     "ciflow/win": [
       "periodic-win-vs2019-cuda11.1-py3",
-      "win-vs2019-cpu-py3",
-      "win-vs2019-cuda11.3-py3"
+      "win-vs2019-cpu-py3"
     ],
     "ciflow/xla": [
       "linux-bionic-py3.6-clang9"
     ]
   },
->>>>>>> 7baf4f6b
   "version": "v1"
 }