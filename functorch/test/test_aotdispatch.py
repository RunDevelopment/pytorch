# Owner(s): ["module: functorch"]

# Copyright (c) Facebook, Inc. and its affiliates.
# All rights reserved.
#
# This source code is licensed under the BSD-style license found in the
# LICENSE file in the root directory of this source tree.

from unittest.mock import patch
from torch.testing._internal.common_utils import TestCase, run_tests, IS_ARM64
import torch
import torch.nn as nn
import torch.utils._pytree as pytree
import unittest
import warnings
import itertools
from functools import partial
from torch.testing._internal.common_device_type import instantiate_device_type_tests
from torch.testing._internal.common_methods_invocations import op_db, wrapper_set_seed
from functorch import (
    grad, vjp, vmap, jacrev,
    make_fx
)
from functorch._src.aot_autograd import aot_module_simplified
from functorch.compile import (
    nnc_jit, compiled_function, compiled_module,
    min_cut_rematerialization_partition, aot_function, aot_module,
    nop, default_partition, default_decompositions,
    memory_efficient_fusion, get_aot_compilation_context
)
from torch._decomp import decomposition_table

from torch.testing._internal.common_device_type import ops
from common_utils import (
    decorate,
    xfail,
    skip,
    skipOps,
)

USE_TORCHVISION = False
try:
    import torchvision
    USE_TORCHVISION = True
except ImportError:
    warnings.warn("Couldn't import torchvision. Some of our tests use it, try "
                  "to install it with commands from pytorch.org, post-fixed with "
                  "`--no-deps` to avoid overwriting the pytorch installation",
                  UserWarning)

USE_NETWORKX = False
try:
    import networkx  # noqa: F401
    USE_NETWORKX = True
except ImportError:
    warnings.warn("Some tests use networkx but it was not installed",
                  UserWarning)

try:
    import sympy  # noqa: F401
    HAS_SYMPY = True
except ImportError:
    HAS_SYMPY = False
skipIfNoSympy = unittest.skipIf(not HAS_SYMPY, "no sympy")

# NB: numpy is a testing dependency!

class AOTTestCase(TestCase):
    def setUp(self):
        super().setUp()

class TestPythonKey(AOTTestCase):
    def test_make_fx(self, device):
        def f(x):
            return torch.sin(x)
        inp = torch.randn(3)
        fx_f = make_fx(f)(inp)

        new_inp = torch.randn(3)
        self.assertEqual(fx_f(new_inp), f(new_inp))

    def test_make_fx_grad(self, device):
        def f(x):
            return torch.sin(x).sum()
        inp = torch.randn(3)
        f = grad(f)
        fx_f = make_fx(f)(inp)

        new_inp = torch.randn(3)
        self.assertEqual(fx_f(new_inp), f(new_inp))

    def test_scalar_device(self, device):
        def f(a, b):
            return a + b
        inps = [torch.randn(3, device=device), torch.tensor(5)]
        fx_f = make_fx(f)(*inps)
        self.assertEqual(fx_f(*inps), f(*inps))

    def test_make_fx_vmap(self, device):
        def f(x):
            return torch.sin(x)
        inp = torch.randn(5, 3)
        f = vmap(f)
        fx_f = make_fx(f)(inp)
        new_inp = torch.randn(5, 3)
        self.assertEqual(fx_f(new_inp), f(new_inp))

    def test_make_fx_jacrev(self, device):
        def f(x):
            return x.sin().sum()
        inp = torch.randn(3)
        f = jacrev(jacrev(f))
        fx_f = make_fx(f)(inp)
        new_inp = torch.randn(3)
        self.assertEqual(fx_f(new_inp), f(new_inp))

    def test_make_fx_vjp(self, device):
        def f(x):
            return torch.sin(x).sum()

        primals = torch.randn(3)
        _, vjp_fn = vjp(f, primals)
        cotangent = torch.randn(())
        fx_f = make_fx(vjp_fn)(cotangent, True, True)
        new_cotangent = torch.randn(())
        self.assertEqual(fx_f(new_cotangent, True, True), vjp_fn(new_cotangent))

    def test_make_fx_functionalize(self, device):
        from functorch.experimental import functionalize

        def fn(a):
            a = a * 2
            a.relu_()
            return a

        a = torch.randn(3, device=device)
        symbolic_gm = torch.fx.symbolic_trace(fn)
        includes_method_relu_ = any(
            str(n.target) == "relu_" for n in symbolic_gm.graph.nodes
        )
        self.assertTrue(includes_method_relu_)
        # Also verifies fix for https://github.com/pytorch/pytorch/issues/84570
        gm = make_fx(functionalize(symbolic_gm))(a)
        includes_aten_relu = any(
            n.target == torch.ops.aten.relu.default for n in gm.graph.nodes
        )
        self.assertTrue(includes_aten_relu)

    def test_make_fx_no_decompose(self, device):
        # FIXME
        return self.skipTest("error: maximum recursion reached")

        def f(x):
            return torch.tanh(x).sum()

        fx_f = make_fx(grad(f))(torch.randn(5))
        ops = set([i.target for i in fx_f.graph.nodes])

        self.assertEqual(torch.ops.aten.tanh_backward in ops, True)

        fx_f = make_fx(grad(f), decomposition_table)(torch.randn(5))
        ops = set([i.target for i in fx_f.graph.nodes])
        self.assertEqual(torch.ops.aten.tanh_backward in ops, False)

    def test_nnc_jit(self, device):
        def f(x):
            return torch.sin(x)

        jit_f = nnc_jit(f)

        inp = torch.randn(3)
        self.assertEqual(jit_f(inp), f(inp))

    def test_nnc_scalar(self, device):
        def f(x):
            return torch.sin(x)

        jit_f = nnc_jit(f)

        inp = torch.randn(())
        self.assertEqual(jit_f(inp), f(inp))

    def test_nnc_pytrees(self, device):
        def f(x):
            return [torch.sin(x[0])]

        jit_f = nnc_jit(f)

        inp = [torch.randn(3)]
        self.assertEqual(jit_f(inp), f(inp))

    def test_external_calls(self, device):
        def f(a, b):
            return torch.mv(a, b)
        jit_f = nnc_jit(f)
        inp = [torch.randn(3, 3), torch.randn(3)]
        self.assertEqual(jit_f(*inp), f(*inp))

    def test_nnc_passthrough(self, device):
        def f(x, y):
            return x + y, y
        inp = (torch.randn(3), torch.randn(3))
        jit_f = nnc_jit(f)
        self.assertEqual(jit_f(*inp), f(*inp))

        def f(x):
            x['a'] = x['a'] * 2
            return x
        inp = ({'a': torch.randn(3), 'b': torch.randn(3)},)
        jit_f = nnc_jit(f)
        self.assertEqual(jit_f(*inp), f(*inp))

    @unittest.skipIf(not USE_TORCHVISION, "test requires torchvision")
    def test_resnet18_backward_trace(self, device):
        mod = torchvision.models.resnet18()

        def f(x):
            out = mod(x)
            out.sum().backward()
            return [a.grad for a in mod.parameters()]

        inp = torch.randn(3, 3, 250, 250, requires_grad=True)
        grads = f(inp)

        mod.zero_grad()
        mod(inp).sum().backward()
        grads2 = [a.grad for a in mod.parameters()]
        self.assertEqual(grads, grads2)


def _outs_and_grads(fn, inps):
    outs = fn(*inps)
    for out in pytree.tree_flatten(outs)[0]:
        if isinstance(out, torch.Tensor) and out.requires_grad:
            out.sum().backward(retain_graph=True)
    grads = [inp.grad for inp in pytree.tree_flatten(inps)[0]]
    for inp in pytree.tree_flatten(inps)[0]:
        inp.grad = None
    return outs, grads


class TestAOTAutograd(AOTTestCase):
    def verify_aot_autograd(self, f, inp):
        if isinstance(f, nn.Module):
            compiled_f = aot_module(f, nop)
        else:
            compiled_f = aot_function(f, nop)
        ref_out, ref_grad = _outs_and_grads(f, inp)
        test_out, test_grad = _outs_and_grads(compiled_f, inp)
        self.assertEqual(ref_out, test_out)
        self.assertEqual(ref_grad, test_grad)

    def test_single_output(self):
        def f(a, b):
            return a + b
        inp = [torch.randn(3, 3, requires_grad=True), torch.randn(3, 3)]
        self.verify_aot_autograd(f, inp)

    def test_multi_output(self):
        def f(a, b):
            return a + b, a - b
        inp = [torch.randn(3, 3, requires_grad=True), torch.randn(3, 3)]
        self.verify_aot_autograd(f, inp)

    def test_multi_output_list(self):
        def f(a, b):
            return [a + b, a - b]
        inp = [torch.randn(3, 3, requires_grad=True), torch.randn(3, 3)]
        self.verify_aot_autograd(f, inp)

    def test_no_grad_input_output(self):
        def f(a, b):
            return a.cos(), b.cos(), a * b

        inp_thunks = [lambda: torch.randn(5, requires_grad=True), lambda: torch.randn(5, requires_grad=False)]
        for inps in itertools.product(inp_thunks, repeat=2):
            inps = [i() for i in inps]
            self.verify_aot_autograd(f, inps)

    def test_inner_grad(self):
        def foo(x):
            y = torch.exp(x)
            z = torch.autograd.grad(y, x)
            return z
        inps = [torch.randn((), requires_grad=True)]
        self.verify_aot_autograd(foo, inps)

    def test_grad_context(self):
        def foo(x):
            return x * 2
        inps = [torch.randn((), requires_grad=True)]
        graph_size = None

        def get_graph_size(fx_g, _):
            nonlocal graph_size
            graph_size = len(fx_g.graph.nodes)
            return fx_g

        f = aot_function(foo, nop, get_graph_size)
        with torch.set_grad_enabled(False):
            f(*inps)
        self.assertIsNone(graph_size)

        f = aot_function(foo, nop, get_graph_size)
        with torch.set_grad_enabled(True):
            out = f(*inps)
            self.assertIsNone(graph_size)
            out.sum().backward()
            self.assertTrue(graph_size > 2)

    def test_output_dict(self):
        def f(x):
            return {'a': x, 'b': x}
        inp = [torch.randn(3, 3, requires_grad=True)]
        self.verify_aot_autograd(f, inp)

        def f(x, y):
            return {'a': x, 'b': y + x}
        inp = [torch.randn(3, requires_grad=True), torch.randn(3)]
        self.verify_aot_autograd(f, inp)

        def f(x):
            new_d = {}
            for k in x:
                new_d[k] = x[k] * 2
            return new_d
        inp = [{'a': torch.randn(3, requires_grad=True), 'b': torch.randn(3, requires_grad=True)}]
        self.verify_aot_autograd(f, inp)

    def test_module(self):
        mod = nn.Sequential(nn.Linear(32, 32), nn.ReLU())
        compiled_mod = compiled_module(mod, nop, nop)
        inp = torch.randn(32, 32)
        ref_out = mod(inp)
        ref_out.sum().backward()
        ref_grads = sorted([(name, p.grad) for name, p in mod.named_parameters()])
        out = compiled_mod(inp)
        out.sum().backward()
        grads = sorted([(name, p.grad) for name, p in mod.named_parameters()])
        self.assertEqual((out, grads), (ref_out, ref_grads))

    def test_batchnorm(self):
        mod = compiled_module(nn.BatchNorm2d(4), nop, nop)
        x = torch.ones(1, 4, 2, 2)
        mod(x).sum().backward()

    def test_list_codegen(self):
        def list_nop(f, _):
            def g(inps):
                return f(*inps)
            g._boxed_call = True
            return g

        def f(a, b, c):
            return a.sin() * b.cos() * c.sin()
        f = aot_function(f, list_nop)
        inp = [torch.randn(5, requires_grad=True) for _ in range(3)]
        f(*inp).sum().backward()

    def test_compilation_context(self):
        def f(x):
            return x.sin().sin()
        count = []

        def compiler(fx_g, _):
            context = get_aot_compilation_context()
            count.append((context[0], len(fx_g.graph.nodes)))
            return fx_g

        f = aot_function(f, compiler)
        out = f(torch.randn(5, requires_grad=True))
        f = aot_function(f, compiler)
        f(torch.randn(5))
        out.sum().backward()
        self.assertEqual(count, [(['forward'], 4), (['inference'], 4), (['backward'], 8)])

    def test_dupe_arg(self):
        def f(x, y):
            return x + y

        x = torch.randn(3, 3, requires_grad=True)
        self.verify_aot_autograd(f, [x, x])

    def test_resize_input(self):
        def f(x, y):
            y.resize_(4)
            y.zero_()
            self.assertEqual(x.shape, (4,))
            return y

        # NB: don't use verify_aot_autograd as the inputs get
        # mutated and I don't trust verify to do it right

        compiled_f = aot_function(f, nop)
        ref_x = torch.randn(0)
        ref_out = f(ref_x, ref_x)

        test_x = torch.randn(0)
        test_out = compiled_f(test_x, test_x)

        self.assertEqual(ref_out, test_out)

    @unittest.skipIf(not torch.cuda.is_available(), "CUDA is unavailable")
    def test_batch_norm_amp(self):
        device = "cuda"
        input_dtype = torch.float16
        param_dtype = torch.float32
        weight, bias = [torch.ones(64, device=device, dtype=param_dtype, requires_grad=True) for _ in range(2)]
        running_mean, running_var = [torch.ones(64, device=device, dtype=param_dtype) for _ in range(2)]

        def bn(x):
            return torch.ops.aten.cudnn_batch_norm(
                x,
                weight,
                bias,
                running_mean,
                running_var,
                False,
                0.1,
                1e-05,
            )
        inp = torch.ones(torch.Size([16, 64, 112, 112]), dtype=input_dtype, device=device)

        ref = bn(inp)
        cudnn_batch_norm_decomp = torch._decomp.get_decompositions({torch.ops.aten.cudnn_batch_norm})
        aot_fn = make_fx(bn, decomposition_table=cudnn_batch_norm_decomp)(inp)
        res = aot_fn(inp)
        for a, b in zip(ref, res):
            assert torch.allclose(a, b)

    @unittest.expectedFailure  # RuntimeError: Cannot call sizes() on tensor with symbolic sizes/strides
    @patch("functorch.compile.config.use_dynamic_shapes", True)
    @patch("functorch.compile.config.use_fake_tensor", True)
    def test_output_op_depending_on_symint(self):
        """
        It won't be obvious from reading this test what it's testing for.  We should probably make it into a more
        focused unit test.

        An issue with the following program was the expand op would end up depending on a symint whose proxy was
        incorrectly associated with one of the grad tensors rather than input tensors.  It broke partitioner logic
        and the net result was aot_function failed to produce a function and threw an exception instead.
        """
        inp = torch.randn(5, requires_grad=True)

        def f(x):
            return x.expand(x.shape)

        # TODO(whc) make this work (test setup is wrong somehow)
        # joint_forward_backward = create_joint_forward_backward(f)
        # out = f(inp)
        # joint_inputs =  ([inp], [out.detach().contiguous()])
        # fx_g = make_fx(joint_forward_backward)(*joint_inputs)
        # TODO: assert outputs of fwd graph trace to correct symint

        # e2e test that fails without symint clone fix
        af = aot_function(f, nop, partition_fn=partial(min_cut_rematerialization_partition, compiler="inductor"))
        out = af(inp)
        self.assertEqual(out, f(inp))


def extract_graph(fx_g, _, graph_cell):
    graph_cell[0] = fx_g
    return fx_g


def get_ins_outs(fx_g):
    ins = []
    outs = []
    for n in fx_g.graph.nodes:
        if n.op == 'placeholder':
            ins.append(n)
        elif n.op == 'output':
            outs = tuple(n.args[0])
    return ins, outs


def get_num_ins_outs(fx_g):
    return tuple(len(i) for i in get_ins_outs(fx_g))


def get_fw_bw_graph(f, inps, partitioner=min_cut_rematerialization_partition):
    fw_graph_cell = [None]
    bw_graph_cell = [None]
    aot_function(f,
                 fw_compiler=partial(extract_graph, graph_cell=fw_graph_cell),
                 bw_compiler=partial(extract_graph, graph_cell=bw_graph_cell),
                 partition_fn=partitioner,
                 decompositions=default_decompositions)(*inps).sum().backward()
    return (fw_graph_cell[0], bw_graph_cell[0])


class TestPartitioning(AOTTestCase):
    @unittest.skipIf(not USE_NETWORKX, "networkx not available")
    def test_recompute_partitioning(self):
        def fn(a, b):
            return torch.sin(torch.sin(a)) + b

        # Reference calculation
        ref_a = torch.rand(10, 10, requires_grad=True)
        ref_b = torch.rand(10, 10, requires_grad=True)
        ref = fn(ref_a, ref_b)
        ref.sum().backward()

        # Compiled function calculation
        res_a = ref_a.clone().detach().requires_grad_(True)
        res_b = ref_b.clone().detach().requires_grad_(True)

        def compile_fn(x, _):
            return x

        compiled_fn = compiled_function(fn, compile_fn, compile_fn, min_cut_rematerialization_partition)
        res = compiled_fn(res_a, res_b)
        res.sum().backward()
        assert torch.allclose(ref, res, atol=1e-3, rtol=1e-3)
        assert torch.allclose(ref_a.grad, res_a.grad, atol=1e-3, rtol=1e-3)
        assert torch.allclose(ref_b.grad, res_b.grad, atol=1e-3, rtol=1e-3)

    def test_meta_tensor_inplace_op(self):
        # Following module results in inplace ops while tracing. The test checks
        # that the meta tensor information is stored for inplace ops.
        class MockModule(torch.nn.Module):
            def __init__(self):
                super().__init__()
                self.weight = torch.nn.Parameter(torch.randn(3072, 768, requires_grad=True))
                self.bias = torch.nn.Parameter(torch.randn(3072, requires_grad=True))

            def forward(self, add_4):
                linear_4 = torch.nn.functional.linear(add_4, self.weight, bias=self.bias)
                gelu = torch.nn.functional.gelu(linear_4)
                return gelu

        def check_meta_tensor(fx_g, _):
            for node in fx_g.graph.nodes:
                if node.op != 'output':
                    assert 'tensor_meta' in node.meta
            return fx_g

        inp0 = torch.randn(16, 128, 768, requires_grad=True)
        inputs = [inp0, ]
        mod = MockModule().to(device="cpu")
        aot_mod = aot_module(mod, fw_compiler=check_meta_tensor)
        aot_mod(*inputs)

    def test_default_partitioner_getitem(self):
        mod = nn.LayerNorm([10])

        def f(x, mod_weight, mod_bias):
            return torch.nn.functional.layer_norm(x, [10], mod_weight, mod_bias, eps=1e-6)

        fw_graph, bw_graph = get_fw_bw_graph(f, [torch.randn(3, 10, requires_grad=True), mod.weight, mod.bias],
                                             partitioner=default_partition)
        self.assertEqual(get_num_ins_outs(fw_graph), (3, 6))
        self.assertEqual(get_num_ins_outs(bw_graph), (6, 3))

    @unittest.skipIf(not USE_NETWORKX, "networkx not available")
    def test_min_cut_partitioner(self):
        def f(x):
            return x.cos().cos().cos()

        fw_graph, bw_graph = get_fw_bw_graph(f, [torch.randn(3, requires_grad=True)])
        self.assertEqual(get_num_ins_outs(fw_graph), (1, 2))
        self.assertEqual(get_num_ins_outs(bw_graph), (2, 1))

        def f(a, b, c, d):
            x = a + b + c + d
            return x.cos().cos()

        fw_graph, bw_graph = get_fw_bw_graph(f, [torch.randn(3, requires_grad=True) for _ in range(4)])
        self.assertEqual(get_num_ins_outs(fw_graph), (4, 2))
        self.assertEqual(get_num_ins_outs(bw_graph), (2, 4))

        def f(x):
            return torch.mm(x, torch.ones(x.shape)).tanh().tanh()
        fw_graph, bw_graph = get_fw_bw_graph(f, [torch.randn(5, 5, requires_grad=True)])
        self.assertEqual(get_num_ins_outs(fw_graph), (1, 3))

        ins, outs = get_ins_outs(fw_graph)
        self.assertEqual(outs[1].target, torch.ops.aten.mm.default)

    def test_contiguous(self):
        # The test simulates the condition where transpose followed by view
        # happens in the backward pass.
        # https://discuss.pytorch.org/t/error-on-transpose-and-view/434
        def f(x):
            return x.view(2, 3).t()

        inp = torch.randn(6, requires_grad=True)
        out = aot_function(f, nop)(inp)
        torch.autograd.grad(out, inp, torch.randn(3, 2))

    def test_preserve_random(self):
        def fn(x):
            return torch.nn.functional.dropout(x, 0.5) + x

        x = torch.randn(4)

        torch.manual_seed(0)
        ref = fn(x)

        torch.manual_seed(0)
        aot_fn = aot_function(fn, nop)
        res = aot_fn(x)

        assert torch.allclose(ref, res)

    @unittest.skipIf(not torch.cuda.is_available(), "CUDA is unavailable")
    @unittest.skipIf(not USE_TORCHVISION, "test requires torchvision")
    def test_autocast(self):
        mod = torchvision.models.resnet18().cuda()
        mod.train()

        x = torch.randn(16, 3, 32, 32, device="cuda")
        aot_mod = memory_efficient_fusion(mod)

        # Ensure that AOT Autograd works with AMP
        with torch.cuda.amp.autocast(True):
            res = aot_mod(x)
        res.sum().backward()

class TestAOTModuleSimplified(AOTTestCase):
    def test_aot_module_simplified(self):
        class MockModule(torch.nn.Module):
            def __init__(self):
                super().__init__()
                self.linear = torch.nn.Linear(20, 30)

            def forward(self, x, y):
                return (self.linear(x) + y, )

        mod = MockModule()
        mod.zero_grad()

        x = torch.randn(128, 20, requires_grad=True)
        y = torch.randn(128, 30, requires_grad=True)
        inputs = [x, y]
        cloned_inputs = [x.detach().clone().requires_grad_(True) for x in inputs]

        ref = mod(*inputs)
        ref[0].sum().backward()

        aot_mod = aot_module_simplified(mod, nop)
        aot_mod.zero_grad()
        res = aot_mod(*cloned_inputs)
        res[0].sum().backward()

        assert torch.allclose(ref[0], res[0])
        assert torch.allclose(inputs[0].grad, cloned_inputs[0].grad)
        assert torch.allclose(inputs[1].grad, cloned_inputs[1].grad)

    def test_aot_module_simplified_preserves_stack_trace(self):
        class MockModule(torch.nn.Module):
            def __init__(self):
                super().__init__()
                self.linear = torch.nn.Linear(20, 30)

            def forward(self, x, y):
                z = self.linear(x)
                z = z + y
                z = z.relu()
                return (z, )

        tracer = torch.fx.Tracer()
        tracer.record_stack_traces = True
        graph = tracer.trace(MockModule())
        mod = torch.fx.GraphModule(tracer.root, graph)

        for node in mod.graph.nodes:
            if node.op == 'output':
                continue
            self.assertTrue(node.stack_trace is not None)
            assert 'test_aotdispatch.py' in node.stack_trace

        def assert_compiler(gm: torch.fx.GraphModule, _):
            for node in gm.graph.nodes:
                if node.op == 'output' or node.op == 'placeholder':
                    continue
                self.assertTrue(node.stack_trace is not None)
                assert 'test_aotdispatch.py' in node.stack_trace
            return gm.forward  # return a python callable

        aot_mod = aot_module_simplified(mod, fw_compiler=assert_compiler, bw_compiler=assert_compiler)

        x = torch.randn(128, 20, requires_grad=True)
        y = torch.randn(128, 30, requires_grad=True)
        inputs = [x, y]
        res = aot_mod(*inputs)
        res[0].sum().backward()

# entries in here don't work and need to be fixed.
# Each one of these is a bug (or needs to be investigated)
aot_autograd_failures = {
    # data-dependent control flow
    xfail('cov'),
    xfail('istft'),
    xfail('nn.functional.gaussian_nll_loss'),
    xfail('tensor_split'),
    xfail('corrcoef'),
    xfail('quantile'),
    xfail('nanquantile'),
    xfail('narrow'),
    xfail('index_reduce'),
    xfail('istft'),
    xfail('linalg.eig'),
    xfail('scatter_reduce', 'prod'),

    # non-deterministic
    skip('as_strided_scatter'),

    # Too annoying to generate random inputs
    xfail('cholesky'),
    xfail('linalg.cholesky'),

    # Misc
    xfail('to_sparse'),
    xfail('corrcoef'),
    xfail('cov'),
    xfail('chalf'),  # RuntimeError: "sum_cpu" not implemented for 'ComplexHalf'
    xfail('sparse.sampled_addmm'),
    skip('nn.functional.binary_cross_entropy_with_logits'),  # seems to fail sometimes?
    skip('nn.functional.margin_ranking_loss'),  # seems flaky
    skip('linalg.lu_solve'),  # flaky
    decorate('matmul', decorator=unittest.skipIf(IS_ARM64, 'flaky')),
    decorate('__rmatmul__', decorator=unittest.skipIf(IS_ARM64, 'flaky')),
}

symbolic_aot_autograd_failures = {
    xfail('__getitem__', ''),  # Cannot call sizes() on tensor with symbolic sizes/strides
    xfail('__rmatmul__', ''),  # Cannot call sizes() on tensor with symbolic sizes/strides
    xfail('addbmm', ''),  # Cannot call sizes() on tensor with symbolic sizes/strides
    xfail('addcdiv', ''),  # aten.fill_.Scalar - couldn't find symbolic meta function/decomposition
    xfail('addmv', ''),  # aten.addmv.default - couldn't find symbolic meta function/decomposition
    xfail('addr', ''),  # Cannot call sizes() on tensor with symbolic sizes/strides
    xfail('amax', ''),  # Cannot call sizes() on tensor with symbolic sizes/strides
    xfail('amin', ''),  # Cannot call sizes() on tensor with symbolic sizes/strides
    xfail('as_strided', ''),  # Tensor-likes are not close!
    xfail('baddbmm', ''),  # aten.baddbmm.default - couldn't find symbolic meta function/decomposition
    xfail('bernoulli', ''),  # aten.bernoulli.default - couldn't find symbolic meta function/decomposition
    xfail('block_diag', ''),  # Cannot call sizes() on tensor with symbolic sizes/strides
    xfail('broadcast_tensors', ''),  # 'int' and 'torch._C.SymIntNode'
    xfail('cartesian_prod', ''),  # Cannot call numel() on tensor with symbolic sizes/strides
    xfail('cdist', ''),  # Cannot call sizes() on tensor with symbolic sizes/strides
    xfail('cholesky_inverse', ''),  # could not find kernel
    xfail('cholesky_solve', ''),  # could not find kernel
    xfail('chunk', ''),  # Cannot call sizes() on tensor with symbolic sizes/strides
    xfail('column_stack', ''),  # Cannot call sizes() on tensor with symbolic sizes/strides
    xfail('combinations', ''),  # aten.masked_select.default
    xfail('complex', ''),  # aten.view_as_real.default - couldn't find symbolic meta function/decomposition
    xfail('constant_pad_nd', ''),  # aten.fill.Scalar - couldn't find symbolic meta function/decomposition
    xfail('cross', ''),  # aten.linalg_cross.default - couldn't find symbolic meta function/decomposition
    xfail('cummax', ''),  # aten.cummax.default - couldn't find symbolic meta function/decomposition
    xfail('cummin', ''),  # aten.cummin.default - couldn't find symbolic meta function/decomposition
    xfail('cumprod', ''),  # aten.cumprod.default - couldn't find symbolic meta function/decomposition
    xfail('cumsum', ''),  # aten.cumsum.default - couldn't find symbolic meta function/decomposition
    xfail('cumulative_trapezoid', ''),  # Cannot call sizes() on tensor with symbolic sizes/strides
    xfail('deg2rad', ''),  # aten.deg2rad.default - couldn't find symbolic meta function/decomposition
    xfail('diag', ''),  # Cannot call sizes() on tensor with symbolic sizes/strides
    xfail('diagonal', ''),  # Cannot call sizes() on tensor with symbolic sizes/strides
    xfail('diagonal_scatter', ''),  # Cannot call sizes() on tensor with symbolic sizes/strides
    xfail('diff', ''),  # aten.zeros_like.default - couldn't find symbolic meta function/decomposition
    xfail('digamma', ''),  # aten.polygamma.default - couldn't find symbolic meta function/decomposition
    xfail('dist', ''),  # aten.dist.default - couldn't find symbolic meta function/decomposition
    xfail('dsplit', ''),  # Cannot call sizes() on tensor with symbolic sizes/strides
    xfail('einsum', ''),  # Cannot call sizes() on tensor with symbolic sizes/strides
    xfail('expand_as', ''),  # Cannot call sizes() on tensor with symbolic sizes/strides
    xfail('fft.fft2', ''),  # Cannot call sizes() on tensor with symbolic sizes/strides
    xfail('fft.fft', ''),  # Cannot call sizes() on tensor with symbolic sizes/strides
    xfail('fft.fftn', ''),  # Cannot call sizes() on tensor with symbolic sizes/strides
    xfail('fft.fftshift', ''),  # Cannot call sizes() on tensor with symbolic sizes/strides
    xfail('fft.hfft2', ''),  # Cannot call sizes() on tensor with symbolic sizes/strides
    xfail('fft.hfft', ''),  # Cannot call sizes() on tensor with symbolic sizes/strides
    xfail('fft.hfftn', ''),  # Cannot call sizes() on tensor with symbolic sizes/strides
    xfail('fft.ifft2', ''),  # Cannot call sizes() on tensor with symbolic sizes/strides
    xfail('fft.ifft', ''),  # Cannot call sizes() on tensor with symbolic sizes/strides
    xfail('fft.ifftn', ''),  # Cannot call sizes() on tensor with symbolic sizes/strides
    xfail('fft.ifftshift', ''),  # Cannot call sizes() on tensor with symbolic sizes/strides
    xfail('fft.ihfft2', ''),  # Cannot call sizes() on tensor with symbolic sizes/strides
    xfail('fft.ihfft', ''),  # Cannot call sizes() on tensor with symbolic sizes/strides
    xfail('fft.ihfftn', ''),  # Cannot call sizes() on tensor with symbolic sizes/strides
    xfail('fft.irfft2', ''),  # Cannot call sizes() on tensor with symbolic sizes/strides
    xfail('fft.irfft', ''),  # Cannot call sizes() on tensor with symbolic sizes/strides
    xfail('fft.irfftn', ''),  # Cannot call sizes() on tensor with symbolic sizes/strides
    xfail('fft.rfft2', ''),  # Cannot call sizes() on tensor with symbolic sizes/strides
    xfail('fft.rfft', ''),  # Cannot call sizes() on tensor with symbolic sizes/strides
    xfail('fft.rfftn', ''),  # Cannot call sizes() on tensor with symbolic sizes/strides
    xfail('flatten', ''),  # Cannot call sizes() on tensor with symbolic sizes/strides
    xfail('fmax', ''),  # aten.logical_or_.default - couldn't find symbolic meta function/decomposition
    xfail('fmin', ''),  # aten.logical_or_.default - couldn't find symbolic meta function/decomposition
    xfail('frexp', ''),  # aten.frexp.Tensor - couldn't find symbolic meta function/decomposition
    xfail('gather', ''),  # aten.gather.default - couldn't find symbolic meta function/decomposition
    xfail('gradient', ''),  # Cannot call sizes() on tensor with symbolic sizes/strides
    xfail('hsplit', ''),  # Cannot call sizes() on tensor with symbolic sizes/strides
    xfail('i0', ''),  # aten.i0.default - couldn't find symbolic meta function/decomposition
    xfail('index_add', ''),  # Overloaded torch operator invoked from Python failed to many any schema:
    xfail('index_copy', ''),  # Cannot call sizes() on tensor with symbolic sizes/strides
    xfail('index_fill', ''),  # Cannot call sizes() on tensor with symbolic sizes/strides
    xfail('index_put', ''),  # Cannot call sizes() on tensor with symbolic sizes/strides
    xfail('index_select', ''),  # Cannot call sizes() on tensor with symbolic sizes/strides
    xfail('inner', ''),  # Cannot call sizes() on tensor with symbolic sizes/strides
    xfail('kron', ''),  # Cannot call sizes() on tensor with symbolic sizes/strides
    xfail('kthvalue', ''),  # Cannot call sizes() on tensor with symbolic sizes/strides
    xfail('lerp', ''),  # aten.lerp.Scalar - couldn't find symbolic meta function/decomposition
    xfail('linalg.cholesky_ex', ''),  # aten.linalg_cholesky_ex.default - couldn't find symbolic meta functio...
    xfail('linalg.cond', ''),  # Cannot call numel() on tensor with symbolic sizes/strides
    xfail('linalg.cross', ''),  # aten.linalg_cross.default - couldn't find symbolic meta function/decomposition
    xfail('linalg.det', ''),  # aten._linalg_det.default - couldn't find symbolic meta function/decomposition
    xfail('linalg.det', 'singular'),  # aten._linalg_det.default - couldn't find symbolic meta function/deco...
    xfail('linalg.eigh', ''),  # aten._linalg_eigh.default - couldn't find symbolic meta function/decomposition
    xfail('linalg.eigvals', ''),  # aten.linalg_eig.default - couldn't find symbolic meta function/decomposition
    xfail('linalg.eigvalsh', ''),  # aten._linalg_eigh.default - couldn't find symbolic meta function/decompo...
    xfail('linalg.householder_product', ''),  # aten.linalg_householder_product.default - couldn't find symbo...
    xfail('linalg.inv', ''),  # aten.linalg_inv_ex.default - couldn't find symbolic meta function/decomposition
    xfail('linalg.inv_ex', ''),  # aten.linalg_inv_ex.default - couldn't find symbolic meta function/decompos...
    xfail('linalg.lstsq', ''),  # aten.linalg_lstsq.default - couldn't find symbolic meta function/decomposition
    xfail('linalg.lstsq', 'grad_oriented'),  # aten.linalg_lstsq.default - couldn't find symbolic meta funct...
    xfail('linalg.lu', ''),  # aten.linalg_lu.default - couldn't find symbolic meta function/decomposition
    xfail('linalg.lu_factor', ''),  # aten.linalg_lu_factor_ex.default - couldn't find symbolic meta function...
    xfail('linalg.lu_factor_ex', ''),  # aten.linalg_lu_factor_ex.default - couldn't find symbolic meta funct...
    xfail('linalg.lu_solve', ''),  # aten.linalg_lu_solve.default - couldn't find symbolic meta function/deco...
    xfail('linalg.matrix_norm', ''),  # Cannot call sizes() on tensor with symbolic sizes/strides
    xfail('linalg.matrix_power', ''),  # Cannot call sizes() on tensor with symbolic sizes/strides
    xfail('linalg.multi_dot', ''),  # Cannot call sizes() on tensor with symbolic sizes/strides
    xfail('linalg.norm', ''),  # Cannot call sizes() on tensor with symbolic sizes/strides
    xfail('linalg.norm', 'subgradients_at_zero'),  # Cannot call sizes() on tensor with symbolic sizes/strides
    xfail('linalg.pinv', ''),  # aten.linalg_pinv.atol_rtol_tensor - couldn't find symbolic meta function/dec...
    xfail('linalg.pinv', 'hermitian'),  # aten.linalg_pinv.atol_rtol_tensor - couldn't find symbolic meta fu...
    xfail('linalg.qr', ''),  # aten.linalg_qr.default - couldn't find symbolic meta function/decomposition
    xfail('linalg.slogdet', ''),  # aten._linalg_slogdet.default - couldn't find symbolic meta function/decom...
    xfail('linalg.solve', ''),  # aten._linalg_solve_ex.default - couldn't find symbolic meta function/decomp...
    xfail('linalg.solve_ex', ''),  # aten._linalg_solve_ex.default - couldn't find symbolic meta function/dec...
    xfail('linalg.solve_triangular', ''),  # aten.linalg_solve_triangular.default - couldn't find symbolic me...
    xfail('linalg.svd', ''),  # aten._linalg_svd.default - couldn't find symbolic meta function/decomposition
    xfail('linalg.svdvals', ''),  # aten._linalg_svd.default - couldn't find symbolic meta function/decomposi...
    xfail('linalg.tensorinv', ''),  # Cannot call sizes() on tensor with symbolic sizes/strides
    xfail('linalg.tensorsolve', ''),  # Cannot call sizes() on tensor with symbolic sizes/strides
    xfail('linalg.vander', ''),  # Cannot call sizes() on tensor with symbolic sizes/strides
    xfail('linalg.vector_norm', ''),  # Cannot call sizes() on tensor with symbolic sizes/strides
    xfail('logaddexp2', ''),  # aten.logaddexp2.default - couldn't find symbolic meta function/decomposition
    xfail('logaddexp', ''),  # aten.logaddexp.default - couldn't find symbolic meta function/decomposition
    xfail('logcumsumexp', ''),  # aten.logcumsumexp.default - couldn't find symbolic meta function/decomposition
    xfail('logdet', ''),  # Cannot call sizes() on tensor with symbolic sizes/strides
    xfail('logsumexp', ''),  # Cannot call sizes() on tensor with symbolic sizes/strides
    xfail('lu', ''),  # aten.linalg_lu_factor_ex.default - couldn't find symbolic meta function/decomposition
    xfail('lu_solve', ''),  # aten.linalg_lu_solve.default - couldn't find symbolic meta function/decomposition
    xfail('lu_unpack', ''),  # aten.lu_unpack.default - couldn't find symbolic meta function/decomposition
    xfail('masked.amax', ''),  # Cannot call sizes() on tensor with symbolic sizes/strides
    xfail('masked.amin', ''),  # Cannot call sizes() on tensor with symbolic sizes/strides
    xfail('masked.cumprod', ''),  # aten.cumprod.default - couldn't find symbolic meta function/decomposition
    xfail('masked.cumsum', ''),  # aten.cumsum.default - couldn't find symbolic meta function/decomposition
    xfail('masked_fill', ''),  # could not find kernel
    xfail('masked.log_softmax', ''),  # argument 'size' (position 2) must be tuple of ints, not ...
    xfail('masked.logaddexp', ''),  # aten.logaddexp.default - couldn't find symbolic meta function/decomposi...
    xfail('masked.logsumexp', ''),  # Cannot call sizes() on tensor with symbolic sizes/strides
    xfail('masked.mean', ''),  # ones() received an invalid combination of arguments - got (torch.Size, device=t...
    xfail('masked.median', ''),  # Cannot call sizes() on tensor with symbolic sizes/strides
    xfail('masked.norm', ''),  # Cannot call sizes() on tensor with symbolic sizes/strides
    xfail('masked.prod', ''),  # Cannot call sizes() on tensor with symbolic sizes/strides
    xfail('masked_scatter', ''),  # Cannot call sizes() on tensor with symbolic sizes/strides
    xfail('masked_select', ''),  # aten.masked_select.default - couldn't find symbolic meta function/decompos...
    xfail('masked.softmax', ''),  # argument 'size' (position 2) must be tuple of ints, not torc...
    xfail('masked.softmin', ''),  # argument 'size' (position 2) must be tuple of ints, not torc...
    xfail('masked.std', ''),  # ones() received an invalid combination of arguments - got (torch.Size, device=to...
    xfail('masked.sum', ''),  # Cannot call sizes() on tensor with symbolic sizes/strides
    xfail('masked.var', ''),  # ones() received an invalid combination of arguments - got (torch.Size, device=to...
    xfail('matmul', ''),  # Cannot call sizes() on tensor with symbolic sizes/strides
    xfail('matrix_exp', ''),  # aten.linalg_matrix_exp.default - couldn't find symbolic meta function/decompo...
    xfail('max', 'reduction_no_dim'),  # aten.logical_or_.default - couldn't find symbolic meta function/dec...
    xfail('max', 'reduction_with_dim'),  # Cannot call sizes() on tensor with symbolic sizes/strides
    xfail('mean', ''),  # Cannot call sizes() on tensor with symbolic sizes/strides
    xfail('median', ''),  # could not find kernel
    xfail('meshgrid', 'list_of_tensors'),  # Cannot call numel() on tensor with symbolic sizes/strides
    xfail('meshgrid', 'variadic_tensors'),  # Cannot call numel() on tensor with symbolic sizes/strides
    xfail('min', 'reduction_no_dim'),  # aten.logical_or_.default - couldn't find symbolic meta function/dec...
    xfail('min', 'reduction_with_dim'),  # Cannot call sizes() on tensor with symbolic sizes/strides
    xfail('mode', ''),  # Cannot call sizes() on tensor with symbolic sizes/strides
    xfail('msort', ''),  # Cannot call sizes() on tensor with symbolic sizes/strides
    xfail('mv', ''),  # Cannot call sizes() on tensor with symbolic sizes/strides
    xfail('mvlgamma', 'mvlgamma_p_1'),  # aten.digamma_.default - couldn't find symbolic meta function/decom...
    xfail('mvlgamma', 'mvlgamma_p_3'),  # aten.digamma_.default - couldn't find symbolic meta function/decom...
    xfail('mvlgamma', 'mvlgamma_p_5'),  # aten.digamma_.default - couldn't find symbolic meta function/decom...
    xfail('nanmedian', ''),  # aten.logical_or_.default - couldn't find symbolic meta function/decomposition
    xfail('native_layer_norm', ''),  # could not find kernel
    xfail('nn.functional._scaled_dot_product_attention', ''),  # Cannot call sizes() on tensor with symbolic ...
    xfail('nn.functional.adaptive_avg_pool1d', ''),  # Cannot call sizes() on tensor with symbolic sizes/strides
    xfail('nn.functional.adaptive_avg_pool2d', ''),  # aten._adaptive_avg_pool2d_backward.default - couldn't ...
    xfail('nn.functional.adaptive_avg_pool3d', ''),  # aten._adaptive_avg_pool3d_backward.default - couldn't ...
    xfail('nn.functional.adaptive_max_pool1d', ''),  # Cannot call sizes() on tensor with symbolic sizes/strides
    xfail('nn.functional.adaptive_max_pool2d', ''),  # aten.adaptive_max_pool2d.default - couldn't find symbo...
    xfail('nn.functional.adaptive_max_pool3d', ''),  # argument 'output_size' (position 2...
    xfail('nn.functional.avg_pool1d', ''),  # Cannot call sizes() on tensor with symbolic sizes/strides
    xfail('nn.functional.avg_pool2d', ''),  # aten.avg_pool2d.default - couldn't find symbolic meta function/...
    xfail('nn.functional.avg_pool3d', ''),  # aten.avg_pool3d.default - couldn't find symbolic meta function/...
    xfail('nn.functional.bilinear', ''),  # Cannot call sizes() on tensor with symbolic sizes/strides
    xfail('nn.functional.binary_cross_entropy', ''),  # aten.fill_.Scalar - couldn't find symbolic meta funct...
    xfail('nn.functional.conv1d', ''),  # Cannot call sizes() on tensor with symbolic sizes/strides
    xfail('nn.functional.conv2d', ''),  # Cannot call sizes() on tensor with symbolic sizes/strides
    xfail('nn.functional.conv_transpose1d', ''),  # Cannot call sizes() on tensor with symbolic sizes/strides
    xfail('nn.functional.conv_transpose2d', ''),  # Cannot call sizes() on tensor with symbolic sizes/strides
    xfail('nn.functional.conv_transpose3d', ''),  # Cannot call sizes() on tensor with symbolic sizes/strides
    xfail('nn.functional.cosine_embedding_loss', ''),  # Cannot call sizes() on tensor with symbolic sizes/st...
    xfail('nn.functional.cosine_similarity', ''),  # Cannot call sizes() on tensor with symbolic sizes/strides
    xfail('nn.functional.cross_entropy', ''),  # Cannot call sizes() on tensor with symbolic sizes/strides
    xfail('nn.functional.ctc_loss', ''),  # aten._ctc_loss.Tensor - couldn't find symbolic meta function/deco...
    xfail('nn.functional.dropout2d', ''),  # Cannot call numel() on tensor with symbolic sizes/strides
    xfail('nn.functional.dropout3d', ''),  # Cannot call sizes() on tensor with symbolic sizes/strides
    xfail('nn.functional.dropout', ''),  # Cannot call numel() on tensor with symbolic sizes/strides
    xfail('nn.functional.embedding_bag', ''),  # Cannot call sizes() on tensor with symbolic sizes/strides
    xfail('nn.functional.feature_alpha_dropout', 'with_train'),  # Cannot call numel() on tensor with symbol...
    xfail('nn.functional.fractional_max_pool2d', ''),  # rand() received an invalid combination of arguments - g...
    xfail('nn.functional.fractional_max_pool3d', ''),  # rand() received an invalid combination of arguments - g...
    xfail('nn.functional.glu', ''),  # Cannot call sizes() on tensor with symbolic sizes/strides
    xfail('nn.functional.grid_sample', ''),  # prims::arange() Expected a value of type 'number' for argument...
    xfail('nn.functional.group_norm', ''),  # Cannot call sizes() on tensor with symbolic sizes/strides
    xfail('nn.functional.hinge_embedding_loss', ''),  # aten.zeros_like.default - couldn't find symbolic meta...
    xfail('nn.functional.huber_loss', ''),  # Unable to cast Python instance to C++ type (#define PYBIND11_DE...
    xfail('nn.functional.instance_norm', ''),  # Cannot call sizes() on tensor with symbolic sizes/strides
    xfail('nn.functional.interpolate', 'area'),  # Cannot call sizes() on tensor with symbolic sizes/strides
    xfail('nn.functional.interpolate', 'bicubic'),  # Cannot call sizes() on tensor with symbolic sizes/strides
    xfail('nn.functional.interpolate', 'bilinear'),  # Cannot call sizes() on tensor with symbolic sizes/str...
    xfail('nn.functional.interpolate', 'linear'),  # Cannot call sizes() on tensor with symbolic sizes/strides
    xfail('nn.functional.interpolate', 'nearest'),  # Cannot call sizes() on tensor with symbolic sizes/strides
    xfail('nn.functional.interpolate', 'trilinear'),  # Cannot call sizes() on tensor with symbolic sizes/st...
    xfail('nn.functional.kl_div', ''),  # Cannot call sizes() on tensor with symbolic sizes/strides
    xfail('nn.functional.l1_loss', ''),  # Cannot call sizes() on tensor with symbolic sizes/strides
    xfail('nn.functional.layer_norm', ''),  # could not find kernel
    xfail('nn.functional.linear', ''),  # Cannot call sizes() on tensor with symbolic sizes/strides
    xfail('nn.functional.local_response_norm', ''),  # aten.fill.Scalar - couldn't find symbolic meta functio...
    xfail('nn.functional.max_pool1d', ''),  # Cannot call sizes() on tensor with symbolic sizes/strides
    xfail('nn.functional.max_pool2d', ''),  # aten.max_pool2d_with_indices_backward.default - couldn't find s...
    xfail('nn.functional.max_pool3d', ''),  # aten.max_pool3d_with_indices.default - couldn't find symbolic m...
    xfail('nn.functional.max_unpool1d', ''),  # aten.max_unpool2d.default - couldn't find symbolic meta funct...
    xfail('nn.functional.max_unpool1d', 'grad'),  # aten.max_unpool2d.default - couldn't find symbolic meta ...
    xfail('nn.functional.max_unpool2d', ''),  # aten.max_unpool2d.default - couldn't find symbolic meta funct...
    xfail('nn.functional.max_unpool2d', 'grad'),  # aten.max_unpool2d.default - couldn't find symbolic meta ...
    xfail('nn.functional.max_unpool3d', ''),  # aten.max_unpool3d.default - couldn't find symbolic meta funct...
    xfail('nn.functional.max_unpool3d', 'grad'),  # aten.max_unpool3d.default - couldn't find symbolic meta ...
    xfail('nn.functional.mse_loss', ''),  # Unable to cast Python instance to C++ type (#define PYBIND11_DETA...
    xfail('nn.functional.multi_margin_loss', ''),  # could not find kernel
    xfail('nn.functional.multilabel_margin_loss', ''),  # could not find kernel
    xfail('nn.functional.multilabel_soft_margin_loss', ''),  # Cannot call sizes() on tensor with symbolic si...
    xfail('nn.functional.nll_loss', ''),  # Cannot call sizes() on tensor with symbolic sizes/strides
    xfail('nn.functional.normalize', ''),  # Cannot call sizes() on tensor with symbolic sizes/strides
    xfail('nn.functional.pad', 'circular'),  # Cannot call sizes() on tensor with symbolic sizes/strides
    xfail('nn.functional.pad', 'constant'),  # aten.fill.Scalar - couldn't find symbolic meta function/decom...
    xfail('nn.functional.pad', 'reflect'),  # aten.reflection_pad1d.default - couldn't find symbolic meta fu...
    xfail('nn.functional.pad', 'replicate'),  # aten.replication_pad1d.default - couldn't find symbolic meta...
    xfail('nn.functional.pairwise_distance', ''),  # Cannot call sizes() on tensor with symbolic sizes/strides
    xfail('nn.functional.pdist', ''),  # could not find kernel
    xfail('nn.functional.pixel_shuffle', ''),  # aten.pixel_shuffle.default - couldn't find symbolic meta fun...
    xfail('nn.functional.pixel_unshuffle', ''),  # aten.pixel_unshuffle.default - couldn't find symbolic meta...
    xfail('nn.functional.poisson_nll_loss', ''),  # aten.add_.Tensor - couldn't find symbolic meta function/d...
    xfail('nn.functional.prelu', ''),  # Cannot call sizes() on tensor with symbolic sizes/strides
    xfail('nn.functional.rrelu', ''),  # aten.rrelu_with_noise.default - couldn't find symbolic meta function...
    xfail('nn.functional.smooth_l1_loss', ''),  # could not find kernel
    xfail('nn.functional.triplet_margin_loss', ''),  # Cannot call sizes() on tensor with symbolic sizes/strides
    xfail('nn.functional.triplet_margin_with_distance_loss', ''),  # Cannot call sizes() on tensor with symbo...
    xfail('nn.functional.unfold', ''),  # Cannot call sizes() on tensor with symbolic sizes/strides
    xfail('nn.functional.upsample_bilinear', ''),  # Cannot call sizes() on tensor with symbolic sizes/strides
    xfail('nn.functional.upsample_nearest', ''),  # Cannot call sizes() on tensor with symbolic sizes/strides
    xfail('norm', ''),  # Cannot call sizes() on tensor with symbolic sizes/strides
    xfail('norm', 'nuc'),  # aten._linalg_svd.default - couldn't find symbolic meta function/decomposition
    xfail('normal', ''),  # Cannot call sizes() on tensor with symbolic sizes/strides
    xfail('normal', 'number_mean'),  # Cannot call sizes() on tensor with symbolic sizes/strides
    xfail('outer', ''),  # Cannot call sizes() on tensor with symbolic sizes/strides
    xfail('pca_lowrank', ''),  # could not find kernel
    xfail('pinverse', ''),  # aten.linalg_pinv.atol_rtol_tensor - couldn't find symbolic meta function/decomp...
    xfail('polar', ''),  # could not find kernel
    xfail('polygamma', 'polygamma_n_0'),  # aten.polygamma.default - couldn't find symbolic meta function/de...
    xfail('polygamma', 'polygamma_n_1'),  # aten.polygamma.default - couldn't find symbolic meta function/de...
    xfail('polygamma', 'polygamma_n_2'),  # aten.polygamma.default - couldn't find symbolic meta function/de...
    xfail('polygamma', 'polygamma_n_3'),  # aten.polygamma.default - couldn't find symbolic meta function/de...
    xfail('polygamma', 'polygamma_n_4'),  # aten.polygamma.default - couldn't find symbolic meta function/de...
    xfail('prod', ''),  # Cannot call numel() on tensor with symbolic sizes/strides
    xfail('put', ''),  # Cannot call sizes() on tensor with symbolic sizes/strides
    xfail('qr', ''),  # aten.linalg_qr.default - couldn't find symbolic meta function/decomposition
    xfail('rad2deg', ''),  # aten.rad2deg.default - couldn't find symbolic meta function/decomposition
    xfail('renorm', ''),  # aten.renorm.default - couldn't find symbolic meta function/decomposition
    xfail('repeat_interleave', ''),  # aten.repeat_interleave.Te...
    xfail('reshape_as', ''),  # Cannot call sizes() on tensor with symbolic sizes/strides
    xfail('reshape', ''),  # Cannot call numel() on tensor with symbolic sizes/strides
    xfail('roll', ''),  # narrow() received an invalid combination of arguments - got (FakeTensor, int, torch._C...
    xfail('round', ''),  # aten.round.default - couldn't find symbolic meta function/decomposition
    xfail('round', 'decimals_0'),  # aten.round.decimals - couldn't find symbolic meta function/decomposition
    xfail('round', 'decimals_3'),  # aten.round.decimals - couldn't find symbolic meta function/decomposition
    xfail('round', 'decimals_neg_3'),  # aten.round.decimals - couldn't find symbolic meta function/decompos...
    xfail('scatter_add', ''),  # aten.scatter_add.default - couldn't find symbolic meta function/decomposition
    xfail('scatter', ''),  # aten.scatter.src - couldn't find symbolic meta function/decomposition
    xfail('scatter_reduce', 'amax'),  # aten.scatter_reduce.two - couldn't find symbolic meta function/decom...
    xfail('scatter_reduce', 'amin'),  # aten.scatter_reduce.two - couldn't find symbolic meta function/decom...
    xfail('scatter_reduce', 'mean'),  # aten.scatter_reduce.two - couldn't find symbolic meta function/decom...
    xfail('scatter_reduce', 'sum'),  # aten.scatter_reduce.two - couldn't find symbolic meta function/decomp...
    xfail('segment_reduce', 'lengths'),  # aten.segment_reduce.default - couldn't find symbolic meta functio...
    xfail('segment_reduce', 'offsets'),  # aten.segment_reduce.default - couldn't find symbolic meta functio...
    xfail('select', ''),  # Cannot call sizes() on tensor with symbolic sizes/strides
    xfail('select_scatter', ''),  # Cannot call sizes() on tensor with symbolic sizes/strides
    xfail('sgn', ''),  # Cannot call sizes() on tensor with symbolic sizes/strides
    xfail('slice', ''),  # Cannot call sizes() on tensor with symbolic sizes/strides
    xfail('slice_scatter', ''),  # Cannot call sizes() on tensor with symbolic sizes/strides
    xfail('sort', ''),  # Cannot call sizes() on tensor with symbolic sizes/strides
    xfail('special.entr', ''),  # aten.special_entr.default - couldn't find symbolic meta function/decomposition
    xfail('special.erfcx', ''),  # aten.special_erfcx.default - couldn't find symbolic meta function/decompos...
    xfail('special.i1', ''),  # aten.i0.default - couldn't find symbolic meta function/decomposition
    xfail('special.log_ndtr', ''),  # aten.special_log_ndtr.default - couldn't find symbolic meta function/de...
    xfail('special.ndtri', ''),  # aten.special_ndtri.default - couldn't find symbolic meta function/decompos...
    xfail('special.polygamma', 'special_polygamma_n_0'),  # aten.polygamma.default - couldn't find symbolic ...
    xfail('special.xlog1py', ''),  # aten.special_xlog1py.default - couldn't find symbolic meta function/deco...
    xfail('split', ''),  # Cannot call sizes() on tensor with symbolic sizes/strides
    xfail('split', 'list_args'),  # Cannot call sizes() on tensor with symbolic sizes/strides
    xfail('split_with_sizes', ''),  # Cannot call sizes() on tensor with symbolic sizes/strides
    xfail('squeeze', ''),  # Cannot call sizes() on tensor with symbolic sizes/strides
    xfail('stack', ''),  # aten.select.int - couldn't find symbolic meta function/decomposition
    xfail('std', ''),  # Cannot call numel() on tensor with symbolic sizes/strides
    xfail('std_mean', ''),  # Cannot call numel() on tensor with symbolic sizes/strides
    xfail('stft', ''),  # Cannot call sizes() on tensor with symbolic sizes/strides
    xfail('sum_to_size', ''),  # Cannot call sizes() on tensor with symbolic sizes/strides
    xfail('svd', ''),  # aten._linalg_svd.default - couldn't find symbolic meta function/decomposition
    xfail('svd_lowrank', ''),  # could not find kernel
    xfail('symeig', ''),  # aten.symeig.default - couldn't find symbolic meta function/decomposition
    xfail('take_along_dim', ''),  # Cannot call sizes() on tensor with symbolic sizes/strides
    xfail('take', ''),  # aten.take.default - couldn't find symbolic meta function/decomposition
    xfail('tensordot', ''),  # Cannot call sizes() on tensor with symbolic sizes/strides
    xfail('topk', ''),  # Cannot call sizes() on tensor with symbolic sizes/strides
    xfail('trace', ''),  # Cannot call sizes() on tensor with symbolic sizes/strides
    xfail('trapezoid', ''),  # Cannot call sizes() on tensor with symbolic sizes/strides
    xfail('trapz', ''),  # Cannot call sizes() on tensor with symbolic sizes/strides
    xfail('triangular_solve', ''),  # aten.triangular_solve.default - couldn't find symbolic meta function/de...
    xfail('unbind', ''),  # tensor_split() received an invalid combination of arguments - got (FakeTensor, torch...
    xfail('unflatten', ''),  # Cannot call sizes() on tensor with symbolic sizes/strides
    xfail('unfold', ''),  # could not find kernel
    xfail('var', ''),  # Cannot call numel() on tensor with symbolic sizes/strides
    xfail('var_mean', ''),  # Cannot call numel() on tensor with symbolic sizes/strides
    xfail('view_as_complex', ''),  # aten.view_as_complex.default - couldn't find symbolic meta function/deco...
    xfail('view_as', ''),  # Cannot call sizes() on tensor with symbolic sizes/strides
    xfail('vsplit', ''),  # Cannot call sizes() on tensor with symbolic sizes/strides
<<<<<<< HEAD
    xfail('zero_', ''),  # aten.zero_.default - couldn't find symbolic meta function/decomposition
=======
    xfail('vstack', ''),  # Cannot call sizes() on tensor with symbolic sizes/strides
>>>>>>> d07b8539
}

def _test_aot_autograd_helper(self, device, dtype, op):
    if not op.supports_autograd:
        self.skipTest("Op does not support autograd")

    sample_inputs_itr = op.sample_inputs(device, dtype, requires_grad=True)
    for sample_input in sample_inputs_itr:
        t_args = [sample_input.input] + list(sample_input.args)
        t_kwargs = sample_input.kwargs
        flat_args, args_spec = pytree.tree_flatten((t_args, t_kwargs))
        sentinel_val = -42
        is_tensor_spec = [sentinel_val if isinstance(arg, torch.Tensor) else arg for arg in flat_args]
        args = [arg for arg in flat_args if isinstance(arg, torch.Tensor)]

        def f(args):
            cur_flat_args = list(is_tensor_spec)
            args = iter(args)
            for idx, v in enumerate(cur_flat_args):
                if v == sentinel_val:
                    cur_flat_args[idx] = next(args)
            c_args, c_kwargs = pytree.tree_unflatten(cur_flat_args, args_spec)
            return op.op(*c_args, **c_kwargs)

        def call_forwards_backwards(f):
            out = wrapper_set_seed(f, args)
            if isinstance(out, tuple):
                sm = 0
                for i in out:
                    sm += i.sum()
                sm.backward()
            else:
                out.sum().backward()

        def reset_grads():
            def f(x):
                x.grad = None
            pytree.tree_map(f, args)

        def get_grads(args):
            return pytree.tree_map(lambda x: x.grad, args)

        compiled_f = compiled_function(f, nop, nop)

        reset_grads()
        call_forwards_backwards(compiled_f)
        compiled_grad = get_grads(args)

        reset_grads()
        call_forwards_backwards(f)
        orig_grad = get_grads(args)
        self.assertEqual(orig_grad, compiled_grad)

        def create_new_arg(x):
            if isinstance(x, torch.Tensor) and x.dtype == torch.float32:
                return x.detach().uniform_(0, 1).requires_grad_(x.requires_grad)
            return x

        args = pytree.tree_map(create_new_arg, args)

        reset_grads()
        call_forwards_backwards(compiled_f)
        compiled_grad = get_grads(args)

        reset_grads()
        call_forwards_backwards(f)
        orig_grad = get_grads(args)
        self.assertEqual(orig_grad, compiled_grad)

class TestEagerFusionOpInfo(AOTTestCase):
    @ops(op_db, allowed_dtypes=(torch.float,))
    @skipOps('TestEagerFusionOpInfo', 'test_aot_autograd_exhaustive', aot_autograd_failures)
    def test_aot_autograd_exhaustive(self, device, dtype, op):
        _test_aot_autograd_helper(self, device, dtype, op)

    @ops(op_db, allowed_dtypes=(torch.float,))
    @skipIfNoSympy
    @patch("functorch.compile.config.use_dynamic_shapes", True)
    @patch("functorch.compile.config.use_fake_tensor", True)
    @patch("functorch.compile.config.use_functionalize", False)
    @skipOps('TestEagerFusionOpInfo', 'test_aot_autograd_symbolic_exhaustive',
             aot_autograd_failures | symbolic_aot_autograd_failures)
    def test_aot_autograd_symbolic_exhaustive(self, device, dtype, op):
        _test_aot_autograd_helper(self, device, dtype, op)

only_for = ("cpu")
instantiate_device_type_tests(
    TestPythonKey,
    globals(),
    only_for=only_for,
)
instantiate_device_type_tests(TestEagerFusionOpInfo, globals(), only_for=only_for)


if __name__ == '__main__':
    run_tests()<|MERGE_RESOLUTION|>--- conflicted
+++ resolved
@@ -1031,11 +1031,6 @@
     xfail('view_as_complex', ''),  # aten.view_as_complex.default - couldn't find symbolic meta function/deco...
     xfail('view_as', ''),  # Cannot call sizes() on tensor with symbolic sizes/strides
     xfail('vsplit', ''),  # Cannot call sizes() on tensor with symbolic sizes/strides
-<<<<<<< HEAD
-    xfail('zero_', ''),  # aten.zero_.default - couldn't find symbolic meta function/decomposition
-=======
-    xfail('vstack', ''),  # Cannot call sizes() on tensor with symbolic sizes/strides
->>>>>>> d07b8539
 }
 
 def _test_aot_autograd_helper(self, device, dtype, op):
