#include <torch/csrc/distributed/c10d/NCCLUtils.hpp>
#include <torch/csrc/distributed/c10d/ProcessGroupNCCL.hpp>
#include <fstream>
#include <mutex>
#include <sstream>

#if defined(__linux__)
#include <fcntl.h>
#include <sys/stat.h>
#include <sys/types.h>
#include <unistd.h>
#endif

#ifdef USE_C10D_NCCL

#include <exception>
#include <map>
#include <stdexcept>
#include <tuple>
#include <unordered_set>
#include <utility>

#include <ATen/cuda/CUDAContext.h>
#include <ATen/cuda/CUDAGraph.h>
#include <c10/core/DeviceType.h>
#include <c10/cuda/CUDAAllocatorConfig.h>
#include <c10/cuda/CUDAGraphsC10Utils.h>
#include <c10/cuda/CUDAGuard.h>
#include <c10/util/CallOnce.h>
#include <c10/util/Exception.h>
#include <c10/util/Logging.h>
#include <c10/util/Optional.h>
#include <c10/util/irange.h>
#include <torch/csrc/cuda/nccl.h>
#include <torch/csrc/distributed/c10d/ParamCommsUtils.hpp>
#include <torch/csrc/distributed/c10d/TraceUtils.h>
#include <torch/csrc/distributed/c10d/Utils.hpp>
#include <torch/torch.h>

namespace c10d {

constexpr const char* const kNCCLAbortedCommStoreKey = "NCCLABORTEDCOMM";

namespace {

#if defined(NCCL_MAJOR) && \
    ((NCCL_MAJOR > 2) || (NCCL_MAJOR == 2) && (NCCL_MINOR >= 10))
#define NCCL_HAS_AVG 1
#endif

// NCCL op mapping
const std::map<ReduceOp::RedOpType, ncclRedOp_t> ncclOp = {
    {ReduceOp::MIN, ncclMin},
    {ReduceOp::MAX, ncclMax},
    {ReduceOp::SUM, ncclSum},
    {ReduceOp::PRODUCT, ncclProd},
#ifdef NCCL_HAS_AVG
    {ReduceOp::AVG, ncclAvg},
#endif
};

// NCCL type typing
std::map<at::ScalarType, ncclDataType_t> ncclDataType = {
    {at::kChar, ncclInt8},
    {at::kByte, ncclUint8},
    {at::kFloat, ncclFloat},
    {at::kDouble, ncclDouble},
    {at::kInt, ncclInt32},
    {at::kLong, ncclInt64},
    {at::kHalf, ncclHalf},
    {at::kBool, ncclUint8},
#if HAS_NCCL_BF16_DATATYPE
    {at::kBFloat16, ncclBfloat16},
#endif
};

// Helper function that gets the data type and issues error if not supported
ncclDataType_t getNcclDataType(at::ScalarType type) {
  auto it = ncclDataType.find(type);
  TORCH_CHECK_WITH(
      TypeError,
      it != ncclDataType.end(),
      "Input tensor data type is not supported for NCCL process group: ",
      type);
  return it->second;
}

#ifdef ENABLE_NCCL_PREMUL_SUM_SUPPORT
template <typename T, ncclDataType_t dataType>
ncclRedOpRAII unpackPreMulSum(
    const ReduceOp& reduceOp,
    const ncclComm_t& comm,
    int dev_in_group) {
  const auto* preMulSupplement =
      reinterpret_cast<NCCLPreMulSumSupplement*>(reduceOp.supplement_.get());
  ncclRedOp_t preMulSum;
  bool has_tensor = preMulSupplement->tensor_factor.defined();
  auto residence = has_tensor ? ncclScalarDevice : ncclScalarHostImmediate;
  const T* ptr_factor = has_tensor
      ? preMulSupplement->tensor_factor.const_data_ptr<T>()
      : nullptr;
  T scalar_factor = T(preMulSupplement->double_factor);
  ncclRedOpCreatePreMulSum(
      &preMulSum,
      // https://docs.nvidia.com/deeplearning/nccl/user-guide/docs/api/ops.html#ncclredopcreatepremulsum
      // tells us that the scalar input is strictly a multiplier.
      /*scalar=*/has_tensor ? const_cast<T*>(ptr_factor) : &scalar_factor,
      dataType,
      residence,
      comm);
  return ncclRedOpRAII(preMulSum, comm);
}
#endif

ncclRedOpRAII getNcclReduceOp(
    const ReduceOp& reduceOp,
    at::Tensor& input,
    const ncclDataType_t& dataType,
    const ncclComm_t& comm,
    int dev_in_group) {
  try {
    if (input.scalar_type() == at::kBool) {
      if (reduceOp == ReduceOp::SUM) {
        // For bool tensors, map sum to max, which both represent a bitwise or.
        // This is to prevent overflow issues with sum, since we use uint8 to
        // represent a bool (see ncclDataType mapping).
        return ncclMax;
      }
#ifdef NCCL_HAS_AVG
      if (reduceOp == ReduceOp::AVG) {
        C10_THROW_ERROR(
            TypeError, "Cannot use ReduceOp.AVG with boolean inputs");
      }
#endif
    }
    if (reduceOp == ReduceOp::PREMUL_SUM) {
#ifdef ENABLE_NCCL_PREMUL_SUM_SUPPORT
      switch (dataType) {
        case ncclHalf:
          return unpackPreMulSum<at::Half, ncclHalf>(
              reduceOp, comm, dev_in_group);
        case ncclFloat:
          return unpackPreMulSum<float, ncclFloat>(
              reduceOp, comm, dev_in_group);
        case ncclDouble:
          return unpackPreMulSum<double, ncclDouble>(
              reduceOp, comm, dev_in_group);
        default:
          C10_THROW_ERROR(
              TypeError, "PreMulSum Data type must be half, float, or double");
          ncclRedOp_t unused;
          return unused;
      }
#else
      C10_THROW_ERROR(ValueError, "PreMulSum requires NCCL>=2.11.1");
#endif
    }
    return ncclOp.at(reduceOp);
  } catch (const std::out_of_range& e) {
    switch (reduceOp) {
      case ReduceOp::AVG:
        C10_THROW_ERROR(
            ValueError,
            c10::str(
                "AVG requires NCCL 2.10+. The current version is ",
                NCCL_MAJOR,
                ".",
                NCCL_MINOR));
        break;
      case ReduceOp::BAND:
        C10_THROW_ERROR(ValueError, "Cannot use ReduceOp.BAND with NCCL");
        break;
      case ReduceOp::BOR:
        C10_THROW_ERROR(ValueError, "Cannot use ReduceOp.BOR with NCCL");
        break;
      case ReduceOp::BXOR:
        C10_THROW_ERROR(ValueError, "Cannot use ReduceOp.BXOR with NCCL");
        break;
      default:
        C10_THROW_ERROR(ValueError, "Unhandled ReduceOp");
        break;
    }
  }
}

// Get the deviceList String from the list of devices
std::string getKeyFromDevices(const std::vector<at::Device>& devices) {
  std::string deviceList;
  for (auto& device : devices) {
    if (deviceList.empty()) {
      deviceList = std::to_string(device.index());
    } else {
      deviceList += "," + std::to_string(device.index());
    }
  }
  return deviceList;
}

std::string getKeySendRecv(int myRank, int peer) {
  int lowRank = myRank < peer ? myRank : peer;
  int highRank = myRank < peer ? peer : myRank;
  std::string sendRecvPair =
      std::to_string(lowRank) + ":" + std::to_string(highRank);
  return sendRecvPair;
}

// Get the list of devices from list of tensors
std::vector<at::Device> getDeviceList(const std::vector<at::Tensor>& tensors) {
  std::vector<at::Device> res;
  res.reserve(tensors.size());
  for (auto& tensor : tensors) {
    // tensors must all be on the same device, or all on distinct devices.
    // The line below assumes that constraint has already been enforced
    // (by check_gpu_tensors_same_device or
    // check_gpu_tensors_different_devices).
    if (res.size() == 0 || tensor.device() != res[0]) {
      res.push_back(tensor.device());
    }
  }
  return res;
}

// [Sync Streams] Helper that lets the input ncclStreams to wait for the current
// stream. NCCL communications run on ncclStreams, but input tensors are
// allocated on different streams (i.e., current streams). Communications on
// ncclStreams cannot start before pending input tensor ops on current streams
// finish. Otherwise, ops on two streams might read/write same tensors
// concurrently.
//
// The synchronization above alone is not enough. We also need to make sure
// input tensors are not freed before their usages on ncclStreams finish. This
// can be achieved by calling c10::cuda::CUDACachingAllocator::recordStream,
// which remembers the usage stream (ncclStream), creates an event on the usage
// stream when GC attempts to free the input tensor, and delays GC until that
// event is done.
void syncStreams(
    const std::vector<at::Device>& devices,
    std::vector<at::cuda::CUDAEvent>& ncclEvents,
    std::vector<at::cuda::CUDAStream>& ncclStreams) {
  for (const auto i : c10::irange(devices.size())) {
    at::cuda::CUDAStream& ncclStream = ncclStreams[i];
    at::cuda::CUDAEvent& ncclEvent = ncclEvents[i];
    ncclEvent.record(at::cuda::getCurrentCUDAStream(devices[i].index()));
    ncclEvent.block(ncclStream);
  }
}

// Given a ncclUniqueId, convert it to a string representation that can be put
// in the store.
std::string buildNcclUniqueIdStr(const ncclUniqueId& ncclID) {
  const uint8_t* bytes = reinterpret_cast<const uint8_t*>(&ncclID);
  std::ostringstream oss;
  for (const auto i : c10::irange(NCCL_UNIQUE_ID_BYTES)) {
    oss << std::hex << static_cast<int>(bytes[i]);
  }
  return oss.str();
}

std::string getNcclAbortedCommStoreKey(const std::string ncclIdStr) {
  return std::string(kNCCLAbortedCommStoreKey) + ":" + ncclIdStr;
}

// Returns exception's what() given an exception_ptr instance.
std::string getExceptionMsgFromExceptionPtr(
    const std::exception_ptr& exceptionPtr) {
  TORCH_CHECK(exceptionPtr != nullptr);
  try {
    std::rethrow_exception(exceptionPtr);
  } catch (const std::exception& e) {
    return e.what();
  } catch (...) {
    return "Unknown exception type";
  }
}

inline void errorIfCapturingNonCapturableNCCL(c10::cuda::CaptureStatus status) {
  // parentheses avoid some compiler warnings
  static const uint64_t min_version =
      (((uint64_t)2) << 32) + (((uint64_t)9) << 16) + ((uint64_t)6);
  static const uint64_t cur_version = torch::cuda::nccl::version();
  if (cur_version < min_version) {
    TORCH_CHECK_WITH(
        NotImplementedError,
        status == c10::cuda::CaptureStatus::None,
        "Capturing NCCL collectives is only allowed with NCCL >= 2.9.6");
  }
}

} // namespace

// Map from each communicator to its device index.
// This map is used when register/deregister cache segments from cache
// allocator. See design notes below:
// - Each segment should be registered only to the communicator on the
//   same device.
// - We cannot reuse devNCCLCommMap_ in each ProcessGroup because the key may be
//   ranks rather than device in point-to-point case.
// - This map has also to be maintained as global variable since the register
//   hooks are called outside the scope of any PG, thus we need traverse
//   communicators in all PGs.
static std::unordered_map<std::shared_ptr<NCCLComm>, int> ncclCommDevIdxMap;
static std::mutex ncclCommDevIdxMapMutex;
static bool allocatorHooksAttached = false;
void cacheAllocatorRegisterHook(
    const c10::cuda::CUDACachingAllocator::TraceEntry& te) {
  // Register after SEGMENT_ALLOC
  if (te.action_ !=
      c10::cuda::CUDACachingAllocator::TraceEntry::Action::SEGMENT_ALLOC) {
    return;
  }

  std::lock_guard<std::mutex> lock(ncclCommDevIdxMapMutex);
  for (auto& it : ncclCommDevIdxMap) {
    auto& ncclComm = it.first;
    auto& devIdx = it.second;
    if (te.device_ == devIdx) {
      ncclComm->registerSegment(reinterpret_cast<void*>(te.addr_), te.size_);
    }
  }
}

void cacheAllocatorDeregisterHook(
    const c10::cuda::CUDACachingAllocator::TraceEntry& te) {
  // deregister before SEGMENT_FREE
  if (te.action_ !=
      c10::cuda::CUDACachingAllocator::TraceEntry::Action::SEGMENT_FREE) {
    return;
  }

  std::lock_guard<std::mutex> lock(ncclCommDevIdxMapMutex);
  for (auto& it : ncclCommDevIdxMap) {
    auto& ncclComm = it.first;
    auto& devIdx = it.second;
    if (te.device_ == devIdx) {
      ncclComm->deregisterSegment(reinterpret_cast<void*>(te.addr_));
    }
  }
}

std::string dump_nccl_trace() {
  return NCCLTraceBuffer::get()->dump();
}

// Return CUDA device with ordinal given by input rank.  If we aren't
// bound to a specific device, there is no strict guarantee that this
// heuristic is the correct assignment of ranks to GPUs that Python
// layers use, but in practice it tends to be.  Fortunately we don't
// rely on this for correctness of any tensor operations, just for
// ancillary uses like health checks and barriers.
at::Device ProcessGroupNCCL::guessDeviceForRank() const {
  TORCH_CHECK_WITH(ValueError, rank_ >= 0, "Invalid rank ", rank_);
  if (getBoundDeviceId()) {
    return *getBoundDeviceId();
  } else {
    auto numGPUs = at::cuda::getNumGPUs();
    int16_t deviceIdx = static_cast<int16_t>(rank_ % numGPUs);
    return at::Device(at::DeviceType::CUDA, deviceIdx);
  }
}

constexpr int64_t kSynchronizeBusyWaitMillis = 10;
thread_local uint64_t ProcessGroupNCCL::ncclActiveGroupCounter_ = 0;

std::ostream& operator<<(
    std::ostream& output,
    const ProcessGroupNCCL::WorkNCCL& workNCCL) {
  std::string workInfo;
  workInfo = c10::str(
      "WorkNCCL(",
      "SeqNum=",
      workNCCL.seq_,
      ", OpType=",
      opTypeToString(workNCCL.opType_),
      ", NumelIn=",
      workNCCL.numelIn_,
      ", NumelOut=",
      workNCCL.numelOut_,
      ", Timeout(ms)=",
      workNCCL.opTimeout_.count(),
      ")");
  return output << workInfo;
}

ProcessGroupNCCL::WorkNCCL::WorkNCCL(
    const std::vector<at::Device>& devices,
    int rank,
    OpType opType,
    uint64_t seq,
    const char* profilingTitle,
    const c10::optional<std::vector<at::Tensor>>& inputs,
    bool desyncDebug,
    bool enableTiming,
    DebugLevel distDebugLevel)
    : Work(rank, opType, profilingTitle, inputs),
      devices_(devices),
      workStartTime_(std::chrono::steady_clock::now()),
      seq_(seq),
      timingEnabled_(enableTiming),
      distDebugLevel_(distDebugLevel) {
  // Creates the CUDA event wrappers
  // Note: The actual events are lazily created when first recorded to with
  // DEFAULT_FLAGS = cudaEventDisableTiming.
  if (enableTiming) {
    ncclStartEvents_ = std::make_shared<std::vector<at::cuda::CUDAEvent>>();
    ncclStartEvents_->reserve(devices.size());
    for (uint32_t i = 0; i < devices.size(); ++i) {
      ncclStartEvents_->emplace_back(at::cuda::CUDAEvent(cudaEventDefault));
    }
  }
  ncclEndEvents_ = std::make_shared<std::vector<at::cuda::CUDAEvent>>();
  ncclEndEvents_->reserve(devices.size());
  for (uint32_t i = 0; i < devices.size(); ++i) {
    ncclEndEvents_->emplace_back(at::cuda::CUDAEvent(
        enableTiming ? cudaEventDefault : cudaEventDisableTiming));
  }
  ncclComms_.resize(devices.size());
}

ProcessGroupNCCL::WorkNCCL::WorkNCCL(const WorkNCCL& w)
    : Work(w.rank_, w.opType_),
      std::enable_shared_from_this<WorkNCCL>(w),
      devices_(w.devices_),
      ncclStartEvents_(w.ncclStartEvents_),
      ncclEndEvents_(w.ncclEndEvents_),
      ncclComms_(w.ncclComms_),
      blockingWait_(w.blockingWait_),
      opTimeout_(w.opTimeout_),
      workStartTime_(w.workStartTime_),
      seq_(w.seq_),
      startTraceUpdated_(w.startTraceUpdated_),
      numelIn_(w.numelIn_),
      numelOut_(w.numelOut_),
      store_(w.store_),
      timingEnabled_(w.timingEnabled_),
      trace_id_(w.trace_id_),
      distDebugLevel_(w.distDebugLevel_) {
  exception_ = w.exception_;
}

ProcessGroupNCCL::WorkNCCL::~WorkNCCL() = default;

bool ProcessGroupNCCL::WorkNCCL::isCompleted() {
  checkAndSetException();
  return exception() || finishedGPUExecutionInternal();
}

bool ProcessGroupNCCL::WorkNCCL::isStarted() {
  checkAndSetException();
  return exception() || startedGPUExecutionInternal();
}

bool ProcessGroupNCCL::WorkNCCL::isSuccess() const {
  if (exception()) {
    // Already detected an exception.
    return false;
  }

  return !checkForNCCLErrors(ncclComms_) && finishedGPUExecutionInternal();
}

void ProcessGroupNCCL::WorkNCCL::checkAndSetException() {
  if (exception()) {
    // We already have an exception.
    return;
  }

  auto exception_ptr = checkForNCCLErrors(ncclComms_);
  std::unique_lock<std::mutex> lock(mutex_);
  exception_ = exception_ptr;
  if (exception_) {
    LOG(INFO) << logPrefix()
              << "found async exception when checking for NCCL errors: "
              << getExceptionMsgFromExceptionPtr(exception_);
  }
}

const std::string& ProcessGroupNCCL::WorkNCCL::logPrefix() const {
  static std::string prefix = c10::str("[Rank ", rank_, "] ");
  return prefix;
}

void ProcessGroupNCCL::WorkNCCL::setException(
    std::exception_ptr exception_ptr) {
  std::unique_lock<std::mutex> lock(mutex_);
  exception_ = exception_ptr;
}

// Helper that checks if the NCCL kernels are completed on the GPUs
bool ProcessGroupNCCL::WorkNCCL::finishedGPUExecution() {
  checkAndSetException();
  return finishedGPUExecutionInternal();
}

bool ProcessGroupNCCL::WorkNCCL::startedGPUExecutionInternal() const {
  // if timing is disabled we won't have allocated start events
  if (!timingEnabled_) {
    return false;
  }
  for (const auto i : c10::irange(devices_.size())) {
    // Checking the work's corresponding CUDA events' status
    if (!(*ncclStartEvents_)[i].query()) {
      return false;
    }
  }

  return true;
}

bool ProcessGroupNCCL::WorkNCCL::finishedGPUExecutionInternal() const {
  for (const auto i : c10::irange(devices_.size())) {
    // Checking the work's corresponding CUDA events' status
    if (!(*ncclEndEvents_)[i].query()) {
      return false;
    }
  }

  return true;
}

bool ProcessGroupNCCL::WorkNCCL::checkTimeout(
    c10::optional<std::chrono::milliseconds> timeout) {
  auto currentTimepoint = std::chrono::steady_clock::now();
  auto timeElapsed = std::chrono::duration_cast<std::chrono::milliseconds>(
      currentTimepoint - workStartTime_);
  auto workTimeout = timeout ? *timeout : opTimeout_;

  if (timeElapsed < workTimeout)
    return false;

  // Timed out

  // There is already an error, we don't override it
  if (exception())
    return true;

  std::string exceptionMsg = c10::str(
      logPrefix(),
      "Watchdog caught collective operation timeout: ",
      *this,
      " ran for ",
      timeElapsed.count(),
      " milliseconds before timing out.");

  LOG(ERROR) << exceptionMsg;
  std::exception_ptr exception_ptr =
      std::make_exception_ptr(C10_BUILD_ERROR(DistBackendError, exceptionMsg));
  setException(exception_ptr);
  return true;
}

void ProcessGroupNCCL::WorkNCCL::handleException(
    ErrorHandlingMode errorHandling) {
  if (exception_) {
    auto exceptionMsg = c10::str(
        "Some NCCL operations have failed or timed out. Due to the ",
        "asynchronous nature of CUDA kernels, subsequent GPU operations ",
        "might run on corrupted/incomplete data.");
    LOG(ERROR) << logPrefix() << exceptionMsg;
    C10_LOG_API_USAGE_ONCE("ProcessGroupNCCL.WorkNCCL.handleException");

    if (SHOULD_TEAR_DOWN(errorHandling)) {
      auto tearDownMsg = c10::str(
          "To avoid data inconsistency, we are taking the entire process down.");
      LOG(ERROR) << logPrefix() << tearDownMsg;
      std::rethrow_exception(exception_);
    }
  }
}

void ProcessGroupNCCL::WorkNCCL::synchronize() {
  // Call Synchronize without a timeout. We use this method to avoid adding a
  // timeout argument to the public synchronize API.
  synchronizeInternal(kNoTimeout);
}

void ProcessGroupNCCL::WorkNCCL::synchronizeStreams() {
  for (const auto i : c10::irange(devices_.size())) {
    auto currentStream = at::cuda::getCurrentCUDAStream(devices_[i].index());
    // Block the current stream on the NCCL stream
    (*ncclEndEvents_)[i].block(currentStream);
  }

  if (avoidRecordStreams_) {
    stashed_for_allocator_safety_->clear();
  }
}

// Waiting on the work's corresponding CUDA events
void ProcessGroupNCCL::WorkNCCL::synchronizeInternal(
    std::chrono::milliseconds timeout) {
  synchronizeStreams();

  // In case of blocking, wait for the operation to complete.
  if (blockingWait_) {
    while (!isCompleted()) {
      bool timedOut = checkTimeout(
          timeout == kNoTimeout ? c10::nullopt : c10::make_optional(timeout));
      // Explicitly abort ncclComms here before throwing this timed out
      // exception to users.
      // If throwing timed out excepiton without aborting nccl communicators
      // here, it was observed that CUDA GPU will have 100% utilization and
      // can not run new events successfully.
      if (timedOut) {
        std::string exceptionMsg = c10::str(
            logPrefix(),
            "Work ",
            (*this),
            " timed out in blocking wait (TORCH_NCCL_BLOCKING_WAIT=1).");
        LOG(ERROR) << exceptionMsg;
        break;
      }
      // Yield
      std::this_thread::sleep_for(
          std::chrono::milliseconds(kSynchronizeBusyWaitMillis));
    }
    // exception() includes timeout and error during blocking wait
    if (exception()) {
      // Abort NCCL communicators
      abort();
      // Throw exception (from main thread here)
      handleException(TearDown);
    }
  }

  // Device synchronize only after we've completed timeout checks.
  if (!barrierTensors_.empty()) {
    // If we use the work to do barrier, we should block here
    at::cuda::OptionalCUDAGuard gpuGuard;
    for (auto& device : devices_) {
      gpuGuard.set_index(device.index());
      AT_CUDA_CHECK(cudaDeviceSynchronize());
    }
  }
}

// Same as calling synchronize().
bool ProcessGroupNCCL::WorkNCCL::wait(std::chrono::milliseconds timeout) {
  RECORD_PARAM_COMMS(
      static_cast<int>(this->seq_), // seq
      0, // process group ptr
      rank_, // rank
      "wait", // colName
      0, // inNelems
      0, // outNelems
      at::kByte, // dType
      std::vector<int64_t>(), // inSplitSizes
      std::vector<int64_t>(), // outSplitSizes
      -1,
      -1,
      static_cast<int>(devices_.size())); // worldSize
  synchronizeInternal(timeout);
  // Always return true, because abort API is not implemented.
  if (distDebugLevel_ >= DebugLevel::Detail) {
    auto numel = getTensorsNumel(*outputs_);
    auto hashValue = hashTensors(*outputs_);
    PRINT_COLLECTIVE_HASH_SIGNATURE(
        "output", opTypeToString(opType_), numel, hashValue);
  }
  return true;
}

void ProcessGroupNCCL::WorkNCCL::abort() {
  // Abort all communicators of this work
  for (const auto& ncclComm : ncclComms_) {
    ncclComm->ncclCommAbort();
  }

  ncclCommDevIdxMapMutex.lock();
  for (const auto& comm : ncclComms_) {
    ncclCommDevIdxMap.erase(comm);
  }
  ncclCommDevIdxMapMutex.unlock();
}

ProcessGroupNCCL::CoalescedWorkNCCL::CoalescedWorkNCCL(
    std::vector<ProcessGroupNCCL::WorkNCCL> works,
    int rank,
    OpType opType)
    : Work(rank, opType, nullptr), works_(std::move(works)) {}

ProcessGroupNCCL::CoalescedWorkNCCL::~CoalescedWorkNCCL() = default;

c10::intrusive_ptr<ProcessGroupNCCL::CoalescedWorkNCCL> ProcessGroupNCCL::
    initCoalescedWork(
        const std::vector<c10::intrusive_ptr<Work>>& works,
        int rank,
        OpType opType) {
  std::vector<ProcessGroupNCCL::WorkNCCL> ncclWorks;
  ncclWorks.reserve(works.size());
  for (auto& work : works) {
    ncclWorks.push_back(*static_cast<ProcessGroupNCCL::WorkNCCL*>(work.get()));
  }
  return c10::make_intrusive<ProcessGroupNCCL::CoalescedWorkNCCL>(
      ncclWorks, rank, opType);
}

// Same as calling synchronize().
bool ProcessGroupNCCL::CoalescedWorkNCCL::wait(
    std::chrono::milliseconds timeout) {
  for (auto& w : works_) {
    w.wait(timeout);
  }
  // Always return true, because abort API is not implemented.
  return true;
}

static std::atomic<size_t> process_group_id = 0;

ProcessGroupNCCL::ProcessGroupNCCL(
    const c10::intrusive_ptr<Store>& store,
    int rank,
    int size,
    c10::intrusive_ptr<Options> options)
    : Backend(rank, size),
      store_(store),
      options_(options),
      ncclCommCounter_(0),
      traceKeyStart_(getTraceStartKey("NCCL", rank)),
      traceKeyEnd_(getTraceEndKey("NCCL", rank)),
      terminateProcessGroup_(false),
      terminateHeartbeatMonitorThread_(false),
      collectiveDebugInfoMode_(false),
      uid_(process_group_id++),
      intraNodeComm_(initIntraNodeComm()) {
  TORCH_CHECK_WITH(
      ValueError,
      at::cuda::getNumGPUs() != 0,
      "ProcessGroupNCCL is only supported with GPUs, no GPUs found!");
  logPrefix_ = createLogPrefix();
  blockingWait_ = getCvarBool(TORCH_NCCL_BLOCKING_WAIT, false);
  asyncErrorHandling_ = static_cast<ErrorHandlingMode>(
      getCvarInt(TORCH_NCCL_ASYNC_ERROR_HANDLING, 3 /*SkipCleanUp*/));
  desyncDebug_ = getCvarBool(TORCH_NCCL_DESYNC_DEBUG, false) ||
      (dist_debug_level_ >= DebugLevel::Detail);
  dumpOnTimeout_ = getCvarBool(TORCH_NCCL_DUMP_ON_TIMEOUT, false) ||
      (dist_debug_level_ >= DebugLevel::Detail);
  heartbeat_ = 1ULL;
  monitorThreadEnabled_.store(getCvarBool(TORCH_NCCL_ENABLE_MONITORING, true));
  heartbeatTimeoutInSec_ =
      getCvarInt(TORCH_NCCL_HEARTBEAT_TIMEOUT_SEC, 60 * 10 /*10 Mins*/);
<<<<<<< HEAD
  timeoutCheckInMilSec_ = getCvarInt(TORCH_NCCL_TIMEOUT_CHECK_MILSEC, 200);
  extraSleepInMilSec_ = getCvarInt(TORCH_NCCL_EXTRA_SLEEP_MILSEC, 1200);
  watchdogCheckInMilSec_ = getCvarInt(TORCH_NCCL_WATCHDOG_CHECK_MILSEC, 500);
=======
  waitTimeoutDumpSleepInMilSec_ =
      getCvarInt(TORCH_NCCL_WAIT_TIMEOUT_DUMP_SLEEP_MILSEC, 1200);
>>>>>>> a3e48711
  ncclTraceBufferSize_ = getCvarInt(TORCH_NCCL_TRACE_BUFFER_SIZE, 0);
  timoutDumpExtraSleep_ =
      getCvarBool(TORCH_NCCL_TIMEOUT_DUMP_EXTRA_SLEEP, true);
  enableCollecticeHashDebug_ = (dist_debug_level_ >= DebugLevel::Detail);
#ifdef ENABLE_NCCL_ERROR_CHECKING
  enableTiming_.store(
      getCvarBool(TORCH_NCCL_ENABLE_TIMING, false) || desyncDebug_);
#endif
  avoidRecordStreams_ = getCvarBool(TORCH_NCCL_AVOID_RECORD_STREAMS, false);
#ifdef NCCL_HAS_COMM_REGISTER
  useTensorRegisterAllocatorHook_ =
      getCvarBool(TORCH_NCCL_USE_TENSOR_REGISTER_ALLOCATOR_HOOK, false);
  if (c10::cuda::CUDACachingAllocator::CUDAAllocatorConfig::
          expandable_segments()) {
    useTensorRegisterAllocatorHook_ = false;
    LOG(INFO)
        << logPrefix()
        << "disables TORCH_NCCL_USE_TENSOR_REGISTER_ALLOCATOR_HOOK because it is not compatible with CUDA allocator expandable segments mode.";
  }
#endif

  if (blockingWait_) {
    if (asyncErrorHandling_ != NoHandling || desyncDebug_) {
      LOG(INFO)
          << logPrefix() << "TORCH_NCCL_BLOCKING_WAIT and "
          << "TORCH_NCCL_ASYNC_ERROR_HANDLING|TORCH_NCCL_DESYNC_DEBUG"
          << "should not both be enabled. "
          << "Only TORCH_NCCL_BLOCKING_WAIT is being used in this process.";
      asyncErrorHandling_ = NoHandling;
      desyncDebug_ = false;
    }
  } else {
    if (desyncDebug_ && asyncErrorHandling_ == NoHandling) {
      LOG(INFO)
          << logPrefix()
          << "TORCH_NCCL_DESYNC_DEBUG and TORCH_NCCL_ASYNC_ERROR_HANDLING "
          << "must both be enabled. "
          << "Enabling TORCH_NCCL_ASYNC_ERROR_HANDLING.";
      asyncErrorHandling_ = SkipCleanUp;
    }
  }

  if (getCvarBool(TORCH_ENABLE_NCCL_HEALTH_CHECK, false)) {
    // Perform health check by initializing dummy communicators and destroying
    // them. This will help indicate any NCCL-related issues prior to the first
    // collective.
    // Run it in a separate thread and wait on CV to handle timeouts, since
    // majority of getNCCLComm failures are hangs.
    runHealthCheck();
  }

#ifdef ENABLE_NCCL_ERROR_CHECKING
  ncclCommWatchdogThread_ =
      std::thread(&ProcessGroupNCCL::ncclCommWatchdog, this);
#endif

  init();
  const std::string OFF = "OFF";
  std::string torch_distributed_debug =
      getCvarString({"TORCH_DISTRIBUTED_DEBUG"}, OFF.c_str());
  std::string nccl_debug = getCvarString({"NCCL_DEBUG"}, OFF.c_str());
  LOG(INFO) << logPrefix() << "ProcessGroupNCCL initialization options: "
            << "NCCL version: " << getNcclVersion() << ", size: " << size
            << ", global rank: " << globalRank()
            << ", TORCH_NCCL_ASYNC_ERROR_HANDLING: " << asyncErrorHandling_
            << ", TORCH_NCCL_DUMP_ON_TIMEOUT: " << dumpOnTimeout_
<<<<<<< HEAD
            << ", TORCH_NCCL_TIMEOUT_DUMP_EXTRA_SLEEP: "
            << timoutDumpExtraSleep_
=======
            << ", TORCH_NCCL_WAIT_TIMEOUT_DUMP_SLEEP_MILSEC: "
            << waitTimeoutDumpSleepInMilSec_
>>>>>>> a3e48711
            << ", TORCH_NCCL_DESYNC_DEBUG: " << desyncDebug_
            << ", TORCH_NCCL_ENABLE_TIMING: " << enableTiming_.load()
            << ", TORCH_NCCL_BLOCKING_WAIT: " << blockingWait_
            << ", TIMEOUT(ms): " << options_->timeout.count()
            << ", USE_HIGH_PRIORITY_STREAM: "
            << options_->is_high_priority_stream
            << ", SPLIT_FROM: " << options_->split_from
            << ", SPLIT_COLOR: " << options_->split_color
            << ", TORCH_DISTRIBUTED_DEBUG: " << torch_distributed_debug
#ifdef NCCL_HAS_COMM_REGISTER
            << ", TORCH_NCCL_USE_TENSOR_REGISTER_ALLOCATOR_HOOK: "
            << useTensorRegisterAllocatorHook_
#endif
            << ", TORCH_NCCL_ENABLE_MONITORING: "
            << monitorThreadEnabled_.load()
            << ", TORCH_NCCL_HEARTBEAT_TIMEOUT_SEC: " << heartbeatTimeoutInSec_
            << ", TORCH_NCCL_TRACE_BUFFER_SIZE: " << ncclTraceBufferSize_
            << ", TORCH_NCCL_TIMEOUT_CHECK_MILSEC: " << timeoutCheckInMilSec_
            << ", TORCH_NCCL_EXTRA_SLEEP_MILSEC: " << extraSleepInMilSec_
            << ", TORCH_NCCL_WATCHDOG_CHECK_MILSEC: " << watchdogCheckInMilSec_
            << ", NCCL_DEBUG: " << nccl_debug << ", ID=" << this->getID();

  if (options_->global_ranks_in_group.empty()) {
    this->globalRankStart = 0;
  } else {
    this->globalRankStart = options_->global_ranks_in_group[0];
  }

  if (options_->global_ranks_in_group.empty()) {
    this->globalRankStride = 1;
  } else if (options_->global_ranks_in_group.size() == 1) {
    this->globalRankStride = 0;
  } else {
    bool ranksAreStrided = true;
    int startRank = options_->global_ranks_in_group[0];
    int stride =
        options_->global_ranks_in_group[1] - options_->global_ranks_in_group[0];
    for (std::vector<uint64_t>::size_type i = 0;
         i < options_->global_ranks_in_group.size();
         i++) {
      if (options_->global_ranks_in_group[i] != startRank + i * stride) {
        ranksAreStrided = false;
        break;
      }
    }

    if (ranksAreStrided) {
      this->globalRankStride = options_->global_ranks_in_group[1] -
          options_->global_ranks_in_group[0];
    } else {
      this->globalRankStride = -1;
    }
  }

  RECORD_PARAM_COMMS(
      0, // seq
      this->getID(),
      rank, // rank
      "init", // colName
      0, // inNelems
      0, // outNelems
      at::kByte, // dType
      std::vector<int64_t>(), // inSplitSizes
      std::vector<int64_t>(), // outSplitSizes
      globalRankStart, // globalRankStart
      globalRankStride, // globalRankStride
      size_); // worldSize

  // Attach hooks to cache allocator to trigger the hooks whenever a traced
  // action is called. In the following hooks, we register a newly allocated
  // segment when SEGMENT_ALLOC action occurs, and deregister a segment when
  // SEGMENT_FREE action occurs.
  // We attach hooks only once at the first PG creation.
  if (useTensorRegisterAllocatorHook_ && !allocatorHooksAttached) {
    c10::cuda::CUDACachingAllocator::attachAllocatorTraceTracker(
        &cacheAllocatorRegisterHook);
    c10::cuda::CUDACachingAllocator::attachAllocatorTraceTracker(
        &cacheAllocatorDeregisterHook);
    allocatorHooksAttached = true;
  }
}

void ProcessGroupNCCL::eagerConnectSingleDevice(at::Device device) {
  std::vector<at::Device> rankDevices = {device};
  const auto key = getKeyFromDevices(rankDevices);
  LOG(INFO) << logPrefix() << "Eagerly connecting nccl backend with device "
            << device;
  getNCCLComm(key, rankDevices, OpType::ALLREDUCE);
}

void ProcessGroupNCCL::performNocolorSplit(at::Device device) {
  // If our backend doesn't support splitting, this is a no-op for
  // ranks not in the new subgroup (and ranks that would be in it will
  // just use a new communicator rather than split).
#ifdef NCCL_HAS_COMM_SPLIT
  std::vector<at::Device> rankDevices = {device};
  const auto key = getKeyFromDevices(rankDevices);
  LOG(INFO) << logPrefix() << "Performing nocolor split on backend device "
            << device << ", key " << key << ", i am " << this;
  auto comm = getNCCLComm(key, rankDevices, OpType::ALLREDUCE);
  TORCH_CHECK_WITH(
      DistBackendError,
      comm.size() == 1,
      "exactly one communicator found for device ",
      device);
  NCCLComm::split(comm[0].get(), NCCL_SPLIT_NOCOLOR, rank_, options_->config);
#endif
}

c10::intrusive_ptr<intra_node_comm::IntraNodeComm> ProcessGroupNCCL::
    initIntraNodeComm() {
  return intra_node_comm::IntraNodeComm::rendezvous(
      store_, std::to_string(uid_), rank_, size_);
}

void ProcessGroupNCCL::runHealthCheck() {
  // Run health check in a separate thread and wait on CV to handle timeouts,
  // since majority of getNCCLComm failures are hangs.

  struct HealthCheckData {
    std::mutex healthCheckMutex;
    std::condition_variable healthCheckCv;
    bool healthCheckSuccess = false;
    std::exception_ptr healthCheckException;
  };

  HealthCheckData healthCheckData;
  auto t = std::thread([&healthCheckData, this]() {
    try {
      std::vector<at::Device> rankDevice = {guessDeviceForRank()};

      const auto key = getKeyFromDevices(rankDevice);
      // OpType does not matter, only need to set to not go through send/recv
      // path.
      getNCCLComm(key, rankDevice, OpType::ALLREDUCE);
      // Now destroy the communicators and remove them from cache so we don't
      // use destroyed communicators.
      destroyNCCLComms(key);
      // Notify main thread the health check is complete.
      {
        std::lock_guard<std::mutex> lk(healthCheckData.healthCheckMutex);
        healthCheckData.healthCheckSuccess = true;
      }
      healthCheckData.healthCheckCv.notify_one();
    } catch (const std::exception& e) {
      // Populate exception ptr.
      healthCheckData.healthCheckException = std::current_exception();
      // Unblock waiting main thread which will report exception.
      healthCheckData.healthCheckCv.notify_one();
    } // Unknown exceptions will just cause the program to terminate.
  });
  // We don't need to join the thread, just need to verify health check via the
  // CV. Hence we detach the thread here.
  t.detach(); // NOLINT
  LOG(INFO) << logPrefix() << "will wait up to " << options_->timeout.count()
            << " msec for NCCL health check to complete.";
  std::unique_lock<std::mutex> lock(healthCheckData.healthCheckMutex);
  healthCheckData.healthCheckCv.wait_for(
      lock, options_->timeout, [&healthCheckData]() {
        return healthCheckData.healthCheckSuccess;
      });

  if (healthCheckData.healthCheckException) {
    std::rethrow_exception(healthCheckData.healthCheckException);
  }
  // If there is no exception, the likely culprit is a timeout/hang which is how
  // most communicator init issues manifest themselves.
  TORCH_CHECK_WITH(
      DistBackendError,
      healthCheckData.healthCheckSuccess,
      "ProcessGroupNCCL: Health check failure: Failed to initialize NCCL communicator on rank ",
      rank_);
}

void ProcessGroupNCCL::setSequenceNumberForGroup() {
} // NCCL just starts sequence numbers at 0.

uint64_t ProcessGroupNCCL::getSequenceNumberForGroup() {
  return seq_;
}

void ProcessGroupNCCL::registerOnCompletionHook(
    std::function<void(std::shared_ptr<WorkInfo>)>&& hook) {
  TORCH_CHECK_WITH(
      DistBackendError,
      onCompletionHook_ == nullptr,
      "ProcessGroupNCCL OnCompletion hook already registered");

  TORCH_CHECK_WITH(
      ValueError,
      enableTiming_.load(),
      "ProcessGroupNCCL OnCompletion hook requires recording start and end "
      "events which require setting TORCH_NCCL_ENABLE_TIMING environment variable. "
      "This is only available for NCCL version >= 2.4.");
  onCompletionHook_ = std::move(hook);
  onCompletionHookThread_ = std::thread(&ProcessGroupNCCL::runHookLoop, this);
}

// must release GIL when calling this method
void ProcessGroupNCCL::waitForPendingWorks() {
  // Reasoning about hook completion:
  // 1. waitForPendingWorks should be called after user code has finished
  // calling
  //    all collectives. This means, when we got here, all of the collectives
  //    are either in workMetaList_ or has been erased from workMetaList_.
  // 2. The watchdog thread grabs both locks to move Work object from the
  //    workMetaList_ to the completedWorkList_, and the hook thread only erases
  //    a Work object after the hook is returned. Therefore, after user code
  //    calls a collective, its Work object is either in workMetaList_ or in
  //    completedWorkList_ before it finishes.
  // 3. We have three threads and two locks.
  //      a. main thread (this function) grabs two locks atomically
  //      b. watchdog thread (watchdogHandler function) always grabs
  //      workMetaListMutex_
  //         first and then grabs completedWorkListMutex_.
  //      c. hook thread (runHookLoop function) only grabs
  //      completedWorkListMutex_. Therefore, locks are always acquired in the
  //      same order and hence no deadlocks.
  while (true) {
    {
      std::lock(workMetaListMutex_, completedWorkListMutex_);
      std::lock_guard<std::mutex> lockWork(workMetaListMutex_, std::adopt_lock);
      std::lock_guard<std::mutex> lockHook(
          completedWorkListMutex_, std::adopt_lock);

      if (workMetaList_.empty() && completedWorkList_.empty()) {
        return;
      }
    }

    std::this_thread::sleep_for(
        std::chrono::milliseconds(watchdogCheckInMilSec_));
  }
}

void ProcessGroupNCCL::enableCollectivesTiming() {
  enableTiming_.store(true);
}

std::future<bool> ProcessGroupNCCL::launchAsyncDebugDump() {
  std::promise<bool> resultPromise;
  std::future<bool> resultFuture = resultPromise.get_future();

  std::thread workerThread(
      [promise = std::move(resultPromise), this]() mutable {
        try {
          promise.set_value(dumpDebuggingInfo());
        } catch (...) {
          promise.set_exception(std::current_exception());
        }
      });

  // Detach the thread to allow it to run independently
  workerThread.detach();

  return resultFuture;
}

void ProcessGroupNCCL::waitForDumpOrTimeout(
    std::future<bool>& fut,
    size_t timeout_sec) {
  TORCH_CHECK(fut.valid(), "Expected a valid future");

  auto futStatus = fut.wait_for(std::chrono::seconds(timeout_sec));
<<<<<<< HEAD
  if (timoutDumpExtraSleep_) {
    std::this_thread::sleep_for(std::chrono::milliseconds(extraSleepInMilSec_));
  }
=======
  // This extra sleep is needed to ensure all ranks get enough time to dump
  // debug info when timeout.
  std::this_thread::sleep_for(
      std::chrono::milliseconds(waitTimeoutDumpSleepInMilSec_));
>>>>>>> a3e48711
  if (futStatus != std::future_status::ready) {
    TORCH_CHECK(
        futStatus != std::future_status::deferred,
        "Expected the dump future to have been launched eagerly.");
    LOG(INFO)
        << logPrefix() << "Debug dump timed out and is being abandoned."
        << " This may be due to slow ADDR2LINE performance processing stacktraces."
        << " Try TORCH_DISABLE_ADDR2LINE=1 and TORCH_NCCL_TRACE_CPP_STACK=0 to work around.";
  }

  // Calling .get() will raise any exception stored in the promise associated
  // with the future. (but we can ignore the return value, which will be false
  // if dumping is not enabled)
  try {
    fut.get();
  } catch (const std::exception& e) {
    LOG(ERROR) << logPrefix() << "Caught exception during async debug dump: \""
               << e.what() << "\"\n";
  } catch (...) {
    LOG(ERROR) << logPrefix()
               << "Caught unknown exception during async debug dump.";
  }
}

void ProcessGroupNCCL::abortCommsFromMap(
    std::unordered_map<std::string, std::vector<std::shared_ptr<NCCLComm>>>&
        ncclCommsMap,
    c10::optional<std::string> abortReason) {
  // The process may control multiple devices, loop through the communicators on
  // each device
  for (auto& it : ncclCommsMap) {
    auto& devName = it.first;
    auto& ncclComms = it.second;

    for (const auto& ncclComm : ncclComms) {
      ncclComm->ncclCommAbort(abortReason);
    }
    // Note that we don't remove the aborted communicators from the
    // cache. The reason is that if we do remove the communicator
    // from the cache, it is possible that a new collective operation
    // calls `ncclCommInitRank` to create a new communicator whereas
    // other ranks might have failed/timed out and didn't enter
    // `ncclCommInitRank`. As a result, when there is a failure on
    // a communicator the application receives an exception and its
    // their responsibility to destroy the process group and recreate
    // it to recover from errors.

    LOG(INFO) << logPrefix() << "] Destroyed " << ncclComms.size()
              << "communicators on CUDA device " << devName;
  }
}

// Abort all communicators on this rank
void ProcessGroupNCCL::abort(c10::optional<std::string> abortReason) {
  // Remove record from global ncclCommDevIdxMapMutex before aboarting,
  // so that a new cache segment would not register to already aborded
  // communicators. Note that ncclCommDevIdxMap is a global container which may
  // contain other PG's communicators, thus we need to only erase communicators
  // for the current PG.
  ncclCommDevIdxMapMutex.lock();
  for (auto& it : devNCCLCommMap_) {
    auto& ncclComms = it.second;
    for (const auto& ncclComm : ncclComms) {
      ncclCommDevIdxMap.erase(ncclComm);
    }
  }
  ncclCommDevIdxMapMutex.unlock();

  std::lock_guard<std::mutex> lock(mutex_);
  abortCommsFromMap(devNCCLCommMap_, abortReason);
  abortCommsFromMap(inInitializationCommMap_, abortReason);
}

void ProcessGroupNCCL::shutdown() {
  // Don't join threads here since the purpose of this method is to abort all
  // communicators and signal the threads to exit. Joining on the threads could
  // potentially block and hence avoid it in this method.
  terminateProcessGroup_.store(true);

  std::string abortReason = c10::str("Process Group shutdown on rank ", rank_);
  abort(abortReason);

  workMetaListCV_.notify_one();
  terminateHeartbeatMonitorThread_.store(true);
  monitorWakeUpCV_.notify_one();
}

ProcessGroupNCCL::~ProcessGroupNCCL() {
  terminateProcessGroup_.store(true);
  workMetaListCV_.notify_one();

#ifdef ENABLE_NCCL_ERROR_CHECKING
  if (ncclCommWatchdogThread_.joinable()) {
    ncclCommWatchdogThread_.join();
  }
#endif

  if (onCompletionHookThread_.joinable())
    onCompletionHookThread_.join();

  // Abort communicators after all threads have exited to avoid having the
  // threads dying due to aborted communicator and raising a SIGABRT
  std::string abortReason = c10::str("Process Group destroyed on rank ", rank_);
  abort(abortReason);

  // We need to wait for abort to finish before we can safely shut down
  // heartbeat monitoring thread.
  terminateHeartbeatMonitorThread_.store(true);
  monitorWakeUpCV_.notify_one();
#ifdef ENABLE_NCCL_ERROR_CHECKING
  if (ncclHeartbeatMonitorThread_.joinable()) {
    ncclHeartbeatMonitorThread_.join();
  }
#endif
}

void ProcessGroupNCCL::registerDebugInfoWriter(
    std::unique_ptr<DebugInfoWriter> writer) {
  TORCH_CHECK_WITH(
      DistBackendError,
      debugInfoWriter_ == nullptr,
      "ProcessGroupNCCL debugInfoWriter already registered");
  debugInfoWriter_ = std::move(writer);
}

bool ProcessGroupNCCL::dumpDebuggingInfo() {
  // Serialize all calls to this function to avoid corrupting data, but allow
  // multiple calls in one runtime. User is responsible for preserving the
  // output file from an earlier call before a later call overwrites it.
  static std::mutex writeDebugInfoMutex;
  std::lock_guard<std::mutex> lock(writeDebugInfoMutex);
  LOG(ERROR) << logPrefix() << "ProcessGroupNCCL preparing to dump debug info.";
  if (ncclTraceBufferSize_ > 0) {
    // We dump nccl trace into local disk by default and users can register
    // their customized writer by inheriting `DebugInfoWriter` via
    // `registerDebugInfoWriter`.
    auto ncclTrace = dump_nccl_trace();
    if (debugInfoWriter_ == nullptr) {
      // Dump the trace blob into local disk as a fallback.
      std::unique_ptr<DebugInfoWriter> debugInfoWriterPtr =
          std::make_unique<DebugInfoWriter>(globalRank());
      registerDebugInfoWriter(std::move(debugInfoWriterPtr));
    }
    debugInfoWriter_->write(ncclTrace);
    LOG(ERROR) << logPrefix() << "ProcessGroupNCCL dump debug info success!";
    return true;
  }
  return false;
}

void ProcessGroupNCCL::terminateProcess(std::string errMsg) {
  // Logging with `FATAL`, after errMsg printed, it calls `std::abort()`
  // to terminate the program execution.
  LOG(FATAL) << logPrefix() << errMsg;
}

void ProcessGroupNCCL::heartbeatMonitor() {
  uint64_t heartBeatCounter = 0ULL;
  while (true) {
    // This won't have any lock since this lock is only used here.
    // Please be aware that mutex `monitorMutex_` should not be used
    // somewhere else to avoid the deadlock.
    std::unique_lock<std::mutex> lock(monitorMutex_);
    if (monitorWakeUpCV_.wait_for(
            lock, std::chrono::seconds(heartbeatTimeoutInSec_), [&] {
              return terminateHeartbeatMonitorThread_.load();
            })) {
      // For the normal complete or user interception, monitorWakeUpCV_
      // will get notified, we early return and exit heartbeatMonitor.
      return;
    }

    // Check the heart beat of watchdog thread.
    auto heartbeat = heartbeat_;
    if (heartbeat != heartBeatCounter) {
      heartBeatCounter = heartbeat;
    } else {
      // No heartbeat increase detected and timeout.
      break;
    }
  }

  // Store debug info to storage if no other thread does it. (By default to
  // local disk)
  std::future<bool> asyncDebugDump = launchAsyncDebugDump();

  // Create a error message reported from MonitorThread, so
  // we throw exception and make the whole process to be killed.
  // TODO(fduwjj): After having a hang debug wiki, we need to update the wiki
  // url here.
  const auto exitMsg = c10::str(
      logPrefix(),
      "ProcessGroupNCCL's watchdog got stuck for ",
      heartbeatTimeoutInSec_,
      "seconds without making progress in monitoring enqueued collectives. ",
      "This typically indicates a NCCL/CUDA API hang blocking the watchdog, ",
      "and could be triggered by another thread holding the GIL inside a ",
      "CUDA api, or other deadlock-prone behaviors.",
      "If you suspect the watchdog is not actually stuck and a longer timeout would help, ",
      "you can either increase the timeout (TORCH_NCCL_HEARTBEAT_TIMEOUT_SEC) to a larger value "
      "or disable the heartbeat monitor (TORCH_NCCL_ENABLE_MONITORING=0)."
      "If either of aforementioned helps, feel free to file an issue to PyTorch about the short timeout "
      "or false positive abort; otherwise, please attempt to debug the hang.");

  // There are two possible cases for the watchdog thread exit:
  // Case one: desync report runs quickly, and it follows the step:
  // collective timeout -> desync -> exception handling -> destructors
  // -> set terminateHeartbeatMonitorThread_ -> notify monitorWakeUpCV_.
  // So the code either early returns above or will skip the sleep below.
  // Case two: desync might be slow or get stuck. Or we get stuck in
  // destructors, we will sleep for some time before calling std::abort() to
  // kill the whole process.
  if ((terminateProcessGroup_.load() || collectiveDebugInfoMode_.load()) &&
      !terminateHeartbeatMonitorThread_.load()) {
    // Leave another two mins for desync report generation or process group
    // destroy.
    std::this_thread::sleep_for(std::chrono::seconds(heartbeatTimeoutInSec_));
  }

  // At this point, we either already sleep for another `heartbeatTimeoutInSec_`
  // or the thread has finished. Because we don't want to block the monitor
  // thread, so We mark the thread detach and the dump of debug info becomes
  // "best effort". If the process exit normally, marking it detach also makes
  // sense because we don't really care about dumping the debug info.

  // We already log completion inside the thread, so it may not be necessary to
  // check the return value here.  We mainly use a future so we can exit early
  // if done.
  waitForDumpOrTimeout(asyncDebugDump);

  if (!terminateHeartbeatMonitorThread_.load()) {
    const auto logMsg = c10::str(
        logPrefix(),
        "monitoring thread detects no heartbeat and will finally kill the process!",
        " terminateProcessGroup_",
        terminateProcessGroup_,
        " collectiveDebugInfoMode_",
        collectiveDebugInfoMode_);
    LOG(ERROR) << logMsg;
    terminateProcess(exitMsg);
  }
}

void ProcessGroupNCCL::ncclCommWatchdog() {
  try {
    VLOG(2) << logPrefix() << "NCCL watchdog thread started!";
    if (monitorThreadEnabled_.load()) {
      ncclHeartbeatMonitorThread_ =
          std::thread(&ProcessGroupNCCL::heartbeatMonitor, this);
    }
    watchdogHandler();
    VLOG(2) << logPrefix() << "NCCL watchdog thread terminated normally";
  } catch (std::exception& e) {
    if (std::string(e.what()).find("driver shutting down") !=
        std::string::npos) {
      LOG(INFO)
          << logPrefix()
          << "main process destroyed cuda before watchdog loop exited, terminating watchdog."
          << " (Watchdog caught exception: " << e.what();

    } else {
      // Append error message reported from watchdogHandler
      const auto exitMsg = c10::str(
          logPrefix(),
          "NCCL watchdog thread terminated with exception: ",
          e.what());
      LOG(ERROR) << exitMsg;
      // TODO(whc) clean up the rethrow - why is it stored in a class var and
      // rethrown?
      watchDogException_ =
          std::make_exception_ptr(C10_BUILD_ERROR(DistBackendError, exitMsg));
      std::rethrow_exception(watchDogException_);
    }
  } catch (...) {
    const auto exitMsg = c10::str(
        logPrefix(), "NCCL watchdog thread terminated with exception: unknown");
    LOG(ERROR) << exitMsg;
    watchDogException_ =
        std::make_exception_ptr(C10_BUILD_ERROR(DistBackendError, exitMsg));
    std::rethrow_exception(watchDogException_);
  }
}

void ProcessGroupNCCL::logWorkStart(WorkNCCL& work) {
  if (work.startTraceUpdated_)
    return;

  if (terminateProcessGroup_.load() || storeError_)
    return;

  work.startTraceUpdated_ = true;
  storeError_ = !c10d::traceUpdate(
      store_, traceKeyStart_, work.seq_, opTypeToString(work.opType_));
}

void ProcessGroupNCCL::logWorkEnd(WorkNCCL& work) {
  if (terminateProcessGroup_.load() || storeError_)
    return;

  // In case the start of the work hasn't been logged
  if (!work.startTraceUpdated_) {
    logWorkStart(work);
  }

  storeError_ = !c10d::traceUpdate(
      store_, traceKeyEnd_, work.seq_, opTypeToString(work.opType_));
}

std::string ProcessGroupNCCL::getNCCLWatchdogDebugInfo() {
  return retrieveDesyncReport(store_, "NCCL", rank_, size_);
}

#if defined(__linux__)
struct DumpPipe {
  DumpPipe(int rank) {
    std::string fileStem =
        getCvarString({"TORCH_NCCL_DEBUG_INFO_PIPE_FILE"}, "");
    if (fileStem.empty() ||
        getCvarInt({"TORCH_NCCL_TRACE_BUFFER_SIZE"}, 0) <= 0) {
      return;
    }
    TORCH_CHECK(!fileStem.empty(), "TORCH_NCCL_DEBUG_INFO_TEMP_FILE is empty");
    std::string filename = c10::str(fileStem, rank, ".pipe");
    TORCH_CHECK(
        unlink(filename.c_str()) != -1 || errno == ENOENT,
        "Error removing existing named pipe ",
        filename);
    TORCH_CHECK(
        mkfifo(filename.c_str(), 0666) != -1,
        "Error creating named pipe ",
        filename);
    fd_ = open(filename.c_str(), O_RDONLY | O_NONBLOCK);
    LOG(INFO) << "Pipe file " << filename
              << " has been opened, write to it to trigger NCCL Debug Dump.";
    TORCH_CHECK(fd_ != -1, "Error opening named pipe ", filename);
  }
  bool shouldDump() {
    if (fd_ == -1) {
      return false;
    }
    char buf[128];
    // non-blocking from O_NONBLOCK above.
    // Ignore EINTR because we already will poll this
    // again later.
    ssize_t bytesRead = read(fd_, &buf, 128);
    return bytesRead > 0;
  }
  ~DumpPipe() {
    if (fd_ != -1) {
      close(fd_);
    }
  }

 private:
  int fd_ = -1;
};
#else
struct DumpPipe {
  DumpPipe(int rank) {}
  bool shouldDump() {
    return false;
  }
};
#endif

std::string ProcessGroupNCCL::createLogPrefix() const {
  return c10::str("[PG ", uid_, " Rank ", rank_, "] ");
}

const std::string& ProcessGroupNCCL::logPrefix() const {
  return logPrefix_;
}

const int& ProcessGroupNCCL::globalRank() const {
  static int globalRank = rank_;
  return globalRank;
}

void ProcessGroupNCCL::watchdogHandler() {
  bool done = false;
  lastWorkListUpdateTime_ = std::chrono::steady_clock::now();
  auto lastTimePollStore = std::chrono::steady_clock::now();
  c10::optional<std::future<bool>> optAsyncDebugDump;

  std::list<ProcessGroupNCCL::WorkNCCL> completedWorkList;

  c10::optional<DumpPipe> dumpPipe = c10::nullopt;
  if (uid_ == 0) {
    // DumpPipe is one per-trainer process, and its convenient to name them
    // after 'global' ranks in the system, So we assume processgroup (uid)==0 is
    // the global PG and has globally unique rank ids across trainers.
    dumpPipe.emplace(rank_);
  }
  while (!done || !terminateProcessGroup_.load()) {
    std::unique_lock<std::mutex> lock(workMetaListMutex_);
    // We busy-poll the work vector every watchdogCheckInMilSec_
    // milliseconds as long as the atomic is True.
    workMetaListCV_.wait_for(
        lock, std::chrono::milliseconds(watchdogCheckInMilSec_), [&]() -> bool {
          return terminateProcessGroup_.load();
        });
    // Bump up heart beat by one.
    heartbeat_++;

    // Assuming that we always init a process group containing all ranks,
    // we only use the watchdog thread to listen for the global signal to dump
    // and abort. We poll store to see if some ranks have flagged a timeout when
    // we haven't polled for `heartbeat_timeout` seconds and there haven't
    // any work added or removed for `watchdog_timeout` seconds.
    if (dumpOnTimeout_ && uid_ == 0) {
      auto currentTime = std::chrono::steady_clock::now();
      auto timeSinceLastWorkListUpdate =
          std::chrono::duration_cast<std::chrono::milliseconds>(
              (currentTime - lastWorkListUpdateTime_))
              .count();
      auto timeSinceLastPollStore =
          std::chrono::duration_cast<std::chrono::milliseconds>(
              (currentTime - lastTimePollStore))
              .count();
      const auto checkMsg = c10::str(
          logPrefix(),
          "Before checking TCPStore in watchdog for PG 0: ",
          timeSinceLastWorkListUpdate >= watchdogCheckInMilSec_,
          " ",
          timeSinceLastPollStore >= timeoutCheckInMilSec_,
          " ",
          optAsyncDebugDump.has_value());
      LOG(ERROR) << checkMsg;
      if (timeSinceLastWorkListUpdate >= watchdogCheckInMilSec_ &&
          timeSinceLastPollStore >= timeoutCheckInMilSec_) {
        lastTimePollStore = currentTime;
        if (store_->check({std::string(TIMEOUT_DUMP)}) && !optAsyncDebugDump) {
          const auto startCheckMsg = c10::str(
              logPrefix(),
              "[Start] Another rank reported a timeout and signaled a global abort.");
          LOG(ERROR) << startCheckMsg;
          optAsyncDebugDump = launchAsyncDebugDump();
          waitForDumpOrTimeout(*optAsyncDebugDump);
          const auto exitMsg = c10::str(
              logPrefix(),
              "[End] Another rank reported a timeout and signaled a global abort.");
          LOG(ERROR) << exitMsg;
          C10_THROW_ERROR(DistBackendError, exitMsg);
        }
      }
    }

    for (auto it = workMetaList_.begin(); it != workMetaList_.end();
         /* no increment */) {
      auto& work = *it;
      work.checkAndSetException();
      bool timedOut = work.checkTimeout();

      // If work hits an exception (either an error or timeout)
      if (work.exception()) {
        if (SHOULD_CLEAN_UP(asyncErrorHandling_)) {
          // Abort work and corresponding communicators
          work.abort();
          // PG level abort, which would abort all other communicators on this
          // rank
          abort();
        }

        // Report desync state in case of timeout
        if (timedOut) {
          try {
            if (desyncDebug_ || dumpOnTimeout_) {
              // Set shutdown mode, so the heartbeat monitor thread will not
              // abort process immediately.
              collectiveDebugInfoMode_.store(true);
              std::vector<uint8_t> vec(1);
              store_->set(std::string(TIMEOUT_DUMP), vec);
              const auto exitMsg = c10::str(
                  logPrefix(),
                  "Timeout detected in watchdog and signal a global abort.");
              LOG(ERROR) << exitMsg;
            }

            if (dumpOnTimeout_ && !optAsyncDebugDump) {
              // Store debug info to storage. (By default to local disk)
              optAsyncDebugDump = launchAsyncDebugDump();
            }

            if (desyncDebug_) {
              auto desyncMsg = getNCCLWatchdogDebugInfo();
              LOG(ERROR) << logPrefix() << desyncMsg;
            }

            if (dumpOnTimeout_) {
              // Store debug info to storage. (By default to local disk)
              waitForDumpOrTimeout(*optAsyncDebugDump);
              const auto completeMsg = c10::str(
                  logPrefix(),
                  "Timeout dump finished in watchdog and signaled a global abort.");
              LOG(ERROR) << completeMsg;
            }

          } catch (const std::exception& e) {
            LOG(ERROR) << logPrefix()
                       << "Failed to retrieve TORCH_NCCL_DESYNC_DEBUG report. "
                       << " Please file an issue. Error: " << e.what();
          } catch (...) {
            LOG(ERROR)
                << logPrefix()
                << "Failed to rerieve TORCH_NCCL_DESYNC_DEBUG report with unknown error."
                << " Please file an issue.";
          }
        }
        // Throw exception
        work.handleException(asyncErrorHandling_);
      }

      // Work status logging for desync debug
      if (desyncDebug_) {
        if (work.isStarted()) {
          logWorkStart(work);
        }
        if (work.isCompleted()) {
          logWorkEnd(work);
        }
      }

      // Clean up completed work
      if (work.isCompleted()) {
        NCCLTraceBuffer::get()->retire_id(work.trace_id_);
        if (onCompletionHook_) {
          // Move Work object to completedWorkList_ to be consumed by the hook
          // thread
          {
            const std::lock_guard<std::mutex> lock(completedWorkListMutex_);
            completedWorkList_.splice(
                completedWorkList_.end(), workMetaList_, it++);
          }
          completedWorkListCV_.notify_one();
        } else {
          it = workMetaList_.erase(it);
          lastWorkListUpdateTime_ = std::chrono::steady_clock::now();
        }
        at::cuda::CUDAGraph::dec_pending_event_queries();
      } else {
        // Increment the iterator if the current WorkNCCL object is not
        // completed.
        ++it;
      }
    }
    // process a request to dump the trace. only PG uid 0 will respond to dump
    // requests, but this is fine since all PG's feed into the same flight
    // recorder and dump.
    if (dumpPipe.has_value() && dumpPipe->shouldDump()) {
      launchAsyncDebugDump();
    }
    done = workMetaList_.empty();
  }
}

void ProcessGroupNCCL::runHookLoop() {
  bool done = false;
  while (!done || !terminateProcessGroup_.load()) {
    std::unique_lock<std::mutex> lock(completedWorkListMutex_);
    // We busy-poll the work vector every watchdogCheckInMilSec_
    // milliseconds as long as the atomic is True.
    completedWorkListCV_.wait_for(
        lock, std::chrono::milliseconds(watchdogCheckInMilSec_), [&]() -> bool {
          return !completedWorkList_.empty() || terminateProcessGroup_.load();
        });

    try {
      for (auto it = completedWorkList_.begin(); it != completedWorkList_.end();
           /* no increment */) {
        const WorkNCCL& work = *it;
        // Hook might grab GIL, unlock first to prevent deadlock
        lock.unlock();

        auto timeStarted =
            std::chrono::system_clock::now() +
            std::chrono::duration_cast<std::chrono::system_clock::duration>(
                work.workStartTime_ - std::chrono::steady_clock::now());
        onCompletionHook_(std::make_shared<WorkInfo>(
            work.retrieveOpType(), // OpType
            timeStarted, // timeStarted
            std::chrono::system_clock::now(), // timeFinished
            std::chrono::duration<float, std::milli>(
                work.getDuration()) // activeDuration
            ));

        lock.lock();
        it = completedWorkList_.erase(it);
      }
    } catch (std::exception& e) {
      if (std::string(e.what()).find("driver shutting down") !=
          std::string::npos) {
        LOG(INFO)
            << logPrefix()
            << "main process destroyed cuda before runHookLoop exited, terminating runHookLoop."
            << " (runHookLoop caught exception: " << e.what();

      } else {
        // PythonOnCompletionHook has already extracted Python exception message
        // and wrapped it with a cpp one. So we no longer need to acquire GIL
        // here.
        const auto errorStr = c10::str(
            "Caught exception on rank ",
            rank_,
            " while running onCompletion hook for ProcessGroupNCCL: ",
            e.what(),
            ". Aborting all communicators.");

        // No need to call abort() on WorkNCCL here as that collective has
        // already finished successfully at this point. We just need to abort
        // the process Abort all NCCL Communicators on this ProcessGroupNCCL
        // instance.
        abort(errorStr);
      }
    }

    // Lock is still acquired at this point
    done = completedWorkList_.empty();
  }
}

std::exception_ptr ProcessGroupNCCL::WorkNCCL::checkForNCCLErrors(
    const std::vector<std::shared_ptr<NCCLComm>>& ncclComms) const {
  return checkForNCCLErrorsInternal(ncclComms);
}

std::exception_ptr ProcessGroupNCCL::checkForNCCLErrors(
    const std::vector<std::shared_ptr<NCCLComm>>& ncclComms) {
  return checkForNCCLErrorsInternal(ncclComms);
}

std::exception_ptr ProcessGroupNCCL::checkForNCCLErrorsInternal(
    const std::vector<std::shared_ptr<NCCLComm>>& ncclComms) {
  for (const auto& ncclComm : ncclComms) {
    // Prioritize commFailureReason over checkForNcclError() result if
    // commFailureReason is set.
    auto commFailureReason = ncclComm->getNcclCommFailureReason();
    if (commFailureReason != c10::nullopt) {
      return std::make_exception_ptr(C10_BUILD_ERROR(
          DistBackendError,
          c10::str(
              "NCCL communicator encountered error set by ProcessGroupNCCL: ",
              *commFailureReason)));
    }
    ncclResult_t ncclAsyncErr = ncclComm->checkForNcclError();
    if (ncclAsyncErr != ncclSuccess) {
      return std::make_exception_ptr(C10_BUILD_ERROR(
          DistBackendError,
          "NCCL error: " + ncclGetErrorWithVersion(ncclAsyncErr) + "\n" +
              getNcclErrorDetailStr(ncclAsyncErr)));
    }
  }

  return nullptr;
}

void ProcessGroupNCCL::broadcastUniqueNCCLID(
    ncclUniqueId* ncclID,
    bool isSingleP2POp,
    const std::string& p2pKey,
    int p2pRank) {
  // For collective operations:
  // For every NCCL communicator that we create we need to broadcast
  // a unique ID from rank 0 to all other ranks. This broadcast is
  // done by rank 0 setting a key in the store and all other ranks
  // retrieving the contents of that key. A single process group
  // may create multiple NCCL communicators, so we use a sequence
  // number to differentiate between them.
  // For single point-to-point operations:
  // The sequence number will only be increased on 2 out of all the
  // processes in a Process Group. So all following collective
  // operations will see different sequence numbers which will cause
  // runtime errors. To avoid that, use the src:target pair instead
  // of sequence number for p2p communications.

  std::string storeKey;
  if (!isSingleP2POp) {
    storeKey = std::to_string(ncclCommCounter_++);
  } else {
    storeKey = p2pKey;
  }
  if (rank_ == 0 || (isSingleP2POp && p2pRank == 0)) {
    auto vec = std::vector<uint8_t>(
        reinterpret_cast<uint8_t*>(ncclID),
        reinterpret_cast<uint8_t*>(ncclID) + NCCL_UNIQUE_ID_BYTES);
    store_->set(storeKey, vec);
  } else {
    try {
      auto vec = store_->get(storeKey);
      TORCH_CHECK_WITH(
          DistBackendError,
          vec.size() == NCCL_UNIQUE_ID_BYTES,
          "Invalid size for ncclUniqueId");
      std::memcpy(ncclID, vec.data(), vec.size());
    } catch (const std::exception& e) {
      std::string exceptionMsg = c10::str(
          "[",
          rank_,
          "] is setting up NCCL communicator and "
          "retrieving ncclUniqueId from [0] via c10d key-value store by key '",
          storeKey,
          "', but store->get('",
          storeKey,
          "') got error: ");
      C10_THROW_ERROR(
          DistBackendError,
          exceptionMsg + e.what() +
              ". This may indicate a possible application crash on rank 0 or a network set up issue.");
    } catch (...) {
      C10_THROW_ERROR(
          DistBackendError,
          c10::str(
              "Unknown exception while [",
              rank_,
              "] is setting up NCCL communicator and "
              "retrieving ncclUniqueId from [0] via c10d key-value store by key '",
              storeKey,
              "'",
              ". This may indicate a possible application crash on rank 0 or a network set up issue."));
    }
  }
}

void ProcessGroupNCCL::destroyNCCLComms(const std::string& devNCCLCommMapKey) {
  std::lock_guard<std::mutex> lock(mutex_);
  if (devNCCLCommMap_.find(devNCCLCommMapKey) == devNCCLCommMap_.end()) {
    TORCH_INTERNAL_ASSERT(
        false,
        "Expected to find key ",
        devNCCLCommMapKey,
        " in NCCL communicator map.");
  }
  std::vector<std::shared_ptr<NCCLComm>>& ncclComms =
      devNCCLCommMap_[devNCCLCommMapKey];
  // Loop through communicators and call ncclCommAbort.
  for (const auto& comm : ncclComms) {
    // ncclCommDestroy(comm->getNcclComm()) results in segfault when PG is being
    // destroyed, so using ncclCommAbort here.
    comm->ncclCommAbort();
  }
  // Remove communicators from the cache.
  devNCCLCommMap_.erase(devNCCLCommMapKey);
  // Clear used device indices.
  usedDeviceIdxs_.clear();

  ncclCommDevIdxMapMutex.lock();
  for (const auto& comm : ncclComms) {
    ncclCommDevIdxMap.erase(comm);
  }
  ncclCommDevIdxMapMutex.unlock();
}

std::vector<std::shared_ptr<NCCLComm>>& ProcessGroupNCCL::getNCCLComm(
    const std::string& devicesKey,
    const std::vector<at::Device>& devices,
    OpType opType,
    int p2pRank,
    bool isSendRecvSelf) {
  // Sanity check
  if (devicesKey.empty()) {
    C10_THROW_ERROR(
        DistBackendError,
        "Not able to create/get the NCCL Communicator since "
        "the GPU devices are not known");
  }
  if (bound_device_id_) {
    for (const auto& device : devices) {
      if (*bound_device_id_ != device) {
        LOG(ERROR) << logPrefix() << "Tensor found on device " << device
                   << " but backend constrained to " << *bound_device_id_;
        C10_THROW_ERROR(
            DistBackendError,
            "Attempt to perform collective on tensor not on device passed to init_process_group");
      }
    }
  }

  for (auto& device : devices) {
    usedDeviceIdxs_.insert(device.index());
  }

  {
    std::lock_guard<std::mutex> lock(mutex_);
    if (devNCCLCommMap_.find(devicesKey) != devNCCLCommMap_.end()) {
      // Reuse the cached communicator if there is one.
      return devNCCLCommMap_[devicesKey];
    }
  }

  // NCCL communicator not cached, create a new entry
  std::vector<std::shared_ptr<NCCLComm>> ncclComms;
  ncclComms.resize(devices.size());

  // Create the unique NCCL ID and broadcast it
  ncclUniqueId ncclID;

  // For batch_isend_irecv, ncclGroupStart() would be called upfront
  bool batchP2P = ncclActiveGroupCounter_ > 0;
  bool singleP2POp = isP2POp(opType, batchP2P);
  // For point-to-point communication, lower rank of the two will get unique id.
  if (rank_ == 0 || (singleP2POp && p2pRank == 0)) {
    C10D_NCCL_CHECK(ncclGetUniqueId(&ncclID), c10::nullopt);
  }

  // For point-to-point communication on the same process, don't need broadcast.
  if (!isSendRecvSelf) {
    // Broadcast so that each process can have a unique NCCL ID
    broadcastUniqueNCCLID(&ncclID, singleP2POp, devicesKey, p2pRank);
  }

  at::cuda::OptionalCUDAGuard gpuGuard;

  std::vector<at::cuda::CUDAStream> streamVal;
  streamVal.reserve(devices.size());

  // [Group Start/End Note] This is used to ensure that nccl communicator will
  // be created before communication primitives are called. Let's look at this
  // example: Using the batch_isend_irecv to send a tensor to a target process.
  // On the sender side, the corresponding underlying NCCL calls will look like
  //   ncclGroupStart() // This is in batch_isend_irecv
  //   ncclGroupStart() // This is [Note 1]
  //   ncclCommInitRank() // Inside NCCLComm::create
  //   ncclSend()
  //   ncclGroupEnd() // This is [Note 2]
  //   ncclGroupEnd() // This is in batch_isend_irecv
  // With this pattern, the nccl communicator will be created in the last
  // ncclGroupEnd which means when ncclSend is processed, the passed
  // communicator argument is NULL which will lead to runtime error. So we need
  // to "close" all active nccl groups to ensure nccl communicator is actually
  // created before encountering any communication calls. This is why we need
  // the following for loop.
  for (const auto i : c10::irange(ncclActiveGroupCounter_)) {
    (void)i;
    // comms have not been initiated yet, so can only check in blocking-way
    C10D_NCCL_CHECK(ncclGroupEnd(), c10::nullopt);
  }

  // [Note 1] Create the NCCL communicators for each GPU
  C10D_NCCL_CHECK(ncclGroupStart(), c10::nullopt);

  for (const auto i : c10::irange(devices.size())) {
    // GPU world size and GPU rank
    int numRanks, rank;

    if (!singleP2POp) {
      // Collective, all-to-all, or batch P2P
      numRanks = getSize() * devices.size();
      rank = getRank() * devices.size() + i;
    } else if (isSendRecvSelf) {
      // Same process send and recv.
      numRanks = 1;
      rank = 0;
    } else {
      // For single point-to-point operation, there are only 2 processes
      // involved so the GPU rank is either 0 or 1.
      numRanks = 2;
      rank = p2pRank;
    }
    // Get the device index
    int deviceIndex = devices[i].index();

    gpuGuard.set_index(deviceIndex);
#ifdef NCCL_HAS_COMM_SPLIT
    if (options_->split_from) {
      TORCH_CHECK(
          options_->split_color != 0,
          "Must specify a non-zero color when splitting");
      // Find a valid, healthy communicator to split from if possible.
      std::lock_guard<std::mutex> lock(options_->split_from->mutex_);
      auto& other_comms = options_->split_from->devNCCLCommMap_;
      auto dit = other_comms.find(devicesKey);
      if (dit != other_comms.end() && !dit->second.empty()) {
        TORCH_INTERNAL_ASSERT(
            dit->second.size() == ncclComms.size(),
            "split_from->devNCCLCommMap_ should be empty or the same size as ncclComms!");
        if (dit->second[i] && !dit->second[i]->isAborted()) {
          ncclComms[i] = NCCLComm::split(
              dit->second[i].get(),
              options_->split_color,
              rank,
              options_->config);
        }
      }
    }
#endif

    // To simplify conditioonal nesting, just create the ncclComms[i]
    // entry if it hasn't been yet rather than untangling the
    // conditions that might have resulted in a split above.
    if (!ncclComms[i]) {
#ifdef NCCL_HAS_COMM_NONBLOCKING
      ncclComms[i] = NCCLComm::create(numRanks, rank, ncclID, options_->config);
#else
      ncclComms[i] = NCCLComm::create(numRanks, rank, ncclID);
#endif
    }

    // Creates the NCCL streams
    streamVal.push_back(
        at::cuda::getStreamFromPool(options_->is_high_priority_stream));
  }

  {
    std::lock_guard<std::mutex> lock(mutex_);
    inInitializationCommMap_.emplace(devicesKey, ncclComms);
  }

  // [Note 2 ]
#ifndef NCCL_HAS_COMM_NONBLOCKING
  C10D_NCCL_CHECK(ncclGroupEnd(), c10::nullopt);
#else
  if (!nccl_use_nonblocking()) {
    C10D_NCCL_CHECK(ncclGroupEnd(), c10::nullopt);
  } else {
    C10D_NCCL_CHECK_TIMEOUT_GROUPEND(ncclGroupEnd(), ncclComms, c10::nullopt);
  }
#endif

  // At this point NCCL should have been initialized, hence we can accurately
  // get the env value even if NCCL sets it by reading from nccl.conf file
  if (getRank() == 0) {
    LOG(INFO) << logPrefix()
              << "NCCL_DEBUG: " << getCvarString({"NCCL_DEBUG"}, "N/A");
  }

  // See [Group Start/End Note]
  for (const auto i : c10::irange(ncclActiveGroupCounter_)) {
    (void)i;
    C10D_NCCL_CHECK(ncclGroupStart(), c10::nullopt);
  }

  ncclStreams_.emplace(devicesKey, std::move(streamVal));

  // Note: these events are created with the (default) cudaEventDisableTiming
  // flag This flag provides the best performance when used with
  // cudaStreamWaitEvent() and cudaEventQuery(). Since we here don't measure the
  // performance using cudaEvent, this should be set.
  ncclEvents_.emplace(
      std::piecewise_construct,
      std::make_tuple(devicesKey),
      std::make_tuple(devices.size()));

  // Record the communicators based on ncclUniqueId.
  ncclIdToCommMap_.emplace(buildNcclUniqueIdStr(ncclID), ncclComms);

  // Move the NCCL resource to cache
  auto it = inInitializationCommMap_.find(devicesKey);
  // A previous thread could've already removed devicesKey from
  // inInitializationCommMap_ and added it to devNCCLCommMap_
  if (it != inInitializationCommMap_.end()) {
    devNCCLCommMap_.emplace(devicesKey, std::move(it->second));
    inInitializationCommMap_.erase(devicesKey);

    // Now ncclComms are fully initialized.
    // Register all active CUDA memory segments in cache allocator to
    // the new NCCL communicators
    if (useTensorRegisterAllocatorHook_) {
      auto snapshot = c10::cuda::CUDACachingAllocator::snapshot();
      // Register the segment to a new NCCL communicator if on the same device
      for (const auto& segmentInfo : snapshot.segments) {
        for (const auto i : c10::irange(devices.size())) {
          if (segmentInfo.device != devices[i].index())
            continue;
          ncclComms[i]->registerSegment(
              reinterpret_cast<void*>(segmentInfo.address),
              segmentInfo.total_size);
        }
      }

      // Record the mapping between ncclComm and device index so that later
      // register hook can register a newly allocated segment to communicators
      // on the same device.
      // NOTE: we need remove the communicator from this map when it is
      // destroyed, otherwise may register onto an invalid communicator.
      ncclCommDevIdxMapMutex.lock();
      for (const auto i : c10::irange(devices.size())) {
        ncclCommDevIdxMap.emplace(ncclComms[i], devices[i].index());
      }
      ncclCommDevIdxMapMutex.unlock();
    }
  }

  it = devNCCLCommMap_.find(devicesKey);
  TORCH_INTERNAL_ASSERT(
      it != devNCCLCommMap_.end(), "Communicators not populated in cache!");

  return it->second;
}

uint64_t ProcessGroupNCCL::getCommSplitCounter() const {
  uint64_t ret = 0;
  for (const auto& i : ncclIdToCommMap_) {
    for (const auto& j : i.second) {
      ret += j->getCommSplitCounter();
    }
  }
  return ret;
}

namespace {

// Check validity of tensor
void check_gpu_single_tensor(
    const at::Tensor& tensor,
    const bool p2p = false // whether operation is a P2P operation
) {
  if (!tensor.is_cuda() || tensor.is_sparse()) {
    C10_THROW_ERROR(ValueError, "Tensors must be CUDA and dense");
  }
  // Skip the following requirements for P2P operations
  if (!tensor.is_contiguous(tensor.suggest_memory_format())) {
    if (p2p) {
      TORCH_WARN_ONCE(
          "Detected non-contiguous tensor in P2P operations. It is user "
          "responsibility to guarantee that source and destination tensors have "
          "the same contiguity format.");
    } else {
      C10_THROW_ERROR(ValueError, "Tensors must be contiguous");
    }
  }
}

// Checks that all `tensors' have the same type and shape and reside on distinct
// GPUs.
// TODO: test_c10d_nccl.py should consider adding tests for the error conditions
// here, ie, that deliberately pass invalid tensors and check the right
// exception is thrown.
void check_gpu_tensors_different_devices(
    const std::vector<at::Tensor>& tensors,
    const bool p2p = false // whether operation is a P2P operation
) {
  if (tensors.size() == 0) {
    C10_THROW_ERROR(ValueError, "Tensor list must be nonempty");
  }
  if (tensors.size() > static_cast<size_t>(at::cuda::getNumGPUs())) {
    C10_THROW_ERROR(
        ValueError,
        "Tensor list mustn't be larger than the number of available GPUs");
  }

  const auto& first = tensors.front();

  // Set for ensuring that tensors are on separate devices.
  std::unordered_set<decltype(first.get_device())> usedDevices;
  usedDevices.reserve(tensors.size());

  for (const auto& t : tensors) {
    if (!t.is_cuda() || t.is_sparse()) {
      C10_THROW_ERROR(ValueError, "Tensors must be CUDA and dense");
    }
    if (t.scalar_type() != first.scalar_type()) {
      C10_THROW_ERROR(TypeError, "Tensors must have identical type");
    }
    if (t.sizes() != first.sizes()) {
      C10_THROW_ERROR(ValueError, "Tensors must have identical size");
    }
    if (t.strides() != first.strides()) {
      C10_THROW_ERROR(ValueError, "Tensors must have identical strides");
    }
    // Skip the following requirements for P2P operations
    if (!t.is_contiguous(t.suggest_memory_format())) {
      if (p2p) {
        TORCH_WARN_ONCE(
            "Detected non-contiguous tensor in P2P operations. It is user "
            "responsibility to guarantee that source and destination tensors have "
            "the same contiguity format.");
      } else {
        C10_THROW_ERROR(ValueError, "Tensors must be contiguous");
      }
    }
    const auto inserted = usedDevices.insert(t.get_device()).second;
    if (!inserted) {
      C10_THROW_ERROR(ValueError, "Tensors must be on distinct GPU devices");
    }
  }
}

// Checks that all `tensors' have the same type and shape and reside on the same
// GPU.
// TODO: test_c10d_nccl.py should consider adding tests for the error conditions
// here, ie, that deliberately pass invalid tensors and check the right
// exception is thrown. The "Expected list of tensors on the same device"
// condition may be a challenge because the test would need to pass tensors on
// different devices in the same process.
int64_t check_gpu_tensors_same_device(const std::vector<at::Tensor>& tensors) {
  if (tensors.size() == 0) {
    C10_THROW_ERROR(ValueError, "Tensor list must be nonempty");
  }

  const auto& first = tensors.front();

  int64_t total_numel = 0;
  for (const auto& t : tensors) {
    if (!t.is_cuda() || t.is_sparse()) {
      C10_THROW_ERROR(ValueError, "Tensors must be CUDA and dense");
    }
    if (t.scalar_type() != first.scalar_type()) {
      C10_THROW_ERROR(TypeError, "Tensors must have identical type");
    }
    if (!t.is_non_overlapping_and_dense()) {
      C10_THROW_ERROR(ValueError, "Tensors must be non-overlapping and dense");
    }
    // If we're in this function, the user called a _coalesced collective
    // on a set of tensors with potentially different sizes and strides.
    // Therefore, we don't check for matching sizes and strides,
    // but we do double-check tensors are on the same device.
    TORCH_CHECK_WITH(
        ValueError,
        t.get_device() == tensors[0].get_device(),
        "Expected list of tensors on the same device");
    total_numel += t.numel();
  }

  return total_numel;
}

bool check_same_size(const std::vector<at::Tensor>& input_tensors) {
  for (const auto& input_tensor : input_tensors) {
    if (!input_tensors[0].is_same_size(input_tensor)) {
      return false;
    }
  }
  return true;
}

// Flatten each list in `tensor_lists' for a gather or scatter operation, and
// ensure compatibility with the corresponding tensor in `other'.
std::vector<at::Tensor> flatten_for_scatter_gather(
    std::vector<std::vector<at::Tensor>>& tensor_lists,
    std::vector<at::Tensor>& other,
    size_t world_size) {
  if (tensor_lists.size() != other.size()) {
    C10_THROW_ERROR(
        ValueError,
        "Tensor list operands to scatter/gather must have the same length");
  }
  const auto num_devices = tensor_lists.size();

  std::vector<at::Tensor> flattened;
  flattened.resize(num_devices);

  for (const auto i : c10::irange(size_t{}, num_devices)) {
    if (tensor_lists[i].size() != world_size * num_devices) {
      C10_THROW_ERROR(
          ValueError,
          c10::str(
              "Tensor list input to scatter/gather must match number of collective participants ",
              "but got ",
              tensor_lists[i].size(),
              " inputs",
              " with world_size ",
              world_size,
              " and ",
              num_devices,
              " devices."));
    }

    // Only check device match for the first tensor in the list; the call to
    // newLikeFlat() below will check the rest.
    if (tensor_lists[i].front().get_device() != other[i].get_device()) {
      C10_THROW_ERROR(
          ValueError,
          "Corresponding input/output tensors to scatter/gather must all reside"
          " on the same device");
    }

    for (const auto& t : tensor_lists[i]) {
      if (t.numel() != other[i].numel()) {
        C10_THROW_ERROR(
            ValueError,
            "All tensor operands to scatter/gather must have the same number of elements");
      }
    }
    // Flatten the tensors (from all ranks) into a single big tensor.
    flattened[i] = newLikeFlat(tensor_lists, i);
  }
  return flattened;
}

} // namespace

c10::intrusive_ptr<ProcessGroupNCCL::WorkNCCL> ProcessGroupNCCL::initWork(
    std::vector<at::Device> devices,
    int rank,
    OpType opType,
    const char* profilingTitle,
    const std::vector<at::Tensor>& inputs,
    const std::vector<at::Tensor>& outputs) {
  auto r = c10::make_intrusive<ProcessGroupNCCL::WorkNCCL>(
      devices,
      rank,
      opType,
      seq_,
      profilingTitle,
      profilingTitle != nullptr ? c10::optional<std::vector<at::Tensor>>(inputs)
                                : c10::nullopt,
      desyncDebug_,
      enableTiming_.load(),
      dist_debug_level_);
  r->trace_id_ = NCCLTraceBuffer::get()->record(
      uid_,
      seq_,
      profilingTitle,
      inputs,
      outputs,
      r->ncclStartEvents_.get(),
      r->ncclEndEvents_.get());
  return r;
}

std::vector<at::Tensor> ProcessGroupNCCL::WorkNCCL::result() {
  return *outputs_;
}

c10::intrusive_ptr<c10::ivalue::Future> ProcessGroupNCCL::WorkNCCL::
    getFuture() {
  return future_;
}

float ProcessGroupNCCL::WorkNCCL::getDuration() const {
  TORCH_CHECK(timingEnabled_, "getDuration only works if timing was enabled")
  TORCH_CHECK(
      ncclStartEvents_->size() == 1,
      "getDuration only works for single device per ProcessGroup.");
  TORCH_CHECK(
      ncclEndEvents_->size() == 1,
      "getDuration only works for single device per ProcessGroup.");
  TORCH_CHECK(
      (*ncclEndEvents_)[0].query(),
      "getDuration can only be called after work is succeeded.")
  return (*ncclStartEvents_)[0].elapsed_time((*ncclEndEvents_)[0]);
}
uint64_t ProcessGroupNCCL::WorkNCCL::getSequencenumber() const {
  return seq_;
}

void ProcessGroupNCCL::workEnqueue(
    c10::intrusive_ptr<ProcessGroupNCCL::WorkNCCL> work) {
  if (!terminateProcessGroup_.load()) {
    std::lock_guard<std::mutex> lock(workMetaListMutex_);
    // Avoid view tensors to be processed in cleanup thread.
    // View tensors' destruction invokes autograd_meta, which
    // needs to be destructed in user thread. Otherwise will
    // get deadlock. Here we enqueue work without outputs_.
    workMetaList_.emplace_back(*work);
    lastWorkListUpdateTime_ = std::chrono::steady_clock::now();
  }
}

ProcessGroupNCCL::Options::Options(bool is_high_priority_stream)
    : Backend::Options(NCCL_BACKEND_NAME, kProcessGroupNCCLDefaultTimeout),
      is_high_priority_stream(is_high_priority_stream) {}

static constexpr int CoalActive = 0x01, CoalColl = 0x02, CoalP2P = 0x04;

void ProcessGroupNCCL::startCoalescing() {
  coalescedDevices_.clear();
  coalescedComms_.clear();
  coalescing_state_ |= CoalActive;
  groupStart();
}

c10::intrusive_ptr<Work> ProcessGroupNCCL::endCoalescing() {
  if (!nccl_use_nonblocking() ||
      coalescedComms_.size() == 0) { // There is no actual work being coalesced
    groupEnd();
  } else {
    // `coalescedComms_` should have same set of comms across collectives
    auto comms = coalescedComms_[0];
    groupEndNonblocking(comms);
  }

  coalescing_state_ = 0;

  if (coalescedDevices_.size() == 0) {
    // There is no actual work being coalesced
    return nullptr;
  }

  // `coalescedDevices_` should have same set of devices across collectives
  auto devices = coalescedDevices_[0];

  // Create Work object
  auto work = initWork(devices, rank_, OpType::COALESCED, "nccl:coalesced");

  // Record stream event
  // `getKeyFromDevices` is how we get keys for both collectives and batch P2P
  const auto key = getKeyFromDevices(devices);
  auto& ncclStreams = ncclStreams_[key];
  // TODO(eqy): is this still necessary if avoidRecordStreams_ is set?
  for (const auto i : c10::irange(devices.size())) {
    auto& devEvent = (*work->ncclEndEvents_)[i];
    devEvent.record(ncclStreams[i]);
  }

  // Set appropriate work parameters.
  work->blockingWait_ = blockingWait_;
  work->avoidRecordStreams_ = avoidRecordStreams_;
  work->opTimeout_ = options_->timeout;
  work->store_ = store_;
  if (avoidRecordStreams_) {
    // other functions expect an initialized ptr if avoidRecordStreams_ is set
    work->stashed_for_allocator_safety_ =
        std::make_shared<std::vector<at::Tensor>>();
  }
  c10::cuda::CaptureStatus capture_status =
      c10::cuda::currentStreamCaptureStatusMayInitCtx();

  if ((coalescing_state_ & CoalColl) &&
      capture_status == c10::cuda::CaptureStatus::None) {
    workEnqueue(work);
    // TODO: it seems we never enqueue work for single send/recv or batch P2P,
    // see the `pointToPoint` function. This should be fixed. Otherwise, we risk
    // not being able to abort hanged P2P ops.
  }

  return work;
}

template <typename Fn, typename PreProcess, typename PostProcess>
c10::intrusive_ptr<Work> ProcessGroupNCCL::collective(
    std::vector<at::Tensor>& inputs,
    std::vector<at::Tensor>& outputs,
    Fn fn,
    PreProcess pre,
    PostProcess post,
    OpType opType,
    const char* profilingTitle,
    bool avoidRecordStreams) {
  // Environment setting by the user may add onto collective call's option
  avoidRecordStreams |= avoidRecordStreams_;
  c10::cuda::CaptureStatus capture_status =
      c10::cuda::currentStreamCaptureStatusMayInitCtx();
  errorIfCapturingNonCapturableNCCL(capture_status);

  // Bump collective counter
  seq_++;

  // Currently, the API permits one scenario where inputs.size() and
  // outputs.size() are > 0.
  // 1. If the call was a _coalesced call, all inputs must be on the same
  // device.
  //    The group of nccl calls applies the collective separately to each input,
  //    but the group as a whole should be efficient, and might even execute as
  //    a single fused kernel.
  const auto devices = getDeviceList(inputs);
  const bool inputs_same_dev = (devices.size() == 1);
  const auto key = getKeyFromDevices(devices);
  auto& ncclComms = getNCCLComm(key, devices, opType);

  if (coalescing_state_ & CoalActive) {
    coalescing_state_ |= CoalColl;
    coalescedDevices_.push_back(devices);
    coalescedComms_.push_back(ncclComms);
  }

  // Used many times below, so we stash the unordered_map lookup
  auto& ncclStreams = ncclStreams_[key];

  // First let NCCL streams wait for input tensors allocation streams
  syncStreams(devices, ncclEvents_[key], ncclStreams);

  // Work itself will create the CUDA events on all GPUs of tensors
  bool can_profile = outputs.size() == 1;

  auto work = initWork(
      devices,
      rank_,
      opType,
      can_profile ? profilingTitle : nullptr,
      inputs,
      outputs);

  // Store references to outputs to be used by WorkNCCL::result and operator<<.
  work->outputs_ = std::make_shared<std::vector<at::Tensor>>(outputs);

  if (avoidRecordStreams) {
    work->stashed_for_allocator_safety_ =
        std::make_shared<std::vector<at::Tensor>>(inputs);
  }

  at::cuda::OptionalCUDAGuard gpuGuard;

  // Start event should only be recorded before the ncclGroupStart()
  if (work->timingEnabled_) {
    for (const auto i : c10::irange(devices.size())) {
      at::cuda::CUDAStream& ncclStream = ncclStreams[i];
      (*work->ncclStartEvents_)[i].record(ncclStream);
    }
  }

  pre(ncclStreams, work);

  std::vector<void*> comms_;
  if (nccl_use_nonblocking()) {
    for (const auto i : c10::irange(inputs.size())) {
      decltype(i) stream_comm_i = (inputs_same_dev ? 0 : i);
      comms_.push_back((void*)ncclComms[stream_comm_i]->getNcclComm());
    }
  }

  if (enableCollecticeHashDebug_.load()) {
    auto numel = getTensorsNumel(inputs);
    auto hashValue = hashTensors(inputs);
    PRINT_COLLECTIVE_HASH_SIGNATURE(
        "input", opTypeToString(opType), numel, hashValue);
  }

  {
    torch::cuda::nccl::AutoNcclGroup nccl_group_guard(
        comms_, nccl_use_nonblocking());
    for (const auto i : c10::irange(inputs.size())) {
      if (!inputs_same_dev || (inputs_same_dev && i == 0)) {
        gpuGuard.set_index(devices[i].index());
      }
      decltype(i) stream_comm_i = (inputs_same_dev ? 0 : i);
      auto& ncclStream = ncclStreams[stream_comm_i];
      auto& ncclComm = ncclComms[stream_comm_i];
      // Both `inputs' and `outputs' are created on a worker stream and used in
      // different ncclStreams.  Hence, both must record the ncclStream to
      // prevent being freed before the collective finishes.
      //
      // We only record `inputs' here, and leave recording `outputs' to `fn' for
      // operations where `inputs' and `outputs' are not the same.
      //
      // See [Sync Streams].
      if (!avoidRecordStreams) {
        if (!inputs[i].is_sparse()) {
          c10::cuda::CUDACachingAllocator::recordStream(
              inputs[i].storage().data_ptr(), ncclStream);
        } else {
          // for sparse input case record streams on both index and value
          // tensors
          c10::cuda::CUDACachingAllocator::recordStream(
              inputs[i].values().storage().data_ptr(), ncclStream);
          c10::cuda::CUDACachingAllocator::recordStream(
              inputs[i].indices().storage().data_ptr(), ncclStream);
        }
      }
#ifndef NCCL_HAS_COMM_NONBLOCKING
      C10D_NCCL_CHECK(
          fn(inputs[i], outputs[i], ncclComm->getNcclComm(), ncclStream),
          ncclComm->getNcclCommFailureReason());
#else
      C10D_NCCL_CHECK_TIMEOUT(
          fn(inputs[i], outputs[i], ncclComm->getNcclComm(), ncclStream),
          ncclComm->getNcclComm(),
          ncclComm->getNcclCommFailureReason());
#endif
    }
  }
  post(ncclStreams, work);

  // End event should only be recorded after the ncclGroupEnd()
  for (const auto i : c10::irange(devices.size())) {
    at::cuda::CUDAStream& ncclStream = ncclStreams[i];
    if (!coalescing_state_) {
      (*work->ncclEndEvents_)[i].record(ncclStream);
    }
    work->ncclComms_[i] = ncclComms[i];
  }

  {
    c10::cuda::CUDAMultiStreamGuard streamGuard(ncclStreams);
    work->future_ = c10::make_intrusive<at::ivalue::Future>(
        c10::ListType::create(c10::TensorType::get()), devices);

    // Add a callback that runs profiling end callbacks. wrapCallback() in CUDA
    // future blocks the stream this callback runs on the corresponding
    // ncclEndEvents_ ensuring appropriate synchronization.
    if (work->recordFunctionEndCallback_) {
      work->future_->addCallback(
          [work](at::ivalue::Future& /* unused */) {
            work->recordFunctionEndCallback_();
          },
          // uses_future = false allows us to skip synchronization in
          // ivalue::Future, but is only valid as long as the lambda doesn't use
          // the "Future" argument.
          /*uses_future=*/false);
    }
    work->future_->markCompleted(at::IValue(*work->outputs_));
  }

  // Set appropriate work parameters.
  work->blockingWait_ = blockingWait_;
  work->avoidRecordStreams_ = avoidRecordStreams;
  work->opTimeout_ = options_->timeout;
  work->store_ = store_;
  // Record size info for debug. We only record the size on the first device as
  // multi-device per process is deprecated
  work->numelIn_ = inputs[0].numel();
  work->numelOut_ = outputs[0].numel();

  // Notify graphs before we check the capture status preemptively
  at::cuda::CUDAGraph::inc_pending_event_queries();

  if (!coalescing_state_ && capture_status == c10::cuda::CaptureStatus::None) {
    workEnqueue(work);
  } else {
    at::cuda::CUDAGraph::dec_pending_event_queries();
  }

  return work;
}

template <typename Fn, typename PreProcess, typename PostProcess>
c10::intrusive_ptr<Work> ProcessGroupNCCL::pointToPoint(
    std::vector<at::Tensor>& tensors,
    Fn fn,
    int peer,
    OpType opType,
    PreProcess pre,
    PostProcess post,
    const char* profilingTitle) {
  // avoidRecordStreams_ note:
  // send, recv, and irecv should be ok with avoidRecordStreams,
  // However, for isend, I don't think the API requires the user
  // to wait() on the returned handle, so ProcessGroupNCCL can't know
  // when it's safe to release the input back to the allocator,
  // and the present call has no way to know it's not an isend.
  // Therefore, we warn and fall back to the typical recordStream logic:
  if (avoidRecordStreams_) {
    TORCH_WARN_ONCE(
        "TORCH_NCCL_AVOID_RECORD_STREAMS=1 has no effect for point-to-point "
        "collectives.");
  }

  // Bump sequence number, updated in collective() as well
  seq_++;

  const auto devices = getDeviceList(tensors);
  std::string key;
  int p2pRank = 0, p2pTargetRank = 0;
  bool isSendRecvSelf = false;
  // For batch_isend_irecv, ncclGroupStart() would be called upfront
  bool batchP2P = ncclActiveGroupCounter_ > 0;
  if (batchP2P) {
    // For batch P2P, we need to treat it like a collective when selecting
    // communicator, because other ranks can call into this batch other than my
    // rank and my peer
    key = getKeyFromDevices(devices);
    p2pRank = rank_;
    p2pTargetRank = peer;
  } else {
    // For single P2P, preserve the old two-rank behavior (to avoid perf diff)
    key = getKeySendRecv(rank_, peer);
    p2pRank = rank_ <= peer ? 0 : 1;
    isSendRecvSelf = rank_ == peer;
    p2pTargetRank = isSendRecvSelf ? 0 : 1 - p2pRank;
  }
  auto& ncclComms = getNCCLComm(key, devices, opType, p2pRank, isSendRecvSelf);

  if (coalescing_state_ & CoalActive) {
    coalescing_state_ |= CoalP2P;
    coalescedDevices_.push_back(devices);
    coalescedComms_.push_back(ncclComms);
  }

  // First let NCCL streams wait for input tensors allocation streams
  syncStreams(devices, ncclEvents_[key], ncclStreams_[key]);

  // Work itself will create the CUDA events on all GPUs of tensors
  bool can_profile = tensors.size() == 1;
  auto work = initWork(
      devices,
      rank_,
      opType,
      can_profile ? profilingTitle : nullptr,
      tensors,
      {});

  // Store references to outputs to be used by WorkNCCL::result and operator<<.
  // Note that these outputs are only valid for recv(), as send() does not
  // modify the inputs but we still create these outputs for use cases such as
  // profiling.
  work->outputs_ = std::make_shared<std::vector<at::Tensor>>(tensors);

  at::cuda::OptionalCUDAGuard gpuGuard;

  // Start event should only be recorded before the ncclGroupStart()
  if (work->timingEnabled_) {
    for (const auto i : c10::irange(tensors.size())) {
      at::cuda::CUDAStream& ncclStream = ncclStreams_[key][i];
      (*work->ncclStartEvents_)[i].record(ncclStream);
    }
  }

  pre(ncclStreams_[key], work);

  for (const auto i : c10::irange(tensors.size())) {
    gpuGuard.set_index(devices[i].index());
    at::cuda::CUDAStream& ncclStream = ncclStreams_[key][i];

    // Both send tensor and recv tensor are created on a worker stream and used
    // in different ncclStreams.  Hence, both must record the ncclStream to
    // prevent being freed before the collective finishes.
    //
    // See [Sync Streams].
    c10::cuda::CUDACachingAllocator::recordStream(
        tensors[i].storage().data_ptr(), ncclStream);
  }

  std::vector<void*> comms_;
  if (nccl_use_nonblocking()) {
    for (const auto i : c10::irange(tensors.size())) {
      comms_.push_back((void*)ncclComms[i]->getNcclComm());
    }
  }
  {
    torch::cuda::nccl::AutoNcclGroup nccl_group_guard(
        comms_, nccl_use_nonblocking());
    for (const auto i : c10::irange(tensors.size())) {
      gpuGuard.set_index(devices[i].index());
      at::cuda::CUDAStream& ncclStream = ncclStreams_[key][i];
#ifndef NCCL_HAS_COMM_NONBLOCKING
      C10D_NCCL_CHECK(
          fn(tensors[i],
             ncclComms[i]->getNcclComm(),
             ncclStream,
             p2pTargetRank),
          ncclComms[i]->getNcclCommFailureReason());
#else
      C10D_NCCL_CHECK_TIMEOUT(
          fn(tensors[i],
             ncclComms[i]->getNcclComm(),
             ncclStream,
             p2pTargetRank),
          ncclComms[i]->getNcclComm(),
          ncclComms[i]->getNcclCommFailureReason());
#endif
    }
  }

  post(ncclStreams_[key]);

  // End event should only be recorded after the ncclGroupEnd()
  for (const auto i : c10::irange(tensors.size())) {
    at::cuda::CUDAStream& ncclStream = ncclStreams_[key][i];
    if (!coalescing_state_) {
      (*work->ncclEndEvents_)[i].record(ncclStream);
    }
    work->ncclComms_[i] = ncclComms[i];
    work->blockingWait_ = blockingWait_;
    work->opTimeout_ = options_->timeout;
    work->store_ = store_;
  }

  // Record size info for debug. We only record the size on the first device as
  // multi-device per process is deprecated
  work->numelIn_ = work->numelOut_ = tensors[0].numel();

  // Future only needs to be created and marked completed with outputs for
  // recv(), but still create future for use cases such as profiling even for
  // send().
  {
    c10::cuda::CUDAMultiStreamGuard streamGuard(ncclStreams_[key]);
    work->future_ = c10::make_intrusive<at::ivalue::Future>(
        c10::ListType::create(c10::TensorType::get()), devices);
    work->future_->markCompleted(at::IValue(*work->outputs_));
  }

  // Add a callback that runs profiling end callbacks. wrapCallback() in CUDA
  // future blocks the stream this callback runs on the corresponding
  // ncclEndEvents_ ensuring appropriate synchronization.
  if (work->recordFunctionEndCallback_) {
    work->future_->addCallback(
        [work](at::ivalue::Future& /* unused */) {
          work->recordFunctionEndCallback_();
        },
        // uses_future = false allows us to skip synchronization in
        // ivalue::Future, but is only valid as long as the lambda doesn't use
        // the "Future" argument.
        /*uses_future=*/false);
  }

  // Enqueue P2P op so that it can be cancelled by NCCL watchdog
  c10::cuda::CaptureStatus capture_status =
      c10::cuda::currentStreamCaptureStatusMayInitCtx();

  // Notify graphs before we check the capture status preemptively
  at::cuda::CUDAGraph::inc_pending_event_queries();

  if (!coalescing_state_ && capture_status == c10::cuda::CaptureStatus::None) {
    workEnqueue(work);
  } else {
    at::cuda::CUDAGraph::dec_pending_event_queries();
  }

  return work;
}

template <typename Fn>
c10::intrusive_ptr<Work> ProcessGroupNCCL::collective(
    std::vector<at::Tensor>& inputs,
    std::vector<at::Tensor>& outputs,
    Fn fn,
    OpType opType,
    const char* profilingTitle,
    bool avoidRecordStreams) {
  return collective(
      inputs,
      outputs,
      fn,
      [](std::vector<at::cuda::CUDAStream>&,
         c10::intrusive_ptr<ProcessGroupNCCL::WorkNCCL>& work) {},
      [](std::vector<at::cuda::CUDAStream>&,
         c10::intrusive_ptr<ProcessGroupNCCL::WorkNCCL>& work) {},
      opType,
      profilingTitle,
      avoidRecordStreams);
}

template <typename Fn>
c10::intrusive_ptr<Work> ProcessGroupNCCL::pointToPoint(
    std::vector<at::Tensor>& tensor,
    Fn fn,
    int peer,
    OpType opType,
    const char* profilingTitle) {
  return pointToPoint(
      tensor,
      fn,
      peer,
      opType,
      [](std::vector<at::cuda::CUDAStream>&,
         c10::intrusive_ptr<ProcessGroupNCCL::WorkNCCL>& work) {},
      [](std::vector<at::cuda::CUDAStream>&) {},
      profilingTitle);
}

c10::intrusive_ptr<Work> ProcessGroupNCCL::allreduce_sparse(
    std::vector<at::Tensor>& tensors,
    const AllreduceOptions& opts) {
#ifdef IS_NCCL_EXP
  std::vector<at::Tensor> outputTensors(tensors.size());
  for (std::vector<at::Tensor>::size_type i = 0; i < tensors.size(); i++) {
    tensors[i] = tensors[i].coalesce();
    outputTensors[i] = torch::zeros(
        tensors[i].sizes(), tensors[i].options().layout(torch::kStrided));
  }
  int dev_in_group = 0;
  auto work = collective(
      tensors,
      outputTensors,
      [&](at::Tensor& input,
          at::Tensor& output,
          ncclComm_t comm,
          at::cuda::CUDAStream& stream) {
        auto ncclDataType = getNcclDataType(input.scalar_type());
        auto ncclReduceOp = getNcclReduceOp(
            opts.reduceOp, input, ncclDataType, comm, dev_in_group++);

        size_t num_elements = output.numel();
        auto indices = input.indices();
        auto sizes = input.sizes();
        int colSize = sizes[1];
        auto rows = indices[0];
        size_t blockCount = rows.sizes()[0];
        auto recvIndices = indices[0] * colSize;

        // prevent output and recvIndices from being freed
        c10::cuda::CUDACachingAllocator::recordStream(
            output.storage().data_ptr(), stream);
        c10::cuda::CUDACachingAllocator::recordStream(
            recvIndices.storage().data_ptr(), stream);
        auto result = ncclAllReduceSparseBlock(
            input._values().data_ptr(), // sendbuff
            recvIndices.data_ptr<int64_t>(), // recv_indices
            blockCount, // block_count
            colSize, // block_length
            output.data_ptr(), // recvbuff
            output.numel(), // recv_count
            ncclDataType,
            ncclReduceOp,
            comm,
            stream.stream());
        return result;
      },
      [](std::vector<at::cuda::CUDAStream>& ncclStreams,
         c10::intrusive_ptr<ProcessGroupNCCL::WorkNCCL>& work) {},
      [&](std::vector<at::cuda::CUDAStream>& ncclStreams,
          c10::intrusive_ptr<ProcessGroupNCCL::WorkNCCL>& work) {
        // Convert output tensors to sparse and back into tensors.
        for (const auto i : c10::irange(outputTensors.size())) {
          at::cuda::CUDAStreamGuard guard(ncclStreams[i]);
          if (opts.sparseIndices.has_value()) {
            tensors[i] = at::sparse_coo_tensor(
                opts.sparseIndices.value(),
                outputTensors[i],
                tensors[i].sizes());
          } else {
            tensors[i] = outputTensors[i].to_sparse();
          }
        }
      },
      OpType::_ALLREDUCE_SPARSE,
      "nccl:all_reduce_sparse");
  return work;
#else
  // If the nccl branch is not "exp" then we just error
  C10_THROW_ERROR(
      Error,
      "allreduce_sparse is only available in the NCCL experimental branch.");
#endif
}

c10::intrusive_ptr<Work> ProcessGroupNCCL::allreduce_impl(
    std::vector<at::Tensor>& tensors,
    const AllreduceOptions& opts) {
  int dev_in_group = 0;
  return collective(
      tensors,
      tensors,
      [&](at::Tensor& input,
          at::Tensor& output,
          ncclComm_t comm,
          at::cuda::CUDAStream& stream) {
        auto ncclDataType = getNcclDataType(input.scalar_type());
        auto ncclReduceOp = getNcclReduceOp(
            opts.reduceOp, input, ncclDataType, comm, dev_in_group++);
        return ncclAllReduce(
            input.data_ptr(),
            output.data_ptr(),
            input.numel(),
            ncclDataType,
            ncclReduceOp,
            comm,
            stream.stream());
      },
      OpType::ALLREDUCE,
      "nccl:all_reduce");
}

c10::intrusive_ptr<Work> ProcessGroupNCCL::allreduce(
    std::vector<at::Tensor>& tensors,
    const AllreduceOptions& opts) {
  if (intraNodeComm_ != nullptr && tensors.size() == 1 &&
      opts.reduceOp == ReduceOp::SUM) {
    using namespace intra_node_comm;
    auto algo = intraNodeComm_->selectAllReduceAlgo(tensors[0]);
    if (algo != intra_node_comm::AllReduceAlgo::NONE) {
      intraNodeComm_->allReduce(tensors[0], algo);
      return c10::make_intrusive<IntraNodeCommWork>();
    }
  }

  check_gpu_tensors_different_devices(tensors);

  // @lint-ignore CLANGTIDY
  auto tensor = tensors.back();
  RECORD_PARAM_COMMS_DATA(
      static_cast<int>(
          this->getSequenceNumberForGroup() + 1), // seq + 1 to match collective
      this->getID(),
      tensors, // inputTensors
      tensors, // outputTensors
      rank_, // rank
      "allreduce", // colName
      tensor.numel(), // inNelems
      tensor.numel(), // outNelems
      tensor.scalar_type(), // dType
      std::vector<int64_t>(), // inSplitSizes
      std::vector<int64_t>(), // outSplitSizes
      globalRankStart, // globalRankStart
      globalRankStride, // globalRankStride
      this->getSize()); // worldSize

  // avoidRecordStreams_ note: collective() will stash tensors.
  return allreduce_impl(tensors, opts);
}

c10::intrusive_ptr<Work> ProcessGroupNCCL::allreduce_coalesced(
    std::vector<at::Tensor>& tensors,
    const AllreduceCoalescedOptions& opts) {
  auto total_numel = check_gpu_tensors_same_device(tensors);

  // @lint-ignore CLANGTIDY
  RECORD_PARAM_COMMS_DATA(
      static_cast<int>(
          this->getSequenceNumberForGroup() + 1), // seq + 1 to match collective
      this->getID(),
      tensors, // inputTensors
      tensors, // outputTensors
      rank_, // rank
      "allreduce_coalesced", // colName
      total_numel, // inNelems
      total_numel, // outNelems
      tensors[0].scalar_type(), // dType
      // I'm not sure what in,outSplitSizes mean here.
      std::vector<int64_t>(), // inSplitSizes
      std::vector<int64_t>(), // outSplitSizes
      globalRankStart, // globalRankStart
      globalRankStride, // globalRankStride
      this->getSize()); // worldSize

  // avoidRecordStreams_ note: collective() will stash tensors.
  return allreduce_impl(tensors, opts);
}

c10::intrusive_ptr<Work> ProcessGroupNCCL::broadcast(
    std::vector<at::Tensor>& tensors,
    const BroadcastOptions& opts) {
  check_gpu_tensors_different_devices(tensors);

  // @lint-ignore CLANGTIDY
  auto tensor = tensors.back();
  RECORD_PARAM_COMMS_DATA(
      static_cast<int>(
          this->getSequenceNumberForGroup() + 1), // seq + 1 to match collective
      this->getID(),
      tensors, // inputTensors
      tensors, // outputTensors
      opts.rootRank, // root rank
      "broadcast", // colName
      tensor.numel(), // inNelems
      tensor.numel(), // outNelems
      tensor.scalar_type(), // dType
      std::vector<int64_t>(), // inSplitSizes
      std::vector<int64_t>(), // outSplitSizes
      globalRankStart, // globalRankStart
      globalRankStride, // globalRankStride
      this->getSize()); // worldSize

  // avoidRecordStreams_ note: collective() will stash tensors.
  bool avoidRecordStreams = avoidRecordStreams_ || (!opts.asyncOp);

  return collective(
      tensors,
      tensors,
      [&](at::Tensor& input,
          at::Tensor& output,
          ncclComm_t comm,
          at::cuda::CUDAStream& stream) {
        const auto root = opts.rootRank * tensors.size() + opts.rootTensor;
        return ncclBcast(
            input.data_ptr(),
            input.numel(),
            getNcclDataType(input.scalar_type()),
            root,
            comm,
            stream.stream());
      },
      OpType::BROADCAST,
      "nccl:broadcast",
      avoidRecordStreams);
}

// _broadcast_oop adds an out-of-place broadcast in PGNCCL
// Custom collectives may be implemented by coalescing broadcast operations
// One use-case is implementing a vector all_gather (all_gather_v)
// where unevenly sized inputs are gathered among participating ranks
// Since all_gather provides an out-of-place API, an all_gather_v
// semantic implemented inside pg_nccl.all_gather also needs to support
// out-of-place, for which an out-of-place broadcast is required to be added
c10::intrusive_ptr<Work> ProcessGroupNCCL::_broadcast_oop(
    std::vector<at::Tensor>& outputTensors,
    std::vector<at::Tensor>& inputTensors,
    const BroadcastOptions& opts) {
  check_gpu_tensors_different_devices(outputTensors);
  check_gpu_tensors_different_devices(inputTensors);

  // @lint-ignore CLANGTIDY
  auto tensor = outputTensors.back();
  // @lint-ignore CLANGTIDY
  auto in_tensor = inputTensors.back();
  if (tensor.numel() != in_tensor.numel()) {
    C10_THROW_ERROR(
        ValueError,
        "Tensor input and output of _broadcast_oop must have the same number of elements ");
  }
  RECORD_PARAM_COMMS_DATA(
      static_cast<int>(
          this->getSequenceNumberForGroup() +
          1), // seq + 1 to match collective increment.
      this->getID(),
      inputTensors, // inputTensors
      outputTensors, // outputTensors
      opts.rootRank, // root rank
      "_broadcast_oop", // colName
      tensor.numel(), // inNelems
      tensor.numel(), // outNelems
      tensor.scalar_type(), // dType
      std::vector<int64_t>(), // inSplitSizes
      std::vector<int64_t>(), // outSplitSizes
      globalRankStart, // globalRankStart
      globalRankStride, // globalRankStride
      this->getSize()); // worldSize

  return collective(
      inputTensors,
      outputTensors,
      [&](at::Tensor& input,
          at::Tensor& output,
          ncclComm_t comm,
          at::cuda::CUDAStream& stream) {
        const auto root = opts.rootRank * inputTensors.size() + opts.rootTensor;
        return ncclBroadcast(
            input.data_ptr(),
            output.data_ptr(),
            input.numel(),
            getNcclDataType(input.scalar_type()),
            root,
            comm,
            stream.stream());
      },
      OpType::BROADCAST,
      "nccl:_broadcast_oop");
}

c10::intrusive_ptr<Work> ProcessGroupNCCL::reduce(
    std::vector<at::Tensor>& tensors,
    const ReduceOptions& opts) {
  check_gpu_tensors_different_devices(tensors);
  // @lint-ignore CLANGTIDY
  auto tensor = tensors.back();
  RECORD_PARAM_COMMS_DATA(
      static_cast<int>(
          this->getSequenceNumberForGroup() + 1), // seq + 1 to match collective
      this->getID(),
      tensors, // inputTensors
      tensors, // outputTensors
      opts.rootRank, // root rank
      "reduce", // colName
      tensor.numel(), // inNelems
      tensor.numel(), // outNelems
      tensor.scalar_type(), // dType
      std::vector<int64_t>(), // inSplitSizes
      std::vector<int64_t>(), // outSplitSizes
      globalRankStart, // globalRankStart
      globalRankStride, // globalRankStride
      this->getSize()); // worldSize

  int dev_in_group = 0;
  // avoidRecordStreams_ note: collective() will stash tensors.
  return collective(
      tensors,
      tensors,
      [&](at::Tensor& input,
          at::Tensor& output,
          ncclComm_t comm,
          at::cuda::CUDAStream& stream) {
        const auto root = opts.rootRank * tensors.size() + opts.rootTensor;
        auto ncclDataType = getNcclDataType(input.scalar_type());
        auto ncclReduceOp = getNcclReduceOp(
            opts.reduceOp, input, ncclDataType, comm, dev_in_group++);
        return ncclReduce(
            input.data_ptr(),
            output.data_ptr(),
            input.numel(),
            ncclDataType,
            ncclReduceOp,
            root,
            comm,
            stream.stream());
      },
      OpType::REDUCE,
      "nccl:reduce");
}

// _reduce_oop exposes an out-of-place reduce from PGNCCL
// Custom collectives may be implemented by coalescing reduce operations
// One use-case is implementing a vector reduce_scatter (reduce_scatter_v)
// where inputs are reduced and scattered unevenly among participating ranks
// Since reduce_scatter provides an out-of-place API, a reduce_scatter_v
// semantic implemented inside pg_nccl.reduce_scatter also needs to support
// out-of-place, for which an out-of-place reduce is required to be added
c10::intrusive_ptr<Work> ProcessGroupNCCL::_reduce_oop(
    std::vector<at::Tensor>& outputTensors,
    std::vector<at::Tensor>& inputTensors,
    const ReduceOptions& opts) {
  check_gpu_tensors_different_devices(outputTensors);
  check_gpu_tensors_different_devices(inputTensors);
  // @lint-ignore CLANGTIDY
  auto tensor = outputTensors.back();
  // @lint-ignore CLANGTIDY
  auto in_tensor = inputTensors.back();
  if (tensor.numel() != in_tensor.numel()) {
    C10_THROW_ERROR(
        ValueError,
        "Tensor input and output of _reduce_oop must have the same number of elements ");
  }
  RECORD_PARAM_COMMS_DATA(
      static_cast<int>(
          this->getSequenceNumberForGroup() + 1), // seq + 1 to match collective
      this->getID(),
      inputTensors, // inputTensors
      outputTensors, // outputTensors
      opts.rootRank, // root rank
      "_reduce_oop", // colName
      tensor.numel(), // inNelems
      tensor.numel(), // outNelems
      tensor.scalar_type(), // dType
      std::vector<int64_t>(), // inSplitSizes
      std::vector<int64_t>(), // outSplitSizes
      globalRankStart, // globalRankStart
      globalRankStride, // globalRankStride
      this->getSize()); // worldSize

  int dev_in_group{0};
  return collective(
      inputTensors,
      outputTensors,
      [&](at::Tensor& input,
          at::Tensor& output,
          ncclComm_t comm,
          at::cuda::CUDAStream& stream) {
        const auto root = opts.rootRank * inputTensors.size() + opts.rootTensor;
        const auto ncclDataType = getNcclDataType(input.scalar_type());
        const auto ncclReduceOp = getNcclReduceOp(
            opts.reduceOp, input, ncclDataType, comm, dev_in_group++);
        return ncclReduce(
            input.data_ptr(),
            output.data_ptr(),
            input.numel(),
            ncclDataType,
            ncclReduceOp,
            (int)root,
            comm,
            stream.stream());
      },
      OpType::REDUCE,
      "nccl:_reduce_oop");
}

c10::intrusive_ptr<Work> ProcessGroupNCCL::allgather(
    std::vector<std::vector<at::Tensor>>& outputTensors,
    std::vector<at::Tensor>& inputTensors,
    const AllgatherOptions& opts) {
  check_gpu_tensors_different_devices(inputTensors);
  // @lint-ignore CLANGTIDY
  bool same_size = check_same_size(outputTensors.back());

  if (same_size) {
    auto outputFlattened =
        flatten_for_scatter_gather(outputTensors, inputTensors, size_);
    check_gpu_tensors_different_devices(outputFlattened);

    // @lint-ignore CLANGTIDY
    auto tensor = inputTensors.back();
    RECORD_PARAM_COMMS_DATA(
        static_cast<int>(
            this->getSequenceNumberForGroup() +
            1), // seq + 1 to match collective
        this->getID(),
        inputTensors, // inputTensors
        outputTensors, // outputTensors
        rank_, // rank
        "all_gather", // colName
        tensor.numel(), // inNelems
        tensor.numel() * // outNelems
            this->getSize(),
        tensor.scalar_type(), // dType
        std::vector<int64_t>(), // inSplitSizes
        std::vector<int64_t>(), // outSplitSize
        globalRankStart, // globalRankStart
        globalRankStride, // globalRankStride
        this->getSize()); // worldSize

    return collective(
        inputTensors,
        outputFlattened,
        [&](at::Tensor& input,
            at::Tensor& output,
            ncclComm_t comm,
            at::cuda::CUDAStream& stream) {
          if (!avoidRecordStreams_) {
            c10::cuda::CUDACachingAllocator::recordStream(
                output.storage().data_ptr(), stream);
          }
          return ncclAllGather(
              input.data_ptr(),
              output.data_ptr(),
              input.numel(),
              getNcclDataType(input.scalar_type()),
              comm,
              stream.stream());
        },
        [](std::vector<at::cuda::CUDAStream>& ncclStreams,
           c10::intrusive_ptr<ProcessGroupNCCL::WorkNCCL>& work) {
          // avoidRecordStreams_ note: We actually don't need to stash anything
          // here.
          //  - inputTensors is stashed onto work->stashed_for_allocator_safety_
          //    in collective().
          //  - outputFlattened is stashed onto work->outputs_ in collective().
          //  - User-facing outputTensors should be held by the user until after
          //    waiting on work_, or the call makes no sense.
          // So all participating tensors are accounted for, and won't be
          // released back to their allocation streams until after work_ is
          // waited on.
        },
        [&](std::vector<at::cuda::CUDAStream>& ncclStreams,
            c10::intrusive_ptr<ProcessGroupNCCL::WorkNCCL>& work) {
          // Copy the flattened output tensors to the outputs.
          for (const auto i : c10::irange(outputTensors.size())) {
            at::cuda::CUDAStreamGuard guard(ncclStreams[i]);
            for (const auto j : c10::irange(outputTensors[0].size())) {
              // See [Sync Streams].
              if (!avoidRecordStreams_) {
                c10::cuda::CUDACachingAllocator::recordStream(
                    outputTensors[i][j].storage().data_ptr(), ncclStreams[i]);
              }
              outputTensors[i][j].copy_(outputFlattened[i][j], true);
            }
          }
        },
        OpType::ALLGATHER,
        "nccl:all_gather");
  } else {
    const auto num_devices = outputTensors.size();
    const auto num_reduces = outputTensors[0].size();
    std::vector<c10::intrusive_ptr<Work>> works;
    startCoalescing();
    for (const auto i : c10::irange(num_reduces)) {
      std::vector<at::Tensor> inputs_multi_dev(num_devices);
      std::vector<at::Tensor> outputs_multi_dev(num_devices);
      for (const auto j : c10::irange(num_devices)) {
        // @lint-ignore CLANGTIDY
        outputs_multi_dev[j] = outputTensors[j][i];
        inputs_multi_dev[j] =
            // @lint-ignore CLANGTIDY
            i == (rank_ * num_devices + j) ? inputTensors[j]
                                           : outputs_multi_dev[j];
      }
      auto broadcastOpts = BroadcastOptions{
          static_cast<int64_t>(i / num_devices),
          static_cast<int64_t>(i % num_devices),
          opts.timeout};
      auto work =
          _broadcast_oop(outputs_multi_dev, inputs_multi_dev, broadcastOpts);
      works.push_back(work);
    }
    auto work = endCoalescing();
    return work;
  }
}

c10::intrusive_ptr<Work> ProcessGroupNCCL::allgather_coalesced(
    std::vector<std::vector<at::Tensor>>& /* unused */,
    std::vector<at::Tensor>& /* unused */,
    const AllgatherOptions& /* unused */) {
  C10_THROW_ERROR(
      NotImplementedError,
      "ProcessGroupNCCL does not support allgather_coalesced");
}

c10::intrusive_ptr<Work> ProcessGroupNCCL::allgather_into_tensor_coalesced(
    std::vector<at::Tensor>& outputs,
    std::vector<at::Tensor>& inputs,
    const AllgatherOptions& opts) {
  return collective(
      inputs,
      outputs,
      [&](at::Tensor& input,
          at::Tensor& output,
          ncclComm_t comm,
          at::cuda::CUDAStream& stream) {
        return ncclAllGather(
            input.data_ptr(),
            output.data_ptr(),
            input.numel(),
            getNcclDataType(input.scalar_type()),
            comm,
            stream.stream());
      },
      OpType::COALESCED,
      "nccl:all_gather_into_tensor_coalesced");
}

c10::intrusive_ptr<Work> ProcessGroupNCCL::reduce_scatter(
    std::vector<at::Tensor>& outputTensors,
    std::vector<std::vector<at::Tensor>>& inputTensors,
    const ReduceScatterOptions& opts) {
  check_gpu_tensors_different_devices(outputTensors);
  // @lint-ignore CLANGTIDY
  bool same_size = check_same_size(inputTensors.back());

  if (same_size) {
    // @lint-ignore CLANGTIDY
    auto tensor = outputTensors.back();

    int dev_in_group{0};
    auto inputFlattened =
        flatten_for_scatter_gather(inputTensors, outputTensors, size_);
    check_gpu_tensors_different_devices(inputFlattened);

    RECORD_PARAM_COMMS_DATA(
        static_cast<int>(
            this->getSequenceNumberForGroup() +
            1), // seq + 1 to match collective
        this->getID(),
        inputTensors, // inputTensors
        outputTensors, // outputTensors
        rank_, // rank
        "reduce_scatter", // colName
        tensor.numel() * this->getSize(), // inNelems
        tensor.numel(), // outNelems
        tensor.scalar_type(), // dType
        std::vector<int64_t>(), // inSplitSizes
        std::vector<int64_t>(), // outSplitSizes
        globalRankStart, // globalRankStart
        globalRankStride, // globalRankStride
        this->getSize()); // worldSize

    return collective(
        inputFlattened,
        outputTensors,
        [&](at::Tensor& input,
            at::Tensor& output,
            ncclComm_t comm,
            at::cuda::CUDAStream& stream) {
          if (!avoidRecordStreams_) {
            c10::cuda::CUDACachingAllocator::recordStream(
                output.storage().data_ptr(), stream);
          }
          const auto ncclDataType = getNcclDataType(input.scalar_type());
          const auto ncclReduceOp = getNcclReduceOp(
              opts.reduceOp, input, ncclDataType, comm, dev_in_group++);
          return ncclReduceScatter(
              input.data_ptr(),
              output.data_ptr(),
              output.numel(),
              ncclDataType,
              ncclReduceOp,
              comm,
              stream.stream());
        },
        [&](std::vector<at::cuda::CUDAStream>& ncclStreams,
            c10::intrusive_ptr<ProcessGroupNCCL::WorkNCCL>& work) {
          if (avoidRecordStreams_) {
            // We only need to stash inputTensors.
            //  - inputFlattened is stashed onto
            //  work->stashed_for_allocator_safety_
            //    in collective().
            //  - User-facing outputTensors is stashed onto work->outputs_ in
            //  collective(),
            //    and should also be held by the user until after waiting on
            //    work_.
            auto& v = work->stashed_for_allocator_safety_;
            for (const auto i : c10::irange(inputTensors.size())) {
              v->insert(
                  v->end(), inputTensors[i].begin(), inputTensors[i].end());
            }
          }

          // Copy the input tensors to the flattened inputs.
          for (const auto i : c10::irange(inputTensors.size())) {
            at::cuda::CUDAStreamGuard guard(ncclStreams[i]);
            for (const auto j : c10::irange(inputTensors[0].size())) {
              // See [Sync Streams].
              if (!avoidRecordStreams_) {
                c10::cuda::CUDACachingAllocator::recordStream(
                    inputTensors[i][j].storage().data_ptr(), ncclStreams[i]);
              }
              inputFlattened[i][j].copy_(inputTensors[i][j], true);
            }
          }
        },
        [&](std::vector<at::cuda::CUDAStream>&,
            c10::intrusive_ptr<ProcessGroupNCCL::WorkNCCL>& work) {},
        OpType::REDUCE_SCATTER,
        "nccl:reduce_scatter");
  } else {
    const auto num_devices = inputTensors.size();
    const auto num_reduces = inputTensors[0].size();
    std::vector<c10::intrusive_ptr<Work>> works;
    startCoalescing();
    for (const auto i : c10::irange(num_reduces)) {
      std::vector<at::Tensor> inputs_multi_dev(num_devices);
      std::vector<at::Tensor> outputs_multi_dev(num_devices);
      for (const auto j : c10::irange(num_devices)) {
        // @lint-ignore CLANGTIDY
        inputs_multi_dev[j] = inputTensors[j][i];
        outputs_multi_dev[j] =
            // @lint-ignore CLANGTIDY
            i == (rank_ * num_devices + j) ? outputTensors[j]
                                           : inputs_multi_dev[j];
      }
      auto reduceOpts = ReduceOptions{
          opts.reduceOp,
          static_cast<int64_t>(i / num_devices),
          static_cast<int64_t>(i % num_devices),
          opts.timeout};
      auto work = _reduce_oop(outputs_multi_dev, inputs_multi_dev, reduceOpts);
      works.push_back(work);
    }
    auto work = endCoalescing();
    return work;
  }
}

c10::intrusive_ptr<Work> ProcessGroupNCCL::_reduce_scatter_base(
    at::Tensor& outputTensor,
    at::Tensor& inputTensor,
    const ReduceScatterOptions& opts) {
  if (inputTensor.dtype() != outputTensor.dtype()) {
    C10_THROW_ERROR(
        TypeError, "input tensor must be the same type as the output tensor.");
  }

  if (inputTensor.numel() != outputTensor.numel() * size_) {
    C10_THROW_ERROR(
        ValueError,
        "input tensor must be the same size as output size times world size");
  }

  // @lint-ignore CLANGTIDY
  const auto& tensor = outputTensor;
  RECORD_PARAM_COMMS_DATA(
      static_cast<int>(
          this->getSequenceNumberForGroup() + 1), // seq + 1 to match collective
      this->getID(),
      inputTensor, // inputTensor
      outputTensor, // outputTensor
      rank_, // rank
      "_reduce_scatter_base", // colName
      inputTensor.numel(), // inNelems
      tensor.numel(), // outNelems
      tensor.scalar_type(), // dtype
      std::vector<int64_t>(), // inSplitSizes
      std::vector<int64_t>(), // outSplitSizes
      globalRankStart, // globalRankStart
      globalRankStride, // globalRankStride
      this->getSize()); // worldSize

  auto inputs = std::vector<at::Tensor>{inputTensor};
  auto outputs = std::vector<at::Tensor>{outputTensor};

  int dev_in_group = 0;
  // avoidRecordStreams_ note: collective() will stash inputs and outputs.
  // Note 2: for asyncOp = false, we don't want to record streams because we
  // know that the NCCL stream will join back to the "current" stream right
  // after this op. So we might just as well keep the stream ownership of the
  // input/output tensors unchanged. The benefit would be that the
  // allocation/free of the tensors would look deterministic to the "current"
  // stream so that the caching allocator can reuse memory pool for this stream
  // in a clever way. This setting is added for libraries like FSDP which uses
  // `reduce_scatter_tensor`.
  bool avoidRecordStreams = avoidRecordStreams_ || (!opts.asyncOp);

  return collective(
      inputs,
      outputs,
      [&](at::Tensor& input,
          at::Tensor& output,
          ncclComm_t comm,
          at::cuda::CUDAStream& stream) {
        if (!avoidRecordStreams) {
          c10::cuda::CUDACachingAllocator::recordStream(
              output.storage().data_ptr(), stream);
        }
        auto ncclDataType = getNcclDataType(input.scalar_type());
        auto ncclReduceOp = getNcclReduceOp(
            opts.reduceOp, input, ncclDataType, comm, dev_in_group++);
        return ncclReduceScatter(
            input.data_ptr(),
            output.data_ptr(),
            output.numel(),
            ncclDataType,
            ncclReduceOp,
            comm,
            stream.stream());
      },
      OpType::_REDUCE_SCATTER_BASE,
      "nccl:_reduce_scatter_base",
      avoidRecordStreams);
}

c10::intrusive_ptr<Work> ProcessGroupNCCL::reduce_scatter_tensor_coalesced(
    std::vector<at::Tensor>& outputs,
    std::vector<at::Tensor>& inputs,
    const ReduceScatterOptions& opts) {
  return collective(
      inputs,
      outputs,
      [&](at::Tensor& input,
          at::Tensor& output,
          ncclComm_t comm,
          at::cuda::CUDAStream& stream) {
        if (!avoidRecordStreams_) {
          c10::cuda::CUDACachingAllocator::recordStream(
              output.storage().data_ptr(), stream);
        }
        auto ncclDataType = getNcclDataType(input.scalar_type());
        auto ncclReduceOp = getNcclReduceOp(
            opts.reduceOp, input, ncclDataType, comm, /*dev_in_group=*/0);
        return ncclReduceScatter(
            input.data_ptr(),
            output.data_ptr(),
            output.numel(),
            ncclDataType,
            ncclReduceOp,
            comm,
            stream.stream());
      },
      OpType::COALESCED,
      "nccl:reduce_scatter_tensor_coalesced");
}

c10::intrusive_ptr<Work> ProcessGroupNCCL::barrier(const BarrierOptions& opts) {
  RECORD_PARAM_COMMS(
      static_cast<int>(
          this->getSequenceNumberForGroup() + 1), // seq + 1 to match collective
      this->getID(),
      rank_, // rank
      "barrier", // colName
      0, // inNelems
      0, // outNelems
      at::kByte, // dType
      std::vector<int64_t>(), // inSplitSizes
      std::vector<int64_t>(), // outSplitSizes
      globalRankStart, // globalRankStart
      globalRankStride, // globalRankStride
      this->getSize()); // worldSize

  std::vector<at::Device> devices;

  // Use user defined GPU device ids if provided
  if (!opts.device_ids.empty()) {
    for (auto device : opts.device_ids) {
      devices.emplace_back(at::DeviceType::CUDA, device);
    }
  } else if (usedDeviceIdxs_.empty()) {
    // This means there is not yet a NCCL collective being called
    // Here we have to use the best guesses and will use a single GPU to call
    // allreduce to achieve barrier.
    // In case the multiple processes fall into the same node, we use rank to
    // ensure that each process is on a different GPU
    auto numGPUs = at::cuda::getNumGPUs();
    int16_t deviceIdx = static_cast<int16_t>(rank_ % numGPUs);
    LOG(INFO)
        << logPrefix()
        << c10::str(
               " using GPU ",
               deviceIdx,
               " to perform barrier as devices used by this process are currently unknown. ",
               "This can potentially cause a hang if this rank to GPU mapping is incorrect.",
               "Specify device_ids in barrier() to force use of a particular device.");
    devices.emplace_back(guessDeviceForRank());
  } else {
    for (auto usedDeviceIdx : usedDeviceIdxs_) {
      devices.emplace_back(at::DeviceType::CUDA, usedDeviceIdx);
    }
  }

  std::vector<at::Tensor> barrierTensors;
  barrierTensors.reserve(devices.size());

  at::cuda::OptionalCUDAGuard gpuGuard;
  for (auto& device : devices) {
    gpuGuard.set_index(device.index());
    barrierTensors.push_back(at::empty(
        {1},
        at::TensorOptions().device(at::DeviceType::CUDA).dtype(at::kByte)));
  }

  // All reduce to achieve the barrier
  auto work = allreduce(barrierTensors);

  // Work will take over barrierTensors
  auto ncclWork = dynamic_cast<ProcessGroupNCCL::WorkNCCL*>(work.get());
  TORCH_CHECK(ncclWork);
  ncclWork->barrierTensors_ = std::move(barrierTensors);

  return work;
}

#ifdef ENABLE_NCCL_P2P_SUPPORT
c10::intrusive_ptr<Work> ProcessGroupNCCL::alltoall_base(
    at::Tensor& outputTensor,
    at::Tensor& inputTensor,
    std::vector<int64_t>& outputSplitSizes,
    std::vector<int64_t>& inputSplitSizes,
    const AllToAllOptions& /* unused */) {
  check_gpu_single_tensor(outputTensor, true);
  check_gpu_single_tensor(inputTensor, true);
  if (outputSplitSizes.size() == 0 && inputSplitSizes.size() == 0) {
    std::vector<at::Tensor> inputTensors = {inputTensor};
    std::vector<at::Tensor> outputTensors = {outputTensor};

    RECORD_PARAM_COMMS_DATA(
        static_cast<int>(
            this->getSequenceNumberForGroup() +
            1), // seq + 1 to match collective
        this->getID(),
        inputTensor, // inputTensor
        outputTensor, // outputTensor
        rank_, // rank
        "all_to_all", // colName
        inputTensor.numel(), // inNelems
        outputTensor.numel(), // outNelems
        inputTensor.scalar_type(), // dType
        std::vector<int64_t>(), // inSplitSizes
        std::vector<int64_t>(), // outSplitSizes
        globalRankStart, // globalRankStart
        globalRankStride, // globalRankStride
        this->getSize()); // worldSize

    // avoidRecordStreams_ note: collective() will stash inputTensors and
    // outputTensors.
    return collective(
        inputTensors,
        outputTensors,
        [&](at::Tensor& input,
            at::Tensor& output,
            ncclComm_t comm,
            at::cuda::CUDAStream& stream) {
          // See [Sync Streams].
          if (!avoidRecordStreams_) {
            c10::cuda::CUDACachingAllocator::recordStream(
                output.storage().data_ptr(), stream);
          }
          torch::cuda::nccl::all2all_single_equal_split(
              input, output, this->getSize(), comm, stream);
          return ncclSuccess;
        },
        OpType::ALLTOALL_BASE,
        "nccl:all_to_all");
  } else {
    c10d::checkSplitSizes(inputSplitSizes, inputTensor, size_);
    c10d::checkSplitSizes(outputSplitSizes, outputTensor, size_);
    std::vector<at::Tensor> inputTensors = {inputTensor};
    std::vector<at::Tensor> outputTensors = {outputTensor};

    RECORD_PARAM_COMMS_DATA(
        static_cast<int>(
            this->getSequenceNumberForGroup() +
            1), // seq + 1 to match collective
        this->getID(),
        inputTensor, // inputTensor
        outputTensor, // outputTensor
        rank_, // rank
        "all_to_allv", // colName
        inputTensor.numel(), // inNelems
        outputTensor.numel(), // outNelems
        inputTensor.scalar_type(), // dType
        inputSplitSizes, // inSplitSizes
        outputSplitSizes, // outSplitSizes
        globalRankStart, // globalRankStart
        globalRankStride, // globalRankStride
        this->getSize()); // worldSize

    // avoidRecordStreams_ note: collective() will stash inputTensors and
    // outputTensors.
    return collective(
        inputTensors,
        outputTensors,
        [&](at::Tensor& input,
            at::Tensor& output,
            ncclComm_t comm,
            at::cuda::CUDAStream& stream) {
          std::vector<size_t> send_lengths(size_);
          std::vector<size_t> recv_lengths(size_);
          std::vector<size_t> send_offsets(size_);
          std::vector<size_t> recv_offsets(size_);
          c10d::computeLengthsAndOffsets(
              inputSplitSizes, input, &send_lengths, &send_offsets);
          c10d::computeLengthsAndOffsets(
              outputSplitSizes, output, &recv_lengths, &recv_offsets);
          // See [Sync Streams].
          if (!avoidRecordStreams_) {
            c10::cuda::CUDACachingAllocator::recordStream(
                output.storage().data_ptr(), stream);
          }
          torch::cuda::nccl::all2all_single_unequal_split(
              input.data_ptr(),
              send_lengths.data(),
              send_offsets.data(),
              output.data_ptr(),
              recv_lengths.data(),
              recv_offsets.data(),
              input.element_size(),
              input.scalar_type(),
              comm,
              stream);
          return ncclSuccess;
        },
        OpType::ALLTOALL_BASE,
        "nccl:all_to_all");
  }
}

c10::intrusive_ptr<Work> ProcessGroupNCCL::alltoall(
    std::vector<at::Tensor>& outputTensors,
    std::vector<at::Tensor>& inputTensors,
    const AllToAllOptions& /* unused */) {
  std::vector<int64_t> inSplitSizes;
  std::vector<int64_t> outSplitSizes;
  int64_t total_numel = 0;

  auto device = outputTensors[0].device();
  for (const auto r : c10::irange(outputTensors.size())) {
    check_gpu_single_tensor(outputTensors[r], true);
    check_gpu_single_tensor(inputTensors[r], true);
    TORCH_CHECK(
        device == outputTensors[r].device() &&
            device == inputTensors[r].device(),
        "Tensors must be on the same device")
    inSplitSizes.push_back(inputTensors[r].numel());
    outSplitSizes.push_back(outputTensors[r].numel());
    total_numel += inputTensors[r].numel();
  }

  RECORD_PARAM_COMMS_DATA(
      static_cast<int>(
          this->getSequenceNumberForGroup() + 1), // seq + 1 to match collective
      this->getID(),
      inputTensors, // inputTensors
      outputTensors, // outputTensors
      rank_, // rank
      "all_to_all", // colName
      total_numel, // inNelems
      total_numel, // outNelems
      inputTensors.front().scalar_type(), // dType
      inSplitSizes, // inSplitSizes
      outSplitSizes, // outSplitSizes
      globalRankStart, // globalRankStart
      globalRankStride, // globalRankStride
      this->getSize()); // worldSize

  std::vector<at::Tensor> inputTensor0 = {inputTensors[0]};
  std::vector<at::Tensor> outputTensor0 = {outputTensors[0]};
  return collective(
      inputTensor0,
      outputTensor0,
      [&](at::Tensor& /* unused */,
          at::Tensor& /* unused */,
          ncclComm_t comm,
          at::cuda::CUDAStream& stream) {
        torch::cuda::nccl::all2all(outputTensors, inputTensors, comm, stream);
        return ncclSuccess;
      },
      [&](std::vector<at::cuda::CUDAStream>&,
          c10::intrusive_ptr<ProcessGroupNCCL::WorkNCCL>& work) {
        if (avoidRecordStreams_) {
          // inputTensor0 and outputTensor0 are stashed redundantly by
          // collective(), but that's ok.
          auto& v = work->stashed_for_allocator_safety_;
          v->insert(v->end(), inputTensors.begin(), inputTensors.end());
          v->insert(v->end(), outputTensors.begin(), outputTensors.end());
        }
      },
      [](std::vector<at::cuda::CUDAStream>&,
         c10::intrusive_ptr<ProcessGroupNCCL::WorkNCCL>& work) {},
      OpType::ALLTOALL,
      "nccl:all_to_all");
}

c10::intrusive_ptr<Work> ProcessGroupNCCL::send(
    std::vector<at::Tensor>& tensors,
    int dstRank,
    int /* unused */) {
  check_gpu_tensors_different_devices(tensors, true);

  // @lint-ignore CLANGTIDY
  auto tensor = tensors.back();
  RECORD_PARAM_COMMS_DATA(
      static_cast<int>(
          this->getSequenceNumberForGroup() + 1), // seq + 1 to match collective
      this->getID(),
      tensors, // inputTensors
      tensors, // outputTensors
      dstRank, // dst rank
      "send", // colName
      tensor.numel(), // inNelems
      tensor.numel(), // outNelems
      tensor.scalar_type(), // dType
      std::vector<int64_t>(), // inSplitSizes
      std::vector<int64_t>(), // outSplitSizes
      globalRankStart, // globalRankStart
      globalRankStride, // globalRankStride
      this->getSize()); // worldSize

  auto ret = pointToPoint(
      tensors,
      [&](at::Tensor& input,
          ncclComm_t comm,
          at::cuda::CUDAStream& stream,
          int dst) {
        torch::cuda::nccl::send(input, comm, stream, dst);
        return ncclSuccess;
      },
      dstRank,
      OpType::SEND,
      c10::str("nccl:send ", rank_, "->", dstRank).c_str());
  return ret;
}

c10::intrusive_ptr<Work> ProcessGroupNCCL::recv(
    std::vector<at::Tensor>& tensors,
    int srcRank,
    int /* unused */) {
  check_gpu_tensors_different_devices(tensors, true);

  // @lint-ignore CLANGTIDY
  auto tensor = tensors.back();
  RECORD_PARAM_COMMS_DATA(
      static_cast<int>(
          this->getSequenceNumberForGroup() + 1), // seq + 1 to match collective
      this->getID(),
      tensors, // inputTensors
      tensors, // outputTensors
      srcRank, // src rank
      "recv", // colName
      tensor.numel(), // inNelems
      tensor.numel(), // outNelems
      tensor.scalar_type(), // dType
      std::vector<int64_t>(), // inSplitSizes
      std::vector<int64_t>(), // outSplitSizes
      globalRankStart, // globalRankStart
      globalRankStride, // globalRankStride
      this->getSize()); // worldSize

  auto ret = pointToPoint(
      tensors,
      [&](at::Tensor& output,
          ncclComm_t comm,
          at::cuda::CUDAStream& stream,
          int src) {
        torch::cuda::nccl::recv(output, comm, stream, src);
        return ncclSuccess;
      },
      srcRank,
      OpType::RECV,
      c10::str("nccl:recv ", rank_, "<-", srcRank).c_str());
  return ret;
}
#else
c10::intrusive_ptr<Work> ProcessGroupNCCL::alltoall_base(
    at::Tensor& /* unused */,
    at::Tensor& /* unused */,
    std::vector<int64_t>& /* unused */,
    std::vector<int64_t>& /* unused */,
    const AllToAllOptions& /* unused */) {
  C10_THROW_ERROR(
      NotImplementedError,
      "ProcessGroupNCCL only supports alltoall* for NCCL lib version >= 2.7.0");
}

c10::intrusive_ptr<Work> ProcessGroupNCCL::alltoall(
    std::vector<at::Tensor>& /* unused */,
    std::vector<at::Tensor>& /* unused */,
    const AllToAllOptions& /* unused */) {
  C10_THROW_ERROR(
      NotImplementedError,
      "ProcessGroupNCCL only supports alltoall* for NCCL lib version >= 2.7.0");
}

c10::intrusive_ptr<Work> ProcessGroupNCCL::send(
    std::vector<at::Tensor>& /* unused */,
    int /* unused */,
    int /* unused */) {
  C10_THROW_ERROR(
      NotImplementedError,
      "ProcessGroupNCCL only supports send for NCCL lib version >= 2.7.0");
}

c10::intrusive_ptr<Work> ProcessGroupNCCL::recv(
    std::vector<at::Tensor>& /* unused */,
    int /* unused */,
    int /* unused */) {
  C10_THROW_ERROR(
      NotImplementedError,
      "ProcessGroupNCCL only supports recv for NCCL lib version >= 2.7.0");
}
#endif

void ProcessGroupNCCL::groupStart() {
#if defined(NCCL_MAJOR) && (NCCL_MAJOR >= 2)
  C10D_NCCL_CHECK(ncclGroupStart(), c10::nullopt);
#endif
  ++ncclActiveGroupCounter_;
}

void ProcessGroupNCCL::groupEnd() {
#if defined(NCCL_MAJOR) && (NCCL_MAJOR >= 2)
#ifndef NCCL_HAS_COMM_NONBLOCKING
  C10D_NCCL_CHECK(ncclGroupEnd(), c10::nullopt);
#else
  if (!nccl_use_nonblocking()) {
    C10D_NCCL_CHECK(ncclGroupEnd(), c10::nullopt);
  } else {
    TORCH_WARN(
        "ProcessGroupNCCL::groupEnd() called in nonblocking communicator mode without involved communicators specified; gathering all mapped communicators...");
    std::unique_lock<std::mutex> lock(mutex_);
    std::vector<std::shared_ptr<NCCLComm>> ncclComms_;
    for (auto& it : devNCCLCommMap_) {
      ncclComms_.insert(ncclComms_.end(), it.second.begin(), it.second.end());
    }
    C10D_NCCL_CHECK_TIMEOUT_GROUPEND(ncclGroupEnd(), ncclComms_, c10::nullopt);
  }
#endif
#endif
  --ncclActiveGroupCounter_;
}

void ProcessGroupNCCL::groupEndNonblocking(
    std::vector<std::shared_ptr<NCCLComm>> comms) {
#if defined(NCCL_MAJOR) && (NCCL_MAJOR >= 2)
#ifndef NCCL_HAS_COMM_NONBLOCKING
  C10D_NCCL_CHECK(ncclGroupEnd(), c10::nullopt);
#else
  if (!nccl_use_nonblocking()) {
    C10D_NCCL_CHECK(ncclGroupEnd(), c10::nullopt);
  } else {
    C10D_NCCL_CHECK_TIMEOUT_GROUPEND(ncclGroupEnd(), comms, c10::nullopt);
  }
#endif
#endif
  --ncclActiveGroupCounter_;
}

c10::intrusive_ptr<Work> ProcessGroupNCCL::gather(
    std::vector<std::vector<at::Tensor>>& outputTensors,
    std::vector<at::Tensor>& inputTensors,
    const GatherOptions& opts) {
  static auto invalidArgument = [](const std::string& msg) {
    C10_THROW_ERROR(ValueError, "ProcessGroupNCCL::gather: " + msg);
  };

  assertRootRank(invalidArgument, opts.rootRank, size_);
  check_gpu_tensors_different_devices(inputTensors, true);
  assertSingleElementInput(invalidArgument, inputTensors);

  // @lint-ignore CLANGTIDY
  auto tensor = inputTensors.back();

  std::vector<at::Tensor> outputs;

  if (getRank() == opts.rootRank) {
    if (outputTensors.size() != 1) {
      std::stringstream ss;
      ss << "requires a single-element output list containing a list with "
         << getSize() << " tensors.";
      invalidArgument(ss.str());
    } else if (outputTensors[0].size() != static_cast<size_t>(getSize())) {
      std::stringstream ss;
      ss << "Incorrect output list size " << outputTensors[0].size()
         << ". Output list size should be " << getSize()
         << ", same as size of the process group.";
      invalidArgument(ss.str());
    }

    const auto& options = inputTensors[0].options();
    const auto& sizes = inputTensors[0].sizes();
    assertTypeAndSizesMatch(invalidArgument, outputTensors[0], options, sizes);
    outputs = outputTensors[0];
  } else {
    // if not in the root rank, initialize outputs as empty list
    if (outputTensors.size() != 0) {
      invalidArgument("requires empty output on non-root");
    }
    outputs = {};
    // append a empty tensor to the list, we don't use it but the
    // `collective` template function requires it to invoke its function
    outputs.emplace_back();
  }

  RECORD_PARAM_COMMS_DATA(
      static_cast<int>(
          this->getSequenceNumberForGroup() + 1), // seq + 1 to match collective
      this->getID(),
      inputTensors, // inputTensors
      outputTensors, // outputTensors
      opts.rootRank, // root rank
      "gather", // colName
      tensor.numel(), // inNelems
      tensor.numel() * this->getSize(), // outNelems
      tensor.scalar_type(), // dType
      std::vector<int64_t>(), // inSplitSizes
      std::vector<int64_t>(), // outSplitSize
      globalRankStart, // globalRankStart
      globalRankStride, // globalRankStride
      this->getSize()); // worldSize

  // avoidRecordStreams_ note: collective() will stash inputTensors and
  // outputs, which == outputTensors[0] on the root rank where it matters.
  return collective(
      inputTensors,
      outputs,
      [&](at::Tensor& /* unused */,
          at::Tensor& /* unused */,
          ncclComm_t comm,
          at::cuda::CUDAStream& stream) {
        const auto root = opts.rootRank;
        if (getRank() == root) {
          if (!avoidRecordStreams_) {
            for (auto output : outputs) {
              c10::cuda::CUDACachingAllocator::recordStream(
                  output.storage().data_ptr(), stream);
            }
          }
        }
        torch::cuda::nccl::gather(inputTensors[0], outputs, comm, stream, root);
        return ncclSuccess;
      },
      OpType::GATHER,
      "nccl:gather");
}

c10::intrusive_ptr<Work> ProcessGroupNCCL::scatter(
    std::vector<at::Tensor>& outputTensors,
    std::vector<std::vector<at::Tensor>>& inputTensors,
    const ScatterOptions& opts) {
  static auto invalidArgument = [](const std::string& msg) {
    C10_THROW_ERROR(ValueError, "ProcessGroupNCCL::scatter: " + msg);
  };

  assertRootRank(invalidArgument, opts.rootRank, size_);
  check_gpu_tensors_different_devices(outputTensors, true);
  assertSingleElementInput(invalidArgument, outputTensors);

  // @lint-ignore CLANGTIDY
  auto tensor = outputTensors.back();

  std::vector<at::Tensor> inputs;

  if (getRank() == opts.rootRank) {
    if (inputTensors.size() != 1) {
      std::stringstream ss;
      ss << "requires a single-element input list containing a list with "
         << getSize() << " tensors.";
      invalidArgument(ss.str());
    } else if (inputTensors[0].size() != static_cast<size_t>(getSize())) {
      std::stringstream ss;
      ss << "Incorrect input list size " << inputTensors[0].size()
         << ". Input list size should be " << getSize()
         << ", same as size of the process group.";
      invalidArgument(ss.str());
    }

    const auto& options = outputTensors[0].options();
    const auto& sizes = outputTensors[0].sizes();
    assertTypeAndSizesMatch(invalidArgument, inputTensors[0], options, sizes);
    inputs = inputTensors[0];
  } else {
    // if not in the root rank, initialize inputTensors as empty place holder
    // with an empty list
    if (inputTensors.size() != 0) {
      invalidArgument("requires empty input on non-root");
    }
    inputs = {};
    // append a empty tensor to the list, we don't use it but the
    // `collective` template function requires it to invoke its function
    inputs.emplace_back();
  }

  RECORD_PARAM_COMMS_DATA(
      static_cast<int>(
          this->getSequenceNumberForGroup() + 1), // seq + 1 to match collective
      this->getID(),
      inputTensors, // inputTensors
      outputTensors, // outputTensors
      opts.rootRank, // root rank
      "scatter", // colName
      tensor.numel(), // inNelems
      tensor.numel() * this->getSize(), // outNelems
      tensor.scalar_type(), // dType
      std::vector<int64_t>(), // inSplitSizes
      std::vector<int64_t>(), // outSplitSize
      globalRankStart, // globalRankStart
      globalRankStride, // globalRankStride
      this->getSize()); // worldSize

  // avoidRecordStreams_ note: collective() will stash outputTensors and
  // inputs, which == inputTensors[0] on the root rank where it matters.
  bool avoidRecordStreams = avoidRecordStreams_ || (!opts.asyncOp);

  return collective(
      outputTensors,
      inputs,
      [&](at::Tensor& /* unused */,
          at::Tensor& /* unused */,
          ncclComm_t comm,
          at::cuda::CUDAStream& stream) {
        const auto root = opts.rootRank;
        if (getRank() == root) {
          if (!avoidRecordStreams) {
            for (auto input : inputs) {
              c10::cuda::CUDACachingAllocator::recordStream(
                  input.storage().data_ptr(), stream);
            }
          }
        }
        torch::cuda::nccl::scatter(
            inputs, outputTensors[0], comm, stream, root);
        return ncclSuccess;
      },
      OpType::SCATTER,
      "nccl:scatter",
      avoidRecordStreams);
}

c10::intrusive_ptr<Work> ProcessGroupNCCL::recvAnysource(
    std::vector<at::Tensor>& /* unused */,
    int /* unused */) {
  C10_THROW_ERROR(
      NotImplementedError, "ProcessGroupNCCL does not support recvAnysource");
}

c10::intrusive_ptr<Work> ProcessGroupNCCL::_allgather_base(
    at::Tensor& output_tensor,
    at::Tensor& input_tensor,
    const AllgatherOptions& opts) {
  check_gpu_single_tensor(input_tensor);
  check_gpu_single_tensor(output_tensor);

  if (input_tensor.dtype() != output_tensor.dtype()) {
    C10_THROW_ERROR(
        TypeError, "output tensor must have the same type as input tensor");
  }

  if (input_tensor.numel() * size_ != output_tensor.numel()) {
    C10_THROW_ERROR(
        ValueError,
        "output tensor size must be equal to world_size times input tensor size");
  }

  // @lint-ignore CLANGTIDY
  const auto& tensor = output_tensor;
  RECORD_PARAM_COMMS_DATA(
      static_cast<int>(
          this->getSequenceNumberForGroup() + 1), // seq + 1 to match collective
      this->getID(),
      input_tensor, // inputTensors
      output_tensor, // outputTensors
      rank_, // rank
      "_allgather_base", // colName
      input_tensor.numel(), // inNelems
      tensor.numel(), // outNelems
      tensor.scalar_type(), // dType
      std::vector<int64_t>(), // inSplitSizes
      std::vector<int64_t>(), // outSplitSize
      globalRankStart, // globalRankStart
      globalRankStride, // globalRankStride
      this->getSize()); // worldSize

  // just a wrapper to fit the collective interface
  auto inputs = std::vector<at::Tensor>{input_tensor};
  auto outputs = std::vector<at::Tensor>{output_tensor};

  // avoidRecordStreams_ note: collective() will stash inputs and outputs.
  // Note 2: for asyncOp = false, we don't want to record streams because we
  // know that the NCCL stream will join back to the "current" stream right
  // after this op. So we might just as well keep the stream ownership of the
  // input/output tensors unchanged. The benefit would be that the
  // allocation/free of the tensors would look deterministic to the "current"
  // stream so that the caching allocator can reuse memory pool for this stream
  // in a clever way. This setting is added for libraries like FSDP which uses
  // `all_gather_into_tensor`.
  bool avoidRecordStreams = avoidRecordStreams_ || (!opts.asyncOp);

  return collective(
      inputs,
      outputs,
      [&](at::Tensor& input,
          at::Tensor& output,
          ncclComm_t comm,
          at::cuda::CUDAStream& stream) {
        if (!avoidRecordStreams) {
          c10::cuda::CUDACachingAllocator::recordStream(
              output.storage().data_ptr(), stream);
        }
        return ncclAllGather(
            input.data_ptr(),
            output.data_ptr(),
            input.numel(),
            getNcclDataType(input.scalar_type()),
            comm,
            stream.stream());
      },
      OpType::_ALLGATHER_BASE,
      "nccl:_all_gather_base",
      avoidRecordStreams);
}

} // namespace c10d

#endif // USE_C10D_NCCL<|MERGE_RESOLUTION|>--- conflicted
+++ resolved
@@ -738,17 +738,11 @@
   monitorThreadEnabled_.store(getCvarBool(TORCH_NCCL_ENABLE_MONITORING, true));
   heartbeatTimeoutInSec_ =
       getCvarInt(TORCH_NCCL_HEARTBEAT_TIMEOUT_SEC, 60 * 10 /*10 Mins*/);
-<<<<<<< HEAD
-  timeoutCheckInMilSec_ = getCvarInt(TORCH_NCCL_TIMEOUT_CHECK_MILSEC, 200);
-  extraSleepInMilSec_ = getCvarInt(TORCH_NCCL_EXTRA_SLEEP_MILSEC, 1200);
-  watchdogCheckInMilSec_ = getCvarInt(TORCH_NCCL_WATCHDOG_CHECK_MILSEC, 500);
-=======
   waitTimeoutDumpSleepInMilSec_ =
       getCvarInt(TORCH_NCCL_WAIT_TIMEOUT_DUMP_SLEEP_MILSEC, 1200);
->>>>>>> a3e48711
+  timeoutCheckInMilSec_ = getCvarInt(TORCH_NCCL_TIMEOUT_CHECK_MILSEC, 200);
+  watchdogCheckInMilSec_ = getCvarInt(TORCH_NCCL_WATCHDOG_CHECK_MILSEC, 500);
   ncclTraceBufferSize_ = getCvarInt(TORCH_NCCL_TRACE_BUFFER_SIZE, 0);
-  timoutDumpExtraSleep_ =
-      getCvarBool(TORCH_NCCL_TIMEOUT_DUMP_EXTRA_SLEEP, true);
   enableCollecticeHashDebug_ = (dist_debug_level_ >= DebugLevel::Detail);
 #ifdef ENABLE_NCCL_ERROR_CHECKING
   enableTiming_.store(
@@ -812,13 +806,8 @@
             << ", global rank: " << globalRank()
             << ", TORCH_NCCL_ASYNC_ERROR_HANDLING: " << asyncErrorHandling_
             << ", TORCH_NCCL_DUMP_ON_TIMEOUT: " << dumpOnTimeout_
-<<<<<<< HEAD
-            << ", TORCH_NCCL_TIMEOUT_DUMP_EXTRA_SLEEP: "
-            << timoutDumpExtraSleep_
-=======
             << ", TORCH_NCCL_WAIT_TIMEOUT_DUMP_SLEEP_MILSEC: "
             << waitTimeoutDumpSleepInMilSec_
->>>>>>> a3e48711
             << ", TORCH_NCCL_DESYNC_DEBUG: " << desyncDebug_
             << ", TORCH_NCCL_ENABLE_TIMING: " << enableTiming_.load()
             << ", TORCH_NCCL_BLOCKING_WAIT: " << blockingWait_
@@ -837,7 +826,6 @@
             << ", TORCH_NCCL_HEARTBEAT_TIMEOUT_SEC: " << heartbeatTimeoutInSec_
             << ", TORCH_NCCL_TRACE_BUFFER_SIZE: " << ncclTraceBufferSize_
             << ", TORCH_NCCL_TIMEOUT_CHECK_MILSEC: " << timeoutCheckInMilSec_
-            << ", TORCH_NCCL_EXTRA_SLEEP_MILSEC: " << extraSleepInMilSec_
             << ", TORCH_NCCL_WATCHDOG_CHECK_MILSEC: " << watchdogCheckInMilSec_
             << ", NCCL_DEBUG: " << nccl_debug << ", ID=" << this->getID();
 
@@ -1083,16 +1071,10 @@
   TORCH_CHECK(fut.valid(), "Expected a valid future");
 
   auto futStatus = fut.wait_for(std::chrono::seconds(timeout_sec));
-<<<<<<< HEAD
-  if (timoutDumpExtraSleep_) {
-    std::this_thread::sleep_for(std::chrono::milliseconds(extraSleepInMilSec_));
-  }
-=======
   // This extra sleep is needed to ensure all ranks get enough time to dump
   // debug info when timeout.
   std::this_thread::sleep_for(
       std::chrono::milliseconds(waitTimeoutDumpSleepInMilSec_));
->>>>>>> a3e48711
   if (futStatus != std::future_status::ready) {
     TORCH_CHECK(
         futStatus != std::future_status::deferred,
