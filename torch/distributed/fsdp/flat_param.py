--- conflicted
+++ resolved
@@ -896,11 +896,7 @@
                     ):
                         flat_param._saved_grad_shard = flat_param._saved_grad_shard.to(  # type: ignore[attr-defined]
                             flat_param._local_shard.dtype  # type: ignore[attr-defined]
-<<<<<<< HEAD
-                        )  # type: ignore[attr-defined]
-=======
                         )
->>>>>>> 8353bbd4
             else:
                 padded_unsharded_size = flat_param._padded_unsharded_size  # type: ignore[attr-defined]
                 p_assert(
