--- conflicted
+++ resolved
@@ -3,16 +3,12 @@
 import io
 import os
 import pickle
-<<<<<<< HEAD
 import queue
 import threading
 from abc import ABC, abstractmethod
 from dataclasses import dataclass
 from pathlib import Path
 from typing import cast, Dict, List, Union
-=======
-from typing import Optional, List, Union, Dict, cast
->>>>>>> 29bdcde4
 
 import torch
 from torch import Tensor
@@ -34,14 +30,11 @@
 from .storage import StorageReader, StorageWriter, WriteResult
 from .utils import _create_file_view
 
-<<<<<<< HEAD
-=======
 import torch.distributed as dist
 from torch.distributed.checkpoint.checkpointer import Checkpointer
 from torch.distributed._shard._utils import narrow_tensor_by_index
 from torch._utils import _get_device_module
 
->>>>>>> 29bdcde4
 __all__ = [
     "FileSystemWriter",
     "FileSystemReader",
@@ -491,13 +484,7 @@
     def prepare_local_plan(self, plan: LoadPlan) -> LoadPlan:
         return plan
 
-<<<<<<< HEAD
     def prepare_global_plan(self, global_plan: List[LoadPlan]) -> List[LoadPlan]:
-        return global_plan
-=======
-    def prepare_global_plan(
-        self, global_plan: List[LoadPlan]
-    ) -> List[LoadPlan]:
         return global_plan
 
 class FileSystemCheckpointer(Checkpointer):
@@ -551,5 +538,4 @@
             no_dist=no_dist,
             load_planner=load_planner,
             save_planner=save_planner
-        )
->>>>>>> 29bdcde4
+        )