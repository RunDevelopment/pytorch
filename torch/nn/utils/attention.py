--- conflicted
+++ resolved
@@ -315,6 +315,16 @@
             return self._upper_left(device)
         elif self.variant == CausalVariant.LOWER_RIGHT:
             return self._lower_right(device)
+        
+    def needs_materialization(self) -> bool:
+        """
+        Indicates whether the bias needs materialization.
+        For CausalBias, this is always False as the bias is defined procedurally
+        and does not require explicit materialization into a tensor before use.
+        Returns:
+            bool: False, indicating no materialization is required.
+        """
+        return False
 
     @staticmethod
     def dispatch(
@@ -423,19 +433,5 @@
                 f"CausalBias.variant must be a CausalVariant type, but found: {attn_mask.variant}"
             )
 
-<<<<<<< HEAD
-=======
-    @classmethod
-    def __torch_function__(cls, func, types, args=(), kwargs=None):
-        """ "Defines the behavior of torch.nn.functional.scaled_dot_product_attention when the attn_bias is an AttnBias"""
-        if kwargs is None:
-            kwargs = {}
-        if func != torch.nn.functional.scaled_dot_product_attention:
-            raise NotImplementedError(
-                "CausalBias only supports scaled_dot_product_attention"
-            )
-        return cls.dispatch(*args, **kwargs)
-
->>>>>>> c375ea5f
     def __repr__(self) -> str:
         return f"CausalBias(variant={self.variant.name}, seq_len_q={self.seq_len_q}, seq_len_kv={self.seq_len_kv})"