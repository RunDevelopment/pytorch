import inspect
import math
import operator
from collections.abc import Iterable
from typing import Any, Dict, final, List, Optional, Tuple, Type

import torch
from torch._ops import HigherOrderOperator, OpOverload
from torch._subclasses.fake_tensor import FakeTensor
from torch.export.custom_obj import ScriptObjectMeta
from torch.export.exported_program import ExportedProgram
from torch.export.graph_signature import (
    CustomObjArgument,
    ExportGraphSignature,
    InputKind,
    SymIntArgument,
    TensorArgument,
)
from torch.fx import GraphModule
from torch.fx.experimental.symbolic_shapes import SymBool, SymFloat, SymInt


class SpecViolationError(Exception):
    pass


def is_functional(op: OpOverload) -> bool:
    return not op._schema.is_mutable


def _check_has_fake_tensor(node: torch.fx.Node) -> None:
    # TODO(angelayi): remove this in favor of _check_val
    return _check_val(node)


def _check_val(node: torch.fx.Node) -> None:
    def _check_correct_val(val):
        if val is None:
            return True
        elif isinstance(val, (int, bool, str, float)):
            return True
        elif isinstance(val, (torch.memory_format, torch.dtype, torch.device, torch.layout)):
            return True
        elif isinstance(val, (FakeTensor, torch.Tensor)):  # TODO(zhxchen17) Remove Tensor.
            return True
        elif isinstance(val, (SymInt, SymFloat, SymBool)):
            return True
<<<<<<< HEAD
        elif isinstance(val, torch.ScriptObject):
=======
        elif isinstance(val, ScriptObjectMeta):
>>>>>>> 248774b1
            return True
        elif isinstance(val, Iterable):
            return all(_check_correct_val(x) for x in val)
        return False

    def _no_returns(op):
        if not isinstance(op, OpOverload):
            return False
        return len(op._schema.returns) == 0

    if "val" not in node.meta:
        if node.op == "call_function" and _no_returns(node.target):
            return
        raise SpecViolationError(f"Node.meta {node.name} is missing val field.")

    val = node.meta["val"]
    if not _check_correct_val(val):
        raise SpecViolationError(f"Node.meta {node.name} has invalid val field {val}")


class _VerifierMeta(type):
    _registry: Dict[str, Type['Verifier']] = {}

    def __new__(metacls, name, bases, attrs):
        if bases:
            if "check" in attrs or "_check_graph_module" in attrs:
                raise SyntaxError("Overriding method check is not allowed.")
            assert "dialect" in attrs and attrs["dialect"] != "ATEN"
        else:
            assert "check" in attrs
            assert "_check_graph_module" in attrs
            assert attrs["dialect"] == "ATEN"

        assert isinstance(attrs["dialect"], str)
        ret = type.__new__(metacls, name, bases, attrs)
        metacls._registry[attrs["dialect"]] = ret  # type: ignore[assignment]
        return ret


class Verifier(metaclass=_VerifierMeta):
    dialect = "ATEN"

    def allowed_builtin_ops(self) -> List:
        return [
            operator.getitem,
            operator.add,
            operator.mul,
            operator.sub,
            operator.truediv,
            operator.ge,
            operator.le,
            operator.gt,
            operator.lt,
            operator.eq,
            operator.ne,
            operator.floordiv,
            operator.mod,
            operator.and_,
            operator.or_,
            operator.not_,
            operator.pow,
            operator.neg,
            operator.abs,
            math.ceil,
            math.floor,
        ]

    def allowed_op_types(self) -> Tuple[Type[Any], ...]:
        return (OpOverload, HigherOrderOperator)

    def allowed_getattr_types(self) -> Tuple[Type[Any], ...]:
        return (torch.fx.GraphModule,)

    def check_valid_op(self, op):
        pass

    def check_additional(self, gm: GraphModule) -> None:
        """
        Additional checks that are specific to some dialects.
        """
        pass

    @final
    def check(self, ep: ExportedProgram) -> None:
        if not isinstance(ep.graph_signature, ExportGraphSignature):
            # TODO Enforce type checking in the constructor.
            return
        self._check_graph_module(ep.graph_module)
        _verify_exported_program_signature(ep)

    @final
    def _check_graph_module(self, gm: torch.fx.GraphModule) -> None:
        def _allowed_getattr_types() -> Tuple[Type[Any], ...]:
            ret = self.allowed_getattr_types()
            assert not any(t is object for t in ret)
            return ret

        def _check_valid_op(op) -> None:
            def _allowed_builtin_ops() -> List:
                ret = self.allowed_builtin_ops()
                assert all(inspect.isbuiltin(op) for op in ret)
                return ret

            def _allowed_op_types() -> Tuple[Type[Any], ...]:
                ret = self.allowed_op_types()
                assert not any(t is object for t in ret)
                return ret

            # TODO Remove this allowlist.
            _allowed_torch_functions = (
                torch.autograd.grad_mode.set_grad_enabled,
                torch.sym_int,
                torch.sym_ite,
                torch.sym_max,
                torch.sym_min,
                torch.sym_not,
                torch.sym_sqrt,
                # TODO (tmanlaibaatar)
                # Predispatch export is able to contain autograd ops.
                # These will be modeled as HOO later
                torch._C._set_grad_enabled

            )

            if not isinstance(op, _allowed_op_types()):
                if op not in _allowed_builtin_ops() and op not in _allowed_torch_functions:
                    raise SpecViolationError(
                        f"Operator '{op}' is not an allowed operator type: {_allowed_op_types()}\n"
                        f"Valid builtin ops: {_allowed_builtin_ops()}"
                        f"Valid torch functions: {_allowed_torch_functions}"
                    )

            if isinstance(op, OpOverload):
                # All ops functional
                if not is_functional(op):
                    raise SpecViolationError(
                        f"operator '{op}' is not functional"
                    )
            self.check_valid_op(op)

        for mod in gm.modules():
            if not isinstance(mod, torch.fx.GraphModule):
                continue

            mod.graph.lint()
            for node in mod.graph.nodes:
                # TODO(T140410192): should have fake tensor for all dialects
                if node.op in {"call_module", "call_method"}:
                    raise SpecViolationError(
                        f"call_module is not valid: got a class '{node.target}' ",
                    )

                elif node.op == "call_function":
                    _check_val(node)

                    _check_valid_op(node.target)

                elif node.op == "get_attr":
                    if not isinstance(node.target, str):
                        raise SpecViolationError(
                            f"Expected get_attr target to be string, but got {type(node.target)}"
                        )

                    attr = getattr(mod, node.target)
                    if isinstance(attr, torch.nn.Module):
                        def _is_type(name, ty):
                            return isinstance(getattr(attr, name, None), ty)
                        if type(attr).__name__ == "LoweredBackendModule":
                            if _is_type("backend_id", str) \
                                    and _is_type("processed_bytes", bytes) \
                                    and _is_type("compile_specs", list) \
                                    and hasattr(attr, "original_module"):
                                continue
                            else:
                                backend_id = getattr(attr, "backend_id", None)
                                processed_bytes = getattr(attr, "processed_bytes", None)
                                compile_specs = getattr(attr, "compile_specs", None)
                                raise SpecViolationError(
                                    f"Invalid get_attr type {type(attr)}. \n"
                                    f"LoweredBackendModule fields: "
                                    f"backend_id(str) : {type(backend_id)}, "
                                    f"processed_bytes(bytes) : {type(processed_bytes)}, "
                                    f"compile_specs(list) : {type(compile_specs)}"
                                )

                    if not isinstance(attr, _allowed_getattr_types()):
                        raise SpecViolationError(
                            f"Invalid get_attr type {type(attr)}. \n"
                            f"Valid get_attr types: {_allowed_getattr_types()}"
                        )


                elif node.op == "placeholder":
                    _check_val(node)
                # TODO(zhxchen17)
                # elif node.op == "output":
                #     _check_flattened_outputs()

        self.check_additional(gm)


def _verify_exported_program_signature(exported_program) -> None:
    # Check ExportedProgram signature matches
    gs = exported_program.graph_signature

    # Check every node in the signature exists in the graph
    input_node_names = [node.name for node in exported_program.graph.nodes if node.op == "placeholder"]

    if len(input_node_names) != len(gs.input_specs):
        raise SpecViolationError(
            f"Number of graph inputs ({len(input_node_names)}) "
            f"does not match number of inputs in the graph signature ({len(gs.user_inputs)})"
        )

    for input_spec, node in zip(gs.input_specs, input_node_names):
        if isinstance(input_spec.arg, (TensorArgument, SymIntArgument)):
            if input_spec.arg.name != node:
                raise SpecViolationError(
                    f"Input spec name {input_spec.arg.name} does not match node name {node}"
                )

        if input_spec.kind == InputKind.USER_INPUT:
            continue

        elif input_spec.kind == InputKind.PARAMETER:
            if not isinstance(input_spec.arg, TensorArgument):
                raise SpecViolationError(
                    f"Parameter {input_spec.name} is not a tensor argument. Found {input_spec.arg} instead."
                )
            if input_spec.target is None:
                raise SpecViolationError(
                    f"InputSpec for {input_spec.name} has no target."
                )

            param = input_spec.target
            if param not in exported_program.state_dict:
                raise SpecViolationError(
                    f"Parameter {param} is not in the state dict."
                )

            if not isinstance(exported_program.state_dict[param], torch.nn.Parameter):
                raise SpecViolationError(
                    f"State dict entry for parameter {param} is not an instance of torch.nn.Parameter."
                )

        elif input_spec.kind == InputKind.BUFFER:
            if not isinstance(input_spec.arg, TensorArgument):
                raise SpecViolationError(
                    f"Buffer {input_spec.name} is not a tensor argument. Found {input_spec.arg} instead."
                )
            if input_spec.target is None:
                raise SpecViolationError(
                    f"InputSpec for {input_spec.name} has no target."
                )

            buffer = input_spec.target
            if buffer not in exported_program.state_dict:
                raise SpecViolationError(
                    f"Buffer {buffer} is not in the state dict."
                )
        elif input_spec.kind == InputKind.CONSTANT_TENSOR:
            if not isinstance(input_spec.arg, TensorArgument):
                raise SpecViolationError(
                    f"Constant tensor {input_spec.name} is not a tensor argument. Found {input_spec.arg} instead."
                )
            if input_spec.target is None:
                raise SpecViolationError(
                    f"InputSpec for {input_spec.name} has no target."
                )

            tensor_const = input_spec.target
            if tensor_const not in exported_program.constants:
                raise SpecViolationError(
                    f"Constant tensor {tensor_const} is not in the constants dictionary."
                )
        elif input_spec.kind == InputKind.CUSTOM_OBJ:
            if not isinstance(input_spec.arg, CustomObjArgument):
                raise SpecViolationError(
                    f"Custom object {input_spec.name} is not a custom object argument. Found {input_spec.arg} instead."
                )
            if input_spec.target is None:
                raise SpecViolationError(
                    f"InputSpec for {input_spec.name} has no target."
                )

            custom_obj = input_spec.target
            if custom_obj not in exported_program.constants:
                raise SpecViolationError(
                    f"Custom object {custom_obj} is not in the constants dictionary."
                )
        else:
            raise SpecViolationError(
                f"Unknown InputKind {input_spec.kind}."
            )

    # Check outputs
    output_node = list(exported_program.graph.nodes)[-1]
    assert output_node.op == "output"
    output_nodes = [arg.name for arg in output_node.args[0]]

    if len(output_nodes) != len(gs.output_specs):
        raise SpecViolationError(
            f"Number of output nodes {len(output_nodes)} is different "
            "Than the number of outputs specified by the graph signature: \n"
            f"Number of mutated buffers: {len(gs.buffers_to_mutate)}. \n"
            f"Number of user outputs: {len(gs.user_outputs)}. \n"
        )

    end = len(gs.buffers_to_mutate) + len(gs.user_inputs_to_mutate)
    mutate_nodes: List[str] = output_nodes[:end]
    user_output_nodes = output_nodes[end:end + len(gs.user_outputs)]

    for mutation_node in mutate_nodes:
        if mutation_node in gs.buffers_to_mutate:
            if gs.buffers_to_mutate[mutation_node] not in gs.buffers:
                raise SpecViolationError(
                    f"Buffer output {mutation_node} does not point to a buffer that exists. \n"
                    f"Dict of buffers that are mutated, in order: {gs.buffers_to_mutate} \n"
                    f"Buffer nodes available: {gs.buffers} \n"
                )
        elif mutation_node in gs.user_inputs_to_mutate:
            if gs.user_inputs_to_mutate[mutation_node] not in gs.user_inputs:
                raise SpecViolationError(
                    f"User input output {mutation_node} does not point to a user input that exists. \n"
                    f"Dict of user inputs that are mutated, in order: {gs.user_inputs_to_mutate} \n"
                    f"User input nodes available: {gs.user_inputs} \n")
        else:
            raise SpecViolationError(
                f"Mutation node {mutation_node} is neither a buffer nor a user input. "
                f"Buffers to mutate: {gs.buffers_to_mutate}, User inputs to mutate: {gs.user_inputs_to_mutate}"
            )

    for user_output_node, user_output_name in zip(user_output_nodes, gs.user_outputs):
        if user_output_node != user_output_name:
            raise SpecViolationError(
                f"User output {user_output_node} is not in the correct "
                "order or is not found in the "
                f"exported program's user_output list: {gs.user_outputs}. "
            )


def load_verifier(dialect: str) -> Optional[Type[Verifier]]:
    if dialect == "ATEN":
        return _VerifierMeta._registry.get(dialect)
    return _VerifierMeta._registry[dialect]<|MERGE_RESOLUTION|>--- conflicted
+++ resolved
@@ -45,11 +45,7 @@
             return True
         elif isinstance(val, (SymInt, SymFloat, SymBool)):
             return True
-<<<<<<< HEAD
-        elif isinstance(val, torch.ScriptObject):
-=======
         elif isinstance(val, ScriptObjectMeta):
->>>>>>> 248774b1
             return True
         elif isinstance(val, Iterable):
             return all(_check_correct_val(x) for x in val)
