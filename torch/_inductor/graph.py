import logging
import operator
import os
import re
import sys
import time
<<<<<<< HEAD
from contextlib import contextmanager
from typing import Dict, List, Optional, Set
=======
from typing import Dict, List, Optional, Set, Tuple
>>>>>>> 0d5f1cb6

import sympy

import torch
import torch._logging
import torch.fx
from torch._decomp import get_decompositions
from torch._dynamo.utils import dynamo_timed
from torch.fx.experimental.symbolic_shapes import (
    free_symbols,
    magic_methods,
    method_to_operator,
    ShapeEnv,
    SymTypes,
)
from torch.utils._mode_utils import no_dispatch

from . import config, ir, metrics
from .codegen.wrapper import CppWrapperCodeGen, CudaWrapperCodeGen, WrapperCodeGen
from .exc import (
    LoweringException,
    MissingOperatorWithDecomp,
    MissingOperatorWithoutDecomp,
)
from .ir import Constant, FixedLayout, InputBuffer, Pointwise, Reduction, TensorBox
from .lowering import (
    FALLBACK_ALLOW_LIST,
    fallback_handler,
    fallback_node_due_to_unsupported_type,
    layout_constraints,
    lowerings,
    make_fallback,
    needs_realized_inputs,
    unsupported_output_tensor,
)
from .sizevars import SizeVarAllocator
from .utils import (
    convert_shape_to_inductor,
    gather_origins,
    get_dtype_size,
    get_sympy_Expr_dtype,
    sympy_product,
)
from .virtualized import V

log = logging.getLogger(__name__)
perf_hint_log = torch._logging.getArtifactLogger(__name__, "perf_hints")
output_code_log = torch._logging.getArtifactLogger(__name__, "output_code")


def supported_dtype_of_cpp_wrapper(dtype, cuda):
    supported_dtype = {
        torch.float32,
        torch.float64,
        torch.int64,
        torch.int32,
        torch.int16,
        torch.int8,
        torch.uint8,
        torch.bool,
        torch.bfloat16,
        # torch.float16, # TODO: implement this
    }
    if cuda:
        supported_dtype.add(torch.float16)

    return dtype in supported_dtype


def may_get_constant_buffer_dtype(constant_buffer):
    assert isinstance(
        constant_buffer, (sympy.Symbol, sympy.Expr, sympy.core.numbers.Integer)
    ), "get_constant_buffer_dtype only supports input of sympy.Symbol, sympy.Expr or sympy.core.numbers.Integer"
    if isinstance(constant_buffer, sympy.core.numbers.Integer):
        return torch.int64

    if isinstance(constant_buffer, sympy.Expr):
        return get_sympy_Expr_dtype(constant_buffer)

    if constant_buffer.is_integer:
        return torch.int64
    elif constant_buffer.is_float:
        return torch.float32
    else:
        return None


def is_magic_method(op):
    magic_ops = {method_to_operator(m) for m in magic_methods}
    return op in magic_ops


class GraphLowering(torch.fx.Interpreter):
    def symbolic_sizes_strides(self, ex: torch.Tensor):
        """
        Support dynamic shapes and dynamic strides by assigning variables
        to each dimension.  We duck-shape tensors, so if two tensors
        have the same size they get assigned the same symbolic variable.
        """
        if self.reuse_shape_env:
            return convert_shape_to_inductor(ex.size()), convert_shape_to_inductor(
                ex.stride()
            )
        else:
            from torch._dynamo.source import ConstantSource

            # TODO: this should not be needed once #93059 lands
            # https://github.com/pytorch/pytorch/pull/94031#discussion_r1096044816
            # TODO: make a dedicated UnknownSource for this?
            # NB: This is using the legacy default behavior from
            # create_symbolic_sizes_strides_storage_offset but we hope we can
            # just delete this entirely
            source = ConstantSource(
                f"__inductor_unknown_tensor_{len(self._shape_env.var_to_val)}"
            )
            (
                size,
                stride,
                _,
            ) = self._shape_env.create_symbolic_sizes_strides_storage_offset(
                ex,
                source,
            )

        size = [i.node.expr if isinstance(i, torch.SymInt) else i for i in size]
        stride = [i.node.expr if isinstance(i, torch.SymInt) else i for i in stride]
        return size, stride

    def static_sizes_strides(self, ex: torch.Tensor):
        """
        Primarily used to weights
        """
        size = [sympy.Integer(i) for i in ex.size()]
        stride = [sympy.Integer(i) for i in ex.stride()]
        return size, stride

    def __init__(
        self,
        gm: torch.fx.GraphModule,
        shape_env=None,
        num_static_inputs=None,
        graph_id=None,
        cpp_wrapper=False,
        aot_mode=False,
        user_visible_outputs=frozenset(),
    ):
        super().__init__(gm)

        self.layout_opt = self.decide_layout_opt()
        self.num_channels_last_conv = 0

        self.extra_traceback = False  # we do our own error wrapping
        if shape_env is None:
            shape_env = ShapeEnv()
            self.reuse_shape_env = False
        else:
            self._shape_env = shape_env
            self.reuse_shape_env = True
        self._shape_env = shape_env
        self.sizevars = SizeVarAllocator(shape_env)
        self.graph_inputs: Dict[str, TensorBox] = {}
        self.graph_inputs_original: Dict[str, InputBuffer] = {}
        self.graph_outputs: Optional[List[ir.IRNode]] = None
        self.device_types: Set[str] = set()
        self.device_idxs: Set[int] = set()
        self.cuda = False
        self.buffers: List[ir.ComputedBuffer] = []
        self.constants: Dict[str, torch.Tensor] = {}
        self.removed_buffers: Set[str] = set()
        self.removed_inplace_buffers: Set[str] = set()
        self.mutated_buffers: Set[str] = set()
        self.inplaced_to_remove: Set[str] = set()
        self.wrapper_code: Optional[WrapperCodeGen] = None
        self.current_node: Optional[torch.fx.Node] = None
        self.num_static_inputs = num_static_inputs
        self.lists: Dict[str, List[str]] = {}
        self.mutated_inputs: Set[str] = set()
        self.unaligned_buffers: Set[str] = set()
        self.name_to_buffer: Dict[str, ir.ComputedBuffer] = {}
        self.creation_time = time.time()
        self.name = "GraphLowering"
        self.cpp_wrapper = cpp_wrapper
        self.aot_mode = aot_mode
        self.graph_id = graph_id
        self.scheduler = None
        self.nodes_prefer_channels_last = (
            self.find_nodes_prefer_channels_last() if self.layout_opt else set()
        )
        self._warned_fallback = {"aten.convolution_backward"}
        self.user_visible_outputs = user_visible_outputs
        self.cache_key: str = ""  # This is the cache key for the compiled artifact
        self.cache_path: str = ""  # This is the path in the filesystem where the compiled artifact is stored
        self.cache_linemap: List[
            Tuple[int, str]
        ] = (
            []
        )  # This is the linemap used by the profiler to mark custom compiled kernels getting run

    def decide_layout_opt(self) -> bool:
        """
        Decide if we should enable layout optimization for this graph based on
        heuristics.
        """
        if not config.layout_optimization:
            return False

        gm = self.module
        conv_nodes = [
            n for n in gm.graph.nodes if n.target == torch.ops.aten.convolution.default
        ]
        nconv = len(conv_nodes)

        if nconv == 0:
            return False

        # Followering models are skipped due to this:
        # jx_nest_base
        # volo_d1_224
        if len(list(gm.graph.nodes)) >= 300 * nconv:
            log.debug("Only a few conv, skip layout optimization")
            return False

        if any(
            free_symbols(n.args[idx].meta["val"]) for n in conv_nodes for idx in [0, 1]
        ):
            log.debug(
                "See perf regression with dynamic shape. Follow up in https://github.com/pytorch/pytorch/issues/102670"
            )
            return False

        # Channels last layout can dramatically hurt grouped conv perf. E.g.
        # Conv with arguments like
        #   {"input_shape": [32, 224, 112, 112], "weight_shape": [224, 112, 3, 3],
        #    "stride": [2, 2], "padding": [1, 1], "groups": 2}
        # slows down 31x using channels last..

        # But a lot of timm models use depthwise separable convolution which will
        # result in grouped convolution with in-channel size == 1.
        # For those grouped convolution, channels last still helps a lot.
        # E.g.
        # Conv with arguments
        #   {"input_shape": [128, 58, 56, 56], "weight_shape": [58, 1, 3, 3],
        #    "stride": [2, 2], "padding": [1, 1], "groups": 58}
        # get 1.86x speedup with channels last layout.
        #
        # The following heuristics skip using channels-last if the model contains
        # grouped convolution with in-channels > 1.
        if any(
            n.args[-1] > 1 and n.args[1].meta["val"].size(1) > 1 for n in conv_nodes
        ):
            log.debug("Found grouped convolution with >1 in_channels!")
            return False

        # For some models that contain convolution with larger in-channel than out-channel, applying
        # channels last hurts performance.
        # Following models are skipped due to this:
        # - pytorch_unet
        # - phlippe_densenet (slightly worse)
        # - Background_Matting (1.22x -> 0.821x)
        # - pytorch_CycleGAN_and_pix2pix (1.597x -> 1.294x)
        if any(
            n.args[1].meta["val"].size(0) * 2 <= n.args[1].meta["val"].size(1)
            and n.args[1].meta["val"].size(2) > 1
            for n in conv_nodes
        ):
            log.debug(
                "Skip layout optimization because some convoluttions have smaller out_channel"
            )
            return False

        # Following models are skipped due to this:
        # - functorch_maml_omniglot
        if all(
            n.args[1].meta["val"].size(0) <= 64 and n.args[1].meta["val"].size(1) <= 64
            for n in conv_nodes
        ):
            log.debug("Skip layout opt because all convolution channels are too small")
            return False

        # aten._scaled_dot_product_flash_attention requires the last stride of query/key/value
        # to be 1. Check https://gist.github.com/shunting314/fa6eeab2aad8d1265c4d5e50b560d94f
        # for more details.
        #
        # When a model contains aten._scaled_dot_product_flash_attention and we enable layout optimization,
        # the op may get channels last input and fail. Example include: twins_pcpvt_base, xcit_large_24_p8_224
        # for _scaled_dot_product_flash_attention and xcit_large_24_p8_224 for _scaled_dot_product_efficient_attention.
        #
        # We disable layout optimization if a model contains aten._scaled_dot_product_flash_attention.
        #
        # An alternative is to do necessary layout convertion to make sure aten._scaled_dot_product_flash_attention's
        # inputs have the layout needed. But that seems to have worse perf than disabing the layout opt.
        # TODO(shunting) revisit if we can still apply layout optimization to models containing sdpa while
        # bringing perf gains.
        for n in gm.graph.nodes:
            if n.target in (
                torch.ops.aten._scaled_dot_product_flash_attention.default,
                torch.ops.aten._scaled_dot_product_efficient_attention.default,
            ):
                log.debug(
                    "Skip layout optimization because sdpa (scaled dot product attention) is found"
                )
                return False

        return True

    def find_nodes_prefer_channels_last(self):
        """
        The rule to decide if an node prefer channels last is simple.
        1. if it's input/output of a convolution
        2. if one of its user prefers channels last

        We have rule 1 because cudnn runs a faster convolution kernel for channels last inputs;
        Rule 2 is also important. It makes sure that indirect inputs to convolution also prefers
        channels last.

        Consider the scenario: conv -> batch-norm -> relu -> conv
        Without rule 2, batch-norm output may use a contiguous layout. That will cause 2 extra copies:
        1. the output of batch-norm should be channels last initially since its input is a conv's output.
           Forcing the batch-norm's output to be contiguous results in the first copy
        2. The second conv's input is initially contiguous. This layout is propagated from the batch-norm's output.
           We need convert it to channels last layout which results in the second copy.
        With rule 2, we makes sure all the tensors in the chain uses channels last layout. So both copies
        can be saved.
        """
        output_set = set()
        for n in reversed(self.module.graph.nodes):
            if n.target == torch.ops.aten.convolution.default:
                output_set.add(n)
                continue

            for user in n.users:
                if user in output_set:
                    output_set.add(n)
                    break

        # need a second pass to add downstream nodes of those channel last nodes to the sets.
        # This pass is especially needed to avoid mix-layout kernel inputs in backward pass.
        #
        # Let's say a conv-batchnorm 's output is passed to relu whose output is in turn returned
        # from the fwd graph. Without this second pass, we will force relu's output to be contiguous.
        # Then in the kernel in backward pass, the contiguous output of relu may be mix with other channels last
        # tensors and passed to a kernel.
        #
        # This pass improve yolov3 training speedup from 1.116x (worse than disabling layout optimization speedup 1.196x) to 1.457x.
        # It also improves dla102 training speedup from 1.240x (worse than disabling layout optimization speedup 1.523x) to 1.835x .
        # This also helps the following models:
        # - res2net101_26w_4s
        # - res2net50_14w_8s
        # - sebotnet33ts_256
        for n in self.module.graph.nodes:
            if n in output_set:
                for child in n.users:
                    output_set.add(child)

        return output_set

    def warn_fallback(self, name):
        if name not in self._warned_fallback:
            self._warned_fallback.add(name)
            perf_hint_log.warning("Using FallbackKernel: %s", name)

    def add_device_idx(self, idx: Optional[int]):
        if idx is not None:
            self.device_idxs.add(idx)

    @property
    def fake_mode(self):
        return V.fake_mode

    def get_buffer(self, buffer_name: str):
        if buffer_name in self.name_to_buffer:
            return self.name_to_buffer[buffer_name]
        if buffer_name in self.graph_inputs:
            return self.graph_inputs[buffer_name]
        return None

    def get_dtype(self, buffer_name: str):
        if buffer_name in self.constants:
            return self.constants[buffer_name].dtype
        if buffer_name in self.name_to_buffer:
            return self.name_to_buffer[buffer_name].get_dtype()
        if buffer_name in self.graph_inputs:
            return self.graph_inputs[buffer_name].get_dtype()
        m = re.match(r"as_strided\(([a-zA-Z0-9_]+),", buffer_name)
        if m:
            return self.get_dtype(m.group(1))
        raise KeyError(f"could not find {buffer_name}")

    def get_numel(self, buffer_name: str):
        from .ir import MultiOutputLayout

        if buffer_name in self.constants:
            return self.constants[buffer_name].numel()
        if buffer_name in self.name_to_buffer:
            buf = self.name_to_buffer[buffer_name]
            if isinstance(getattr(buf, "layout", None), MultiOutputLayout):
                return 1
            return buf.get_numel()
        if buffer_name in self.graph_inputs:
            return self.graph_inputs[buffer_name].get_numel()
        raise KeyError(f"could not find {buffer_name}")

    @dynamo_timed
    def run(self, *args):
        return super().run(*args)

    def disable_cpp_wrapper(self, cond):
        metrics.disable_cpp_wrapper += 1
        self.cpp_wrapper = False
        log.debug("Set cpp_wrapper to False due to %s", cond)

    def register_buffer(self, buffer: ir.ComputedBuffer):
        name = f"buf{len(self.buffers)}"
        self.buffers.append(buffer)
        self.name_to_buffer[name] = buffer
        return name

    def register_list(self, buffer_names: List[str]):
        name = "list_" + "_".join(buffer_names)
        self.lists[name] = buffer_names
        return name

    def mark_buffer_mutated(self, name: str):
        """
        When a buffer is mutated we need to make sure all the reads to
        the old version are realized before the mutation happens.
        """
        assert isinstance(name, str)
        self.mutated_buffers.add(name)

        def visit(value):
            if isinstance(value, (list, tuple)):
                return [visit(x) for x in value]
            if isinstance(value, ir.IRNode):
                if value.is_user_of(name):
                    value.realize()
            return value

        for key, value in self.env.items():
            try:
                visit(value)
            except Exception:
                log.warning("error in mark_buffer_mutated", exc_info=True)

    def add_tensor_constant(self, data):
        def allocate():
            for name, value in self.constants.items():
                if (
                    data.size() == value.size()
                    and data.stride() == value.stride()
                    and data.dtype == value.dtype
                    and data.device == value.device
                    and torch.eq(data, value).all()
                ):
                    return name
            name = f"constant{len(self.constants)}"
            self.constants[name] = data
            return name

        return TensorBox.create(
            ir.ConstantBuffer(
                allocate(),
                FixedLayout(data.device, data.dtype, *self.static_sizes_strides(data)),
            )
        )

    def constant_name(self, name: str, device_override: torch.device):
        """
        We AOT copy constants to the devices they are needed on.
        If device_override doesn't match the constant's device, then
        copy it and return a different name.
        """
        if self.constants[name].device == device_override or device_override is None:
            return name
        alt_name = f"{name}_{device_override.type}{device_override.index or 0}"
        if alt_name not in self.constants:
            self.constants[alt_name] = self.constants[name].to(device_override)
        return alt_name

    def placeholder(self, target: str, args, kwargs):
        example = super().placeholder(target, args, kwargs)
        if isinstance(example, SymTypes):
            expr = example.node.expr
            self.graph_inputs[target] = expr
            return expr
        elif isinstance(example, (int, bool, float)):
            expr = sympy.sympify(example)
            self.graph_inputs[target] = expr
            return expr
        assert isinstance(example, torch.Tensor), example
        # todo(chilli): We can remove the last check once we turn buffers into
        # static shape tensors. That's a hack to workaround Inductor believing
        # the buffer should be static but us passing in a fake tensor with
        # symbolic shapes.
        if not example._has_symbolic_sizes_strides:
            # the first N inputs are weights
            sizes, strides = self.static_sizes_strides(example)
        else:
            sizes, strides = self.symbolic_sizes_strides(example)
        # TODO(jansel): handle input aliasing
        tensor = TensorBox.create(
            InputBuffer(
                target,
                FixedLayout(example.device, example.dtype, sizes, strides),
            )
        )
        self.graph_inputs[target] = tensor
        self.graph_inputs_original[target] = tensor.data.data
        self.device_types.add(example.device.type)
        self.add_device_idx(example.device.index)
        return tensor

    def call_function(self, target, args, kwargs):
        if target is operator.getitem and isinstance(args[0], (list, tuple)):
            return super().call_function(target, args, kwargs)

        if hasattr(target, "_inductor_lowering_function"):
            # passthrough lowerings from .pattern_matcher
            return target(*args, **kwargs)

        if target not in lowerings:
            base_name = target.name().split(".")[0]
            if base_name in FALLBACK_ALLOW_LIST:
                make_fallback(target)
            elif config.implicit_fallbacks:
                error = (
                    MissingOperatorWithDecomp
                    if get_decompositions([target])
                    else MissingOperatorWithoutDecomp
                )
                log.info(
                    "Creating implicit fallback for:\n%s",
                    error.operator_str(target, args, kwargs),
                )
                make_fallback(target)
            elif get_decompositions([target]):
                # There isn't a good way to dynamically patch this in
                # since AOT Autograd already ran.  The error message tells
                # the user how to fix it.
                raise MissingOperatorWithDecomp(target, args, kwargs)
            else:
                raise MissingOperatorWithoutDecomp(target, args, kwargs)

        try:
            out = lowerings[target](*args, **kwargs)
            return out
        except Exception as e:
            raise LoweringException(e, target, args, kwargs).with_traceback(
                e.__traceback__
            ) from None

    def get_attr(self, target, args, kwargs):
        # this is a constant
        value = getattr(self.module, target)

        if unsupported_output_tensor(value):
            return self.add_tensor_constant(value)

        with no_dispatch():
            if value.shape == ():
                return Constant(value.item(), value.dtype, value.device)
            if len(value.shape) == 1 and value.shape[0] <= 8:
                # tensor lowering has constant inlining logic
                from .lowering import tensor

                return tensor(value.tolist(), dtype=value.dtype, device=value.device)

        return self.add_tensor_constant(value)

    def call_module(self, target, args, kwargs):
        raise AssertionError()

    def call_method(self, target, args, kwargs):
        raise AssertionError()

    def output(self, target, args, kwargs):
        result = super().output(target, args, kwargs)
        assert isinstance(result, (tuple, list)), type(result)
        assert all(
            isinstance(
                x,
                (
                    TensorBox,
                    ir.Constant,
                    type(None),
                    ir.ConstantBuffer,
                    sympy.Expr,
                    sympy.Rel,
                    int,
                ),
            )
            for x in result
        ), result
        self.graph_outputs = [ir.ExternKernel.realize_input(x) for x in result]
        value: ir.IRNode
        for name, value in self.graph_inputs.items():
            assert isinstance(value, (TensorBox, sympy.Expr))
            if not isinstance(value, TensorBox):
                continue
            value.realize()
            assert isinstance(value, TensorBox)
            value = value.data
            assert isinstance(value, ir.StorageBox)
            value_storage_box = value
            value = value.data
            if not isinstance(value, InputBuffer) or value.get_name() != name:
                # one of our inputs was mutated, need to turn that into a copy
                ir.MutationLayout.realize_into(value, self.graph_inputs_original[name])
                # replace output with mutated input
                try:
                    ind = self.graph_outputs.index(value_storage_box)
                    self.graph_outputs[ind] = self.graph_inputs_original[name]
                except ValueError:
                    pass

        self.finalize()
        log.debug(
            "Force channels last inputs for %d conv for the current graph with id %d",
            self.num_channels_last_conv,
            self.graph_id,
        )

    def finalize(self):
        for buf in self.buffers:
            buf.decide_layout()

    def run_node(self, n: torch.fx.Node):
        origins = {n}
        if n.op == "call_function":
            args, kwargs = self.fetch_args_kwargs_from_env(n)
            origins |= gather_origins(args, kwargs)
        with ir.IRNode.current_origins(origins), self.set_current_node(n):
            if (
                n.op == "call_function"
                and n.target is not operator.getitem
                and fallback_node_due_to_unsupported_type(n)
            ):
                result = fallback_handler(n.target, add_to_fallback_set=False)(
                    *args, **kwargs
                )
            elif n.op == "call_function" and n.target in layout_constraints:
                args, kwargs = layout_constraints[n.target](n, *args, **kwargs)
                result = self.call_function(n.target, args, kwargs)
            elif is_magic_method(n.target):
                if isinstance(n.meta["val"], torch.SymInt):
                    result = n.meta["val"].node.expr
                else:
                    result = super().run_node(n)
            else:
                result = super().run_node(n)

            # require the same stride order for dense outputs,
            # 1. user-land view() will not throw because inductor
            # output different strides than eager
            # long term the solution is to make view() always succeed
            # with infallible strides.
            # 2: as_strided ops, we need make sure its input has same size/stride with
            # eager model to align with eager behavior.
            as_strided_ops = [
                torch.ops.aten.as_strided.default,
                torch.ops.aten.as_strided_.default,
                torch.ops.aten.as_strided_scatter.default,
            ]
            if any(
                user.op == "output" or user.target in as_strided_ops for user in n.users
            ) and isinstance(n.meta["val"], torch.Tensor):
                strides = n.meta["val"].stride()
                dense = torch._prims_common.is_non_overlapping_and_dense(n.meta["val"])
                # requiring a stride order for a non-dense output wouldn't
                # recreate the same strides, and would fail with view, defer for now.
                if dense and len(strides):
                    stride_order = ir.get_stride_order(strides)

                    if (
                        len(result.get_size()) == 4
                        and n in self.nodes_prefer_channels_last
                        and n.name not in self.user_visible_outputs
                    ):
                        stride_order = ir.NHWC_STRIDE_ORDER

                    result = ir.ExternKernel.require_stride_order(result, stride_order)

            # Realize if (1) any user need inputs realized, or (2) there is
            # already too many reads and rematerializing can be bad.
            num_users = len(set(n.users))
            if num_users > 1 and isinstance(result, TensorBox):
                for user in n.users:
                    if user.target in needs_realized_inputs:
                        result.realize_hint()
                        # This inclusion is somewhat controversial (from
                        # discussion between Horace, Natalia, and Elias).
                        # Currently, it's not very clear why this is helpful.
                        # The general idea here is that even though a node may
                        # have FlexibleLayout, we still often *treat* it as if
                        # it was contiguous. This appears to sometimes result in
                        # suboptimal behavior.
                        #
                        # When we do a better job selecting layout, we should
                        # revisit this.
                        need_fixed_layout = [
                            torch.ops.aten.convolution_backward.default,
                            torch.ops.aten.mm.default,
                            torch.ops.aten._int_mm.default,
                        ]
                        if not self.layout_opt:
                            need_fixed_layout.append(torch.ops.aten.convolution.default)
                        if torch._C._has_mkldnn:
                            need_fixed_layout += [
                                torch.ops.mkldnn._convolution_pointwise.default,
                                torch.ops.mkldnn._convolution_pointwise.binary,
                                torch.ops.mkldnn._convolution_pointwise_.binary,
                                torch.ops.mkldnn._convolution_transpose_pointwise.default,
                                torch.ops.mkldnn._linear_pointwise.default,
                                torch.ops.mkldnn._linear_pointwise.binary,
                            ]
                            if torch._C.has_mkl:
                                need_fixed_layout += [torch.ops.mkl._mkl_linear.default]
                        if user.target in need_fixed_layout:
                            result = ir.ExternKernel.require_stride_order(
                                result, ir.get_stride_order(n.meta["val"].stride())
                            )
                    if user.op == "output" and result.get_numel() != 1:
                        if isinstance(result.data.data, (Pointwise, Reduction)):
                            result.realize()

                # TODO(jansel): introduce a store vs inline choice
                result.mark_reuse(len(n.users))

            # Realize if the IRNode already has accumulated lots of reads
            if isinstance(result, TensorBox) and result.has_exceeded_max_reads():
                # Prevent excessive accumulation in a computed buffer, when
                # there are multiple branches each with small number of memory
                # reads, but they converge to a user.
                result.realize_hint()

        # This is not complete, but it doesn't have to be: origin_node
        # tracking is best effort.  The logic here critically relies on direct
        # TensorBox -> StorageBox denoting a non-view; we don't bother trying
        # to get views to work.  Feel free to add any extra cases as needed.
        #
        # Note: we can't YOLO tree_map over this result, because if there are
        # buffers or a view involved, we might not be able to validly assign
        # the origin_node here.
        if isinstance(result, TensorBox) and isinstance(result.data, ir.StorageBox):
            if isinstance(result.data.data, ir.Loops):
                result.data.data.origin_node = n
            elif isinstance(result.data.data, ir.Buffer):
                result.data.data.origin_node = n
                if isinstance(result.data.data, ir.ComputedBuffer) and isinstance(
                    result.data.data.data, ir.Loops
                ):
                    result.data.data.data.origin_node = n
                # Not really multi-output, can straightforwardly recurse in
                elif (
                    isinstance(result.data.data, ir.MultiOutput)
                    and not result.data.data.indices
                ):
                    if isinstance(result.data.data.inputs[0], ir.Buffer):
                        result.data.data.inputs[0].origin_node = n

        return result

    def check_cpp_codegen_disabled(self):
        if config.disable_cpp_codegen:
            self.disable_cpp_wrapper("cpp codegen disabled")

    def check_platform(self):
        if sys.platform != "linux":
            self.disable_cpp_wrapper("platform not linux")

    def check_input_for_cpp_buffer(self):
        for _, value in self.graph_inputs.items():
            dtype = None
            if isinstance(value, TensorBox):
                dtype = value.get_dtype()
            elif isinstance(
                value, (sympy.Symbol, sympy.Expr, sympy.core.numbers.Integer)
            ):
                dtype = may_get_constant_buffer_dtype(value)

            if not supported_dtype_of_cpp_wrapper(dtype, self.cuda):
                self.disable_cpp_wrapper("unsupported inputs dtype")

    @contextmanager
    def set_current_node(self, node: torch.fx.Node):
        old = self.current_node
        try:
            self.current_node = node
            yield
        finally:
            self.current_node = old

    def check_cpp_wrapper(self):
        self.check_cpp_codegen_disabled()
        self.check_platform()
        self.check_input_for_cpp_buffer()

    def init_wrapper_code(self):
        self.cuda = "cuda" in self.device_types
        if self.cpp_wrapper:
            self.check_cpp_wrapper()
            # Re-check self.cpp_wrapper because it might be disabled due to failed checking
            if self.cuda:
                assert self.cpp_wrapper, "CudaWrapperCodeGen hit unsupported case"

            if self.cpp_wrapper:
                self.wrapper_code = (
                    CudaWrapperCodeGen() if self.cuda else CppWrapperCodeGen()
                )
                return

        self.wrapper_code = WrapperCodeGen()

    def codegen(self):
        from .scheduler import Scheduler

        self.init_wrapper_code()

        self.scheduler = Scheduler(self.buffers)
        assert self.scheduler is not None  # mypy can't figure this out
        self.scheduler.codegen()
        assert self.wrapper_code is not None
        return self.wrapper_code.generate()

    def count_bytes(self):
        from .scheduler import FusedSchedulerNode, NopKernelSchedulerNode, Scheduler

        scheduler = Scheduler(self.buffers)

        def get_read_write_buffers_sizes(node):
            if isinstance(node, NopKernelSchedulerNode):
                return 0
            reads = {dep.name for dep in node.read_writes.reads}
            writes = {dep.name for dep in node.read_writes.writes}

            def is_materialized(buf):
                buf_uses = {user.node for user in scheduler.name_to_node[buf].users}
                return len(buf_uses - set(node.snodes)) > 0

            if isinstance(node, FusedSchedulerNode):
                removed_buffers = {dep for dep in writes if not is_materialized(dep)}
                writes = writes - removed_buffers
                reads = reads - removed_buffers
            node_bytes = 0
            for buf in reads | writes:
                if buf in self.name_to_buffer:
                    buf = self.name_to_buffer[buf]
                elif buf in self.graph_inputs:
                    buf = self.graph_inputs[buf]
                else:
                    continue

                node_bytes += V.graph.sizevars.size_hint(
                    sympy_product(buf.get_size())
                ) * get_dtype_size(buf.get_dtype())
            return node_bytes

        total_bytes = 0
        node_counts = []
        for node in scheduler.nodes:
            num_bytes = get_read_write_buffers_sizes(node)
            node_counts.append((node, num_bytes // 4))
            total_bytes += num_bytes
        return total_bytes, node_counts

    @dynamo_timed
    def compile_to_module(self):
        from .codecache import PyCodeCache

        code, linemap = self.codegen()
        linemap = [(line_no, node.stack_trace) for line_no, node in linemap]
        key, path = PyCodeCache.write(code)
        mod = PyCodeCache.load_by_key_path(key, path, linemap=linemap)
        self.cache_key = key
        self.cache_path = path
        self.cache_linemap = linemap

        for name, value in self.constants.items():
            setattr(mod, name, value)

        # Logged twice as per https://github.com/pytorch/pytorch/pull/99038#discussion_r1167826029
        # TODO. Revisit this once the logging API is more mature
        output_code_log.info("Output code written to: %s", mod.__file__)
        log.debug("Output code written to: %s", mod.__file__)
        output_code_log.debug("Output code: \n%s", code)
        if config.benchmark_kernel:
            print(f"Compiled module path: {mod.__file__}", file=sys.stderr)
        V.debug.output_code(mod.__file__)
        V.debug.rename(os.path.splitext(mod.__file__)[0] + ".debug")
        return mod

    def compile_to_fn(self):
        if self.aot_mode:
            from .codecache import AotCodeCache

            code, linemap = self.codegen()
            output_code_log.debug("Output code: \n%s", code)

            return AotCodeCache.compile(self, code, cuda=self.cuda)
        else:
            return self.compile_to_module().call

    def get_output_names(self):
        assert self.graph_outputs is not None
        return [
            node.get_name()
            for node in self.graph_outputs
            if not isinstance(node, ir.NoneAsConstantBuffer)
            and not isinstance(node, ir.ShapeAsConstantBuffer)
        ]

    def is_unspec_arg(self, name: str):
        # dynamo wraps unspec variable as 0d CPU tensor,
        # need to convert to scalar during codegen (triton only)
        return (
            name in self.graph_inputs.keys()
            and self.graph_inputs[name].get_numel() == 1
            and self.graph_inputs[name].get_device().type == "cpu"
        )<|MERGE_RESOLUTION|>--- conflicted
+++ resolved
@@ -4,12 +4,8 @@
 import re
 import sys
 import time
-<<<<<<< HEAD
 from contextlib import contextmanager
-from typing import Dict, List, Optional, Set
-=======
 from typing import Dict, List, Optional, Set, Tuple
->>>>>>> 0d5f1cb6
 
 import sympy
 
@@ -731,7 +727,7 @@
                             result = ir.ExternKernel.require_stride_order(
                                 result, ir.get_stride_order(n.meta["val"].stride())
                             )
-                    if user.op == "output" and result.get_numel() != 1:
+                    if user.op == "output":
                         if isinstance(result.data.data, (Pointwise, Reduction)):
                             result.realize()
 
