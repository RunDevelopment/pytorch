--- conflicted
+++ resolved
@@ -172,13 +172,9 @@
 
         # pre-create the profiler context manager to reduce latency
         self.record_function_ctx = torch._C._profiler._RecordFunctionFast(
-<<<<<<< HEAD
-            self.meta.get("kernel_name", "triton kernel")
+            self.inductor_meta.get("kernel_name", "triton kernel")
             + ", OriginOps: "
-            + str(self.meta.get("origin_ops", {}))
-=======
-            self.inductor_meta.get("kernel_name", "triton kernel")
->>>>>>> 40ab6409
+            + str(self.inductor_meta.get("origin_ops", {}))
         )
 
     def precompile(self, warm_cache_only_with_cc=None):
