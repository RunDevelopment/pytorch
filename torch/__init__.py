
r"""
The torch package contains data structures for multi-dimensional
tensors and defines mathematical operations over these tensors.
Additionally, it provides many utilities for efficient serialization of
Tensors and arbitrary types, and other useful utilities.

It has a CUDA counterpart, that enables you to run your tensor computations
on an NVIDIA GPU with compute capability >= 3.0.
"""

import math
import os
import sys
import platform
import textwrap
import ctypes
import inspect
import threading

# multipy/deploy is setting this import before importing torch, this is the most
# reliable way we have to detect if we're running within deploy.
# https://github.com/pytorch/multipy/blob/d60f34ad38c371e441fe7ffdb77a3c3dda5a5d19/multipy/runtime/interpreter/interpreter_impl.cpp#L134-L137
def _running_with_deploy():
    return sys.modules.get("torch._meta_registrations", None) is object

from ._utils import _import_dotted_name, classproperty
from ._utils import _functionalize_sync as _sync
from ._utils_internal import get_file_path, prepare_multiprocessing_environment, \
    USE_RTLD_GLOBAL_WITH_LIBTORCH, USE_GLOBAL_DEPS

# TODO(torch_deploy) figure out how to freeze version.py in fbcode build
if _running_with_deploy():
    __version__ = "torch-deploy-1.8"
else:
    from .torch_version import __version__ as __version__

from typing import Any, Callable, Dict, Optional, Set, Tuple, Type, TYPE_CHECKING, Union, List
import builtins

__all__ = [
    'typename', 'is_tensor', 'is_storage',
    'set_default_tensor_type', 'set_default_device', 'get_default_device',
    'set_rng_state', 'get_rng_state', 'manual_seed', 'initial_seed', 'seed',
    'save', 'load', 'set_printoptions', 'chunk', 'split', 'stack', 'matmul',
    'no_grad', 'enable_grad', 'rand', 'randn', 'inference_mode',
    'DoubleStorage', 'FloatStorage', 'LongStorage', 'IntStorage',
    'ShortStorage', 'CharStorage', 'ByteStorage', 'BoolStorage',
    'TypedStorage', 'UntypedStorage',
    'DoubleTensor', 'FloatTensor', 'LongTensor', 'IntTensor',
    'ShortTensor', 'CharTensor', 'ByteTensor', 'BoolTensor', 'Tensor',
    'lobpcg', 'use_deterministic_algorithms',
    'are_deterministic_algorithms_enabled',
    'is_deterministic_algorithms_warn_only_enabled',
    'set_deterministic_debug_mode', 'get_deterministic_debug_mode',
    'set_float32_matmul_precision', 'get_float32_matmul_precision',
    'set_warn_always', 'is_warn_always_enabled', 'SymInt', 'SymFloat',
    'SymBool', 'sym_not', 'unravel_index',
    'sym_int', 'sym_float', 'sym_max', 'sym_min', 'sym_ite', 'compile', 'vmap',
<<<<<<< HEAD
    'sym_sqrt',
    'export', 'autocast', 'cond', 'GradScaler',
=======
    'export', 'autocast', 'cond',
>>>>>>> 048b678f
]

################################################################################
# Load the extension module
################################################################################

if sys.platform == 'win32':
    pfiles_path = os.getenv('ProgramFiles', 'C:\\Program Files')
    py_dll_path = os.path.join(sys.exec_prefix, 'Library', 'bin')
    th_dll_path = os.path.join(os.path.dirname(__file__), 'lib')

    # When users create a virtualenv that inherits the base environment,
    # we will need to add the corresponding library directory into
    # DLL search directories. Otherwise, it will rely on `PATH` which
    # is dependent on user settings.
    if sys.exec_prefix != sys.base_exec_prefix:
        base_py_dll_path = os.path.join(sys.base_exec_prefix, 'Library', 'bin')
    else:
        base_py_dll_path = ''

    dll_paths = list(filter(os.path.exists, [th_dll_path, py_dll_path, base_py_dll_path]))

    if all(not os.path.exists(os.path.join(p, 'nvToolsExt64_1.dll')) for p in dll_paths):
        nvtoolsext_dll_path = os.path.join(
            os.getenv('NVTOOLSEXT_PATH', os.path.join(pfiles_path, 'NVIDIA Corporation', 'NvToolsExt')), 'bin', 'x64')
    else:
        nvtoolsext_dll_path = ''

    from .version import cuda as cuda_version
    import glob
    if cuda_version and all(not glob.glob(os.path.join(p, 'cudart64*.dll')) for p in dll_paths):
        cuda_version_1 = cuda_version.replace('.', '_')
        cuda_path_var = 'CUDA_PATH_V' + cuda_version_1
        default_path = os.path.join(pfiles_path, 'NVIDIA GPU Computing Toolkit', 'CUDA', 'v' + cuda_version)
        cuda_path = os.path.join(os.getenv(cuda_path_var, default_path), 'bin')
    else:
        cuda_path = ''

    dll_paths.extend(filter(os.path.exists, [nvtoolsext_dll_path, cuda_path]))

    kernel32 = ctypes.WinDLL('kernel32.dll', use_last_error=True)
    with_load_library_flags = hasattr(kernel32, 'AddDllDirectory')
    prev_error_mode = kernel32.SetErrorMode(0x0001)

    kernel32.LoadLibraryW.restype = ctypes.c_void_p
    if with_load_library_flags:
        kernel32.LoadLibraryExW.restype = ctypes.c_void_p

    for dll_path in dll_paths:
        os.add_dll_directory(dll_path)

    try:
        ctypes.CDLL('vcruntime140.dll')
        ctypes.CDLL('msvcp140.dll')
        ctypes.CDLL('vcruntime140_1.dll')
    except OSError:
        print('''Microsoft Visual C++ Redistributable is not installed, this may lead to the DLL load failure.
                 It can be downloaded at https://aka.ms/vs/16/release/vc_redist.x64.exe''')

    dlls = glob.glob(os.path.join(th_dll_path, '*.dll'))
    path_patched = False
    for dll in dlls:
        is_loaded = False
        if with_load_library_flags:
            res = kernel32.LoadLibraryExW(dll, None, 0x00001100)
            last_error = ctypes.get_last_error()
            if res is None and last_error != 126:
                err = ctypes.WinError(last_error)
                err.strerror += f' Error loading "{dll}" or one of its dependencies.'
                raise err
            elif res is not None:
                is_loaded = True
        if not is_loaded:
            if not path_patched:
                os.environ['PATH'] = ';'.join(dll_paths + [os.environ['PATH']])
                path_patched = True
            res = kernel32.LoadLibraryW(dll)
            if res is None:
                err = ctypes.WinError(ctypes.get_last_error())
                err.strerror += f' Error loading "{dll}" or one of its dependencies.'
                raise err

    kernel32.SetErrorMode(prev_error_mode)


def _preload_cuda_deps(lib_folder, lib_name):
    """Preloads cuda deps if they could not be found otherwise."""
    # Should only be called on Linux if default path resolution have failed
    assert platform.system() == 'Linux', 'Should only be called on Linux'
    import glob
    lib_path = None
    for path in sys.path:
        nvidia_path = os.path.join(path, 'nvidia')
        if not os.path.exists(nvidia_path):
            continue
        candidate_lib_paths = glob.glob(os.path.join(nvidia_path, lib_folder, 'lib', lib_name))
        if candidate_lib_paths and not lib_path:
            lib_path = candidate_lib_paths[0]
        if lib_path:
            break
    if not lib_path:
        raise ValueError(f"{lib_name} not found in the system path {sys.path}")
    ctypes.CDLL(lib_path)


# See Note [Global dependencies]
def _load_global_deps() -> None:
    if _running_with_deploy() or platform.system() == 'Windows':
        return

    lib_name = 'libtorch_global_deps' + ('.dylib' if platform.system() == 'Darwin' else '.so')
    here = os.path.abspath(__file__)
    lib_path = os.path.join(os.path.dirname(here), 'lib', lib_name)

    try:
        ctypes.CDLL(lib_path, mode=ctypes.RTLD_GLOBAL)
    except OSError as err:
        # Can only happen for wheel with cuda libs as PYPI deps
        # As PyTorch is not purelib, but nvidia-*-cu12 is
        cuda_libs: Dict[str, str] = {
            'cublas': 'libcublas.so.*[0-9]',
            'cudnn': 'libcudnn.so.*[0-9]',
            'cuda_nvrtc': 'libnvrtc.so.*[0-9]',
            'cuda_runtime': 'libcudart.so.*[0-9]',
            'cuda_cupti': 'libcupti.so.*[0-9]',
            'cufft': 'libcufft.so.*[0-9]',
            'curand': 'libcurand.so.*[0-9]',
            'cusolver': 'libcusolver.so.*[0-9]',
            'cusparse': 'libcusparse.so.*[0-9]',
            'nccl': 'libnccl.so.*[0-9]',
            'nvtx': 'libnvToolsExt.so.*[0-9]',
        }
        is_cuda_lib_err = [lib for lib in cuda_libs.values() if lib.split('.')[0] in err.args[0]]
        if not is_cuda_lib_err:
            raise err
        for lib_folder, lib_name in cuda_libs.items():
            _preload_cuda_deps(lib_folder, lib_name)
        ctypes.CDLL(lib_path, mode=ctypes.RTLD_GLOBAL)


if (USE_RTLD_GLOBAL_WITH_LIBTORCH or os.getenv('TORCH_USE_RTLD_GLOBAL')) and \
        (_running_with_deploy() or platform.system() != 'Windows'):
    # Do it the hard way.  You might want to load libtorch with RTLD_GLOBAL in a
    # few circumstances:
    #
    #   1. You're in a build environment (e.g., fbcode) where
    #      libtorch_global_deps is not available, but you still need
    #      to get mkl to link in with RTLD_GLOBAL or it will just
    #      not work.
    #
    #   2. You're trying to run PyTorch under UBSAN and you need
    #      to ensure that only one copy of libtorch is loaded, so
    #      vptr checks work properly
    #
    # If you're using this setting, you must verify that all the libraries
    # you load consistently use the same libstdc++, or you may have
    # mysterious segfaults.
    #
    old_flags = sys.getdlopenflags()
    sys.setdlopenflags(os.RTLD_GLOBAL | os.RTLD_LAZY)
    from torch._C import *  # noqa: F403
    sys.setdlopenflags(old_flags)
    del old_flags

else:
    # Easy way.  You want this most of the time, because it will prevent
    # C++ symbols from libtorch clobbering C++ symbols from other
    # libraries, leading to mysterious segfaults.
    #
    # If building in an environment where libtorch_global_deps isn't available
    # like parts of fbsource, but where RTLD_GLOBAL causes segfaults, you will
    # want USE_RTLD_GLOBAL_WITH_LIBTORCH = False and USE_GLOBAL_DEPS = False
    #
    # See Note [Global dependencies]
    if USE_GLOBAL_DEPS:
        _load_global_deps()
    from torch._C import *  # noqa: F403

# Appease the type checker; ordinarily this binding is inserted by the
# torch._C module initialization code in C
if TYPE_CHECKING:
    from . import _C as _C

class SymInt:
    """
    Like an int (including magic methods), but redirects all operations on the
    wrapped node. This is used in particular to symbolically record operations
    in the symbolic shape workflow.
    """

    def __init__(self, node):
        # This field MUST be named node; C++ binding code assumes that this
        # class has a field named node that stores SymNode
        self.node = node

    def __bool__(self):
        return builtins.bool(self != 0)

    def __int__(self):
        return self.node.int_()

    def __index__(self):
        return self.node.int_()

    # Magic methods installed by torch.fx.experimental.sym_node

    def __eq__(self, other: object) -> builtins.bool:
        raise AssertionError("type stub not overridden")

    def __lt__(self, other) -> builtins.bool:
        raise AssertionError("type stub not overridden")

    def __gt__(self, other) -> builtins.bool:
        raise AssertionError("type stub not overridden")

    def __le__(self, other) -> builtins.bool:
        raise AssertionError("type stub not overridden")

    def __ge__(self, other) -> builtins.bool:
        raise AssertionError("type stub not overridden")

    def __sym_max__(self, other):
        raise AssertionError("type stub not overridden")

    def __sym_min__(self, other):
        raise AssertionError("type stub not overridden")

    def __sym_float__(self):
        raise AssertionError("type stub not overridden")

    def __neg__(self):
        raise AssertionError("type stub not overridden")

    def __repr__(self):
        return str(self.node)

    def __hash__(self) -> builtins.int:
        ret = self.node.singleton_int()
        if ret is not None:
            return hash(ret)
        else:
            # We could support constant SymInts as well, but not doing it for now
            raise TypeError("unhashable type: non-singleton SymInt")

class SymFloat:
    """
    Like an float (including magic methods), but redirects all operations on the
    wrapped node. This is used in particular to symbolically record operations
    in the symbolic shape workflow.
    """

    def __init__(self, node):
        # This field MUST be named node; C++ binding code assumes that this
        # class has a field named node that stores SymNode
        self.node = node

    def __bool__(self):
        return self.node.bool_()

    # Magic methods installed by torch.fx.experimental.sym_node

    def __eq__(self, other: object) -> builtins.bool:
        raise AssertionError("type stub not overridden")

    def __lt__(self, other) -> builtins.bool:
        raise AssertionError("type stub not overridden")

    def __gt__(self, other) -> builtins.bool:
        raise AssertionError("type stub not overridden")

    def __le__(self, other) -> builtins.bool:
        raise AssertionError("type stub not overridden")

    def __ge__(self, other) -> builtins.bool:
        raise AssertionError("type stub not overridden")

    def __sym_max__(self, other):
        raise AssertionError("type stub not overridden")

    def __sym_min__(self, other):
        raise AssertionError("type stub not overridden")

    def __sym_int__(self):
        raise AssertionError("type stub not overridden")

    def is_integer(self):
        """Return True if the float is an integer."""
        raise AssertionError("type stub not overridden")

    def __repr__(self):
        return self.node.str()

class SymBool:
    """
    Like an bool (including magic methods), but redirects all operations on the
    wrapped node. This is used in particular to symbolically record operations
    in the symbolic shape workflow.

    Unlike regular bools, regular boolean operators will force extra guards instead
    of symbolically evaluate.  Use the bitwise operators instead to handle this.
    """

    def __init__(self, node):
        # This field MUST be named node; C++ binding code assumes that this
        # class has a field named node that stores SymNode
        self.node = node

    def __bool__(self):
        return self.node.bool_()

    def __int__(self):
        return builtins.int(self.node.bool_())

    # Magic methods installed by torch.fx.experimental.sym_node
    def __and__(self, other) -> "SymBool":
        raise AssertionError("type stub not overridden")

    def __or__(self, other) -> "SymBool":
        raise AssertionError("type stub not overridden")

    # We very carefully define __sym_not__, and not a number of other
    # plausible alternatives:
    #
    #   - We do not override __not__ because this is not a real magic
    #     method; you cannot override the meaning of the not builtin in
    #     Python.  We use the name 'sym_not' to clarify that in user code you
    #     cannot use the builtin not or operator.not_ or operator.__not__ and
    #     hit this magic method; you must use our custom sym_not operator.
    #
    #   - We do not override the __invert__ method because SymBool is
    #     meant to be usable in situations where bool is expected.  However,
    #     bitwise negation ~a does the wrong thing with booleans (because
    #     bool is a subclass of int, so ~1 = -2 which is not falseish.)
    #     This would be a giant footgun, so we get around it by defining
    #     our own operator.  Note that bitwise and/or do the right thing,
    #     so we reuse the conventional operators there for readability.
    #
    def __sym_not__(self) -> "SymBool":
        raise AssertionError("type stub not overridden")

    def __sym_ite__(self, then_val, else_val):
        raise AssertionError("type stub not overridden")

    def __eq__(self, other) -> builtins.bool:
        raise AssertionError("type stub not overridden")

    def __repr__(self):
        return str(self.node)

    def __hash__(self):
        if self.node.is_constant():
            return hash(self.node.bool_())
        else:
            raise TypeError("unhashable type: SymBool")

def sym_not(a):
    r""" SymInt-aware utility for logical negation.

    Args:
        a (SymBool or bool): Object to negate
    """
    import sympy
    from .overrides import has_torch_function_unary, handle_torch_function

    if has_torch_function_unary(a):
        return handle_torch_function(sym_not, (a,), a)
    if hasattr(a, '__sym_not__'):
        return a.__sym_not__()
    if isinstance(a, sympy.Basic):
        return ~a  # type: ignore[operator]
    return not a

def sym_float(a):
    r""" SymInt-aware utility for float casting.

    Args:
        a (SymInt, SymFloat, or object): Object to cast
    """
    from .overrides import has_torch_function_unary, handle_torch_function

    if has_torch_function_unary(a):
        return handle_torch_function(sym_float, (a,), a)
    if isinstance(a, SymFloat):
        return a
    elif hasattr(a, '__sym_float__'):
        return a.__sym_float__()
    return py_float(a)  # type: ignore[operator]


def sym_int(a):
    r""" SymInt-aware utility for int casting.

    Args:
        a (SymInt, SymFloat, or object): Object to cast
    """
    from .overrides import has_torch_function_unary, handle_torch_function

    if has_torch_function_unary(a):
        return handle_torch_function(sym_int, (a,), a)
    if isinstance(a, SymInt):
        return a
    elif isinstance(a, SymFloat):
        return math.floor(a) if a >= 0 else math.ceil(a)  # type: ignore[arg-type, call-overload]
    return py_int(a)  # type: ignore[operator]

def sym_max(a, b):
    """ SymInt-aware utility for max()."""
    from .overrides import has_torch_function, handle_torch_function

    if has_torch_function((a, b)):
        return handle_torch_function(sym_max, (a, b), a, b)
    if isinstance(a, (SymInt, SymFloat)):
        return a.__sym_max__(b)
    elif isinstance(b, (SymInt, SymFloat)):
        # NB: If you actually care about preserving output type exactly
        # if you do something like max(0, 0.0), it is NOT sound to treat
        # min/max as commutative
        return b.__sym_max__(a)
    return builtins.max(a, b)  # type: ignore[operator]

def sym_min(a, b):
    """ SymInt-aware utility for max()."""
    from .overrides import has_torch_function, handle_torch_function

    if has_torch_function((a, b)):
        return handle_torch_function(sym_min, (a, b), a, b)
    if isinstance(a, (SymInt, SymFloat)):
        return a.__sym_min__(b)
    elif isinstance(b, (SymInt, SymFloat)):
        return b.__sym_min__(a)
    return builtins.min(a, b)  # type: ignore[operator]

# Drop in replacement for math.sqrt, math.sin, math.cos etc
current_module = sys.modules[__name__]

def _get_sym_math_fn(name):
    def fn(a):
        from .overrides import has_torch_function_unary, handle_torch_function

        if has_torch_function_unary(a):
            return handle_torch_function(fn, (a,), a)
        if hasattr(a, f"__sym_{name}__"):
            return getattr(a, f"__sym_{name}__")()
        return getattr(math, name)(a)

    return fn

for name in ("sqrt", "cos", "cosh", "sin", "sinh", "tan", "tanh", "asin", "acos", "atan"):
    sym_name = f"_sym_{name}"
    fn = _get_sym_math_fn(name)
    fn.__qualname__ = fn.__name__ = sym_name
    setattr(current_module, sym_name, fn)

# Adding temporary shortcut
sym_sqrt = current_module._sym_sqrt
__all__.append("sym_sqrt")

del fn, name, sym_name, current_module


def sym_ite(b, t, f):
    from .overrides import has_torch_function, handle_torch_function

    if has_torch_function((b, t, f)):
        return handle_torch_function(sym_ite, (b, t, f), b, t, f)
    assert isinstance(b, (SymBool, builtins.bool)) and type(t) == type(f)
    if isinstance(b, SymBool):
        return b.__sym_ite__(t, f)
    return t if b else f

# Check to see if we can load C extensions, and if not provide some guidance
# on what the problem might be.
try:
    # _initExtension is chosen (arbitrarily) as a sentinel.
    from torch._C import _initExtension
except ImportError:
    import torch._C as _C_for_compiled_check

    # The __file__ check only works for Python 3.7 and above.
    if _C_for_compiled_check.__file__ is None:
        raise ImportError(textwrap.dedent('''
            Failed to load PyTorch C extensions:
                It appears that PyTorch has loaded the `torch/_C` folder
                of the PyTorch repository rather than the C extensions which
                are expected in the `torch._C` namespace. This can occur when
                using the `install` workflow. e.g.
                    $ python setup.py install && python -c "import torch"

                This error can generally be solved using the `develop` workflow
                    $ python setup.py develop && python -c "import torch"  # This should succeed
                or by running Python from a different directory.
            ''').strip()) from None
    raise  # If __file__ is not None the cause is unknown, so just re-raise.

for name in dir(_C):
    if name[0] != '_' and not name.endswith('Base'):
        __all__.append(name)
        obj = getattr(_C, name)
        if (isinstance(obj, Callable) or inspect.isclass(obj)):  # type: ignore[arg-type]
            if (obj.__module__ != 'torch'):
                # TODO: fix their module from C++ side
                if name not in ['DisableTorchFunctionSubclass', 'DisableTorchFunction', 'Generator']:
                    obj.__module__ = 'torch'
    elif name == 'TensorBase':
        # issue 109438 / pr 109940. Prevent TensorBase from being copied into torch.
        delattr(sys.modules[__name__], name)

if not TYPE_CHECKING:
    # issue 38137 and python issue 43367. Submodules of a C extension are
    # non-standard, and attributes of those submodules cannot be pickled since
    # pickle expect to be able to import them as "from _C.sub import attr"
    # which fails with "_C is not a package
    for attr in dir(_C):
        candidate = getattr(_C, attr)
        if type(candidate) is type(_C):
            # submodule
            if f'torch._C.{attr}' not in sys.modules:
                sys.modules[f'torch._C.{attr}'] = candidate


################################################################################
# Define basic utilities
################################################################################


def typename(o):
    if isinstance(o, torch.Tensor):
        return o.type()

    module = ''
    class_name = ''
    if hasattr(o, '__module__') and o.__module__ != 'builtins' \
            and o.__module__ != '__builtin__' and o.__module__ is not None:
        module = o.__module__ + '.'

    if hasattr(o, '__qualname__'):
        class_name = o.__qualname__
    elif hasattr(o, '__name__'):
        class_name = o.__name__
    else:
        class_name = o.__class__.__name__

    return module + class_name


def is_tensor(obj):
    r"""Returns True if `obj` is a PyTorch tensor.

    Note that this function is simply doing ``isinstance(obj, Tensor)``.
    Using that ``isinstance`` check is better for typechecking with mypy,
    and more explicit - so it's recommended to use that instead of
    ``is_tensor``.

    Args:
        obj (Object): Object to test
    Example::

        >>> x = torch.tensor([1, 2, 3])
        >>> torch.is_tensor(x)
        True

    """
    return isinstance(obj, torch.Tensor)


def is_storage(obj):
    r"""Returns True if `obj` is a PyTorch storage object.

    Args:
        obj (Object): Object to test
    """
    return type(obj) in _storage_classes


_GLOBAL_DEVICE_CONTEXT = threading.local()


def get_default_device() -> "torch.device":
    r"""Gets the default ``torch.Tensor`` to be allocated on ``device``"""
    global _GLOBAL_DEVICE_CONTEXT
    if hasattr(_GLOBAL_DEVICE_CONTEXT, "device_context"):
        device = _GLOBAL_DEVICE_CONTEXT.device_context.device
        if device.index is not None:
            return device
        else:
            # TODO: Call like get_device_index() method corresponding to
            # each device type
            return torch.tensor([]).device
    else:
        return torch.device("cpu")


def set_default_device(device):
    """Sets the default ``torch.Tensor`` to be allocated on ``device``.  This
    does not affect factory function calls which are called with an explicit
    ``device`` argument.  Factory calls will be performed as if they
    were passed ``device`` as an argument.

    To only temporarily change the default device instead of setting it
    globally, use ``with torch.device(device):`` instead.

    The default device is initially ``cpu``.  If you set the default tensor
    device to another device (e.g., ``cuda``) without a device index, tensors
    will be allocated on whatever the current device for the device type,
    even after :func:`torch.cuda.set_device` is called.

    .. warning::

        This function imposes a slight performance cost on every Python
        call to the torch API (not just factory functions).  If this
        is causing problems for you, please comment on
        https://github.com/pytorch/pytorch/issues/92701

    .. note::

        This doesn't affect functions that create tensors that share the same memory as the input, like:
        :func:`torch.from_numpy` and :func:`torch.frombuffer`

    Args:
        device (device or string): the device to set as default

    Example::

        >>> # xdoctest: +SKIP("requires cuda, changes global state")
        >>> torch.get_default_device()
        device(type='cpu')
        >>> torch.set_default_device('cuda')  # current device is 0
        >>> torch.get_default_device()
        device(type='cuda', index=0)
        >>> torch.set_default_device('cuda')
        >>> torch.cuda.set_device('cuda:1')  # current device is 1
        >>> torch.get_default_device()
        device(type='cuda', index=1)
        >>> torch.set_default_device('cuda:1')
        >>> torch.get_default_device()
        device(type='cuda', index=1)

    """
    global _GLOBAL_DEVICE_CONTEXT
    if hasattr(_GLOBAL_DEVICE_CONTEXT, "device_context"):
        device_context = _GLOBAL_DEVICE_CONTEXT.device_context
        if device_context is not None:
            device_context.__exit__(None, None, None)

    if device is None:
        device_context = None
    else:
        from torch.utils._device import DeviceContext
        device_context = DeviceContext(device)
        device_context.__enter__()
    _GLOBAL_DEVICE_CONTEXT.device_context = device_context


def set_default_tensor_type(t):
    r"""
    .. warning::

        This function is deprecated as of PyTorch 2.1, please use :func:`torch.set_default_dtype()` and
        :func:`torch.set_default_device()` as alternatives.

    Sets the default ``torch.Tensor`` type to floating point tensor type
    ``t``. This type will also be used as default floating point type for
    type inference in :func:`torch.tensor`.

    The default floating point tensor type is initially ``torch.FloatTensor``.

    Args:
        t (type or string): the floating point tensor type or its name

    Example::

        >>> # xdoctest: +SKIP("Other tests may have changed the default type. Can we reset it?")
        >>> torch.tensor([1.2, 3]).dtype    # initial default for floating point is torch.float32
        torch.float32
        >>> torch.set_default_tensor_type(torch.DoubleTensor)
        >>> torch.tensor([1.2, 3]).dtype    # a new floating point tensor
        torch.float64

    """
    if isinstance(t, str):
        t = _import_dotted_name(t)
    _C._set_default_tensor_type(t)


def set_default_dtype(d):
    r"""

    Sets the default floating point dtype to :attr:`d`. Supports torch.float32
    and torch.float64 as inputs. Other dtypes may be accepted without complaint
    but are not supported and are unlikely to work as expected.

    When PyTorch is initialized its default floating point dtype is torch.float32,
    and the intent of set_default_dtype(torch.float64) is to facilitate NumPy-like
    type inference. The default floating point dtype is used to:

    1. Implicitly determine the default complex dtype. When the default floating point
       type is float32 the default complex dtype is complex64, and when the default
       floating point type is float64 the default complex type is complex128.
    2. Infer the dtype for tensors constructed using Python floats or complex Python
       numbers. See examples below.
    3. Determine the result of type promotion between bool and integer tensors and
       Python floats and complex Python numbers.

    Args:
        d (:class:`torch.dtype`): the floating point dtype to make the default.
                                  Either torch.float32 or torch.float64.

    Example:
        >>> # xdoctest: +SKIP("Other tests may have changed the default type. Can we reset it?")
        >>> # initial default for floating point is torch.float32
        >>> # Python floats are interpreted as float32
        >>> torch.tensor([1.2, 3]).dtype
        torch.float32
        >>> # initial default for floating point is torch.complex64
        >>> # Complex Python numbers are interpreted as complex64
        >>> torch.tensor([1.2, 3j]).dtype
        torch.complex64

        >>> torch.set_default_dtype(torch.float64)

        >>> # Python floats are now interpreted as float64
        >>> torch.tensor([1.2, 3]).dtype    # a new floating point tensor
        torch.float64
        >>> # Complex Python numbers are now interpreted as complex128
        >>> torch.tensor([1.2, 3j]).dtype   # a new complex tensor
        torch.complex128

    """
    _C._set_default_dtype(d)

def use_deterministic_algorithms(mode: builtins.bool, *, warn_only: builtins.bool = False) -> None:
    r""" Sets whether PyTorch operations must use "deterministic"
    algorithms. That is, algorithms which, given the same input, and when
    run on the same software and hardware, always produce the same output.
    When enabled, operations will use deterministic algorithms when available,
    and if only nondeterministic algorithms are available they will throw a
    :class:`RuntimeError` when called.

    .. note:: This setting alone is not always enough to make an application
        reproducible. Refer to :ref:`reproducibility` for more information.

    .. note:: :func:`torch.set_deterministic_debug_mode` offers an alternative
        interface for this feature.

    The following normally-nondeterministic operations will act
    deterministically when ``mode=True``:

        * :class:`torch.nn.Conv1d` when called on CUDA tensor
        * :class:`torch.nn.Conv2d` when called on CUDA tensor
        * :class:`torch.nn.Conv3d` when called on CUDA tensor
        * :class:`torch.nn.ConvTranspose1d` when called on CUDA tensor
        * :class:`torch.nn.ConvTranspose2d` when called on CUDA tensor
        * :class:`torch.nn.ConvTranspose3d` when called on CUDA tensor
        * :class:`torch.nn.ReplicationPad2d` when attempting to differentiate a CUDA tensor
        * :func:`torch.bmm` when called on sparse-dense CUDA tensors
        * :func:`torch.Tensor.__getitem__` when attempting to differentiate a CPU tensor
          and the index is a list of tensors
        * :func:`torch.Tensor.index_put` with ``accumulate=False``
        * :func:`torch.Tensor.index_put` with ``accumulate=True`` when called on a CPU
          tensor
        * :func:`torch.Tensor.put_` with ``accumulate=True`` when called on a CPU
          tensor
        * :func:`torch.Tensor.scatter_add_` when called on a CUDA tensor
        * :func:`torch.gather` when called on a CUDA tensor that requires grad
        * :func:`torch.index_add` when called on CUDA tensor
        * :func:`torch.index_select` when attempting to differentiate a CUDA tensor
        * :func:`torch.repeat_interleave` when attempting to differentiate a CUDA tensor
        * :func:`torch.Tensor.index_copy` when called on a CPU or CUDA tensor
        * :func:`torch.Tensor.scatter` when `src` type is Tensor and called on CUDA tensor
        * :func:`torch.Tensor.scatter_reduce` when ``reduce='sum'`` or ``reduce='mean'`` and called on CUDA tensor

    The following normally-nondeterministic operations will throw a
    :class:`RuntimeError` when ``mode=True``:

        * :class:`torch.nn.AvgPool3d` when attempting to differentiate a CUDA tensor
        * :class:`torch.nn.AdaptiveAvgPool2d` when attempting to differentiate a CUDA tensor
        * :class:`torch.nn.AdaptiveAvgPool3d` when attempting to differentiate a CUDA tensor
        * :class:`torch.nn.MaxPool3d` when attempting to differentiate a CUDA tensor
        * :class:`torch.nn.AdaptiveMaxPool2d` when attempting to differentiate a CUDA tensor
        * :class:`torch.nn.FractionalMaxPool2d` when attempting to differentiate a CUDA tensor
        * :class:`torch.nn.FractionalMaxPool3d` when attempting to differentiate a CUDA tensor
        * :class:`torch.nn.MaxUnpool1d`
        * :class:`torch.nn.MaxUnpool2d`
        * :class:`torch.nn.MaxUnpool3d`
        * :func:`torch.nn.functional.interpolate` when attempting to differentiate a CUDA tensor
          and one of the following modes is used:

          - ``linear``
          - ``bilinear``
          - ``bicubic``
          - ``trilinear``

        * :class:`torch.nn.ReflectionPad1d` when attempting to differentiate a CUDA tensor
        * :class:`torch.nn.ReflectionPad2d` when attempting to differentiate a CUDA tensor
        * :class:`torch.nn.ReflectionPad3d` when attempting to differentiate a CUDA tensor
        * :class:`torch.nn.ReplicationPad1d` when attempting to differentiate a CUDA tensor
        * :class:`torch.nn.ReplicationPad3d` when attempting to differentiate a CUDA tensor
        * :class:`torch.nn.NLLLoss` when called on a CUDA tensor
        * :class:`torch.nn.CTCLoss` when attempting to differentiate a CUDA tensor
        * :class:`torch.nn.EmbeddingBag` when attempting to differentiate a CUDA tensor when
          ``mode='max'``
        * :func:`torch.Tensor.put_` when ``accumulate=False``
        * :func:`torch.Tensor.put_` when ``accumulate=True`` and called on a CUDA tensor
        * :func:`torch.histc` when called on a CUDA tensor
        * :func:`torch.bincount` when called on a CUDA tensor and ``weights``
          tensor is given
        * :func:`torch.kthvalue` with called on a CUDA tensor
        * :func:`torch.median` with indices output when called on a CUDA tensor
        * :func:`torch.nn.functional.grid_sample` when attempting to differentiate a CUDA tensor
        * :func:`torch.cumsum` when called on a CUDA tensor when dtype is floating point or complex
        * :func:`torch.Tensor.scatter_reduce` when ``reduce='prod'`` and called on CUDA tensor
        * :func:`torch.Tensor.resize_` when called with a quantized tensor

    In addition, several operations fill uninitialized memory when this setting
    is turned on and when
    :attr:`torch.utils.deterministic.fill_uninitialized_memory` is turned on.
    See the documentation for that attribute for more information.

    A handful of CUDA operations are nondeterministic if the CUDA version is
    10.2 or greater, unless the environment variable ``CUBLAS_WORKSPACE_CONFIG=:4096:8``
    or ``CUBLAS_WORKSPACE_CONFIG=:16:8`` is set. See the CUDA documentation for more
    details: `<https://docs.nvidia.com/cuda/cublas/index.html#cublasApi_reproducibility>`_
    If one of these environment variable configurations is not set, a :class:`RuntimeError`
    will be raised from these operations when called with CUDA tensors:

        * :func:`torch.mm`
        * :func:`torch.mv`
        * :func:`torch.bmm`

    Note that deterministic operations tend to have worse performance than
    nondeterministic operations.

    .. note::

        This flag does not detect or prevent nondeterministic behavior caused
        by calling an inplace operation on a tensor with an internal memory
        overlap or by giving such a tensor as the :attr:`out` argument for an
        operation. In these cases, multiple writes of different data may target
        a single memory location, and the order of writes is not guaranteed.

    Args:
        mode (:class:`bool`): If True, makes potentially nondeterministic
            operations switch to a deterministic algorithm or throw a runtime
            error. If False, allows nondeterministic operations.

    Keyword args:
        warn_only (:class:`bool`, optional): If True, operations that do not
            have a deterministic implementation will throw a warning instead of
            an error. Default: ``False``

    Example::

        >>> # xdoctest: +SKIP
        >>> torch.use_deterministic_algorithms(True)

        # Forward mode nondeterministic error
        >>> torch.randn(10, device='cuda').kthvalue(1)
        ...
        RuntimeError: kthvalue CUDA does not have a deterministic implementation...

        # Backward mode nondeterministic error
        >>> torch.nn.AvgPool3d(1)(torch.randn(3, 4, 5, 6, requires_grad=True).cuda()).sum().backward()
        ...
        RuntimeError: avg_pool3d_backward_cuda does not have a deterministic implementation...
    """
    _C._set_deterministic_algorithms(mode, warn_only=warn_only)

def are_deterministic_algorithms_enabled() -> builtins.bool:
    r"""Returns True if the global deterministic flag is turned on. Refer to
    :func:`torch.use_deterministic_algorithms` documentation for more details.
    """
    return _C._get_deterministic_algorithms()

def is_deterministic_algorithms_warn_only_enabled() -> builtins.bool:
    r"""Returns True if the global deterministic flag is set to warn only.
    Refer to :func:`torch.use_deterministic_algorithms` documentation for more
    details.
    """
    return _C._get_deterministic_algorithms_warn_only()

def set_deterministic_debug_mode(debug_mode: Union[builtins.int, str]) -> None:
    r"""Sets the debug mode for deterministic operations.

    .. note:: This is an alternative interface for
        :func:`torch.use_deterministic_algorithms`. Refer to that function's
        documentation for details about affected operations.

    Args:
        debug_mode(str or int): If "default" or 0, don't error or warn on
            nondeterministic operations. If "warn" or 1, warn on
            nondeterministic operations. If "error" or 2, error on
            nondeterministic operations.
    """

    # NOTE: builtins.int is used here because int in this scope resolves
    # to torch.int
    if not isinstance(debug_mode, (builtins.int, str)):
        raise TypeError(f'debug_mode must be str or int, but got {type(debug_mode)}')

    if isinstance(debug_mode, str):
        if debug_mode == 'default':
            debug_mode = 0
        elif debug_mode == 'warn':
            debug_mode = 1
        elif debug_mode == 'error':
            debug_mode = 2
        else:
            raise RuntimeError(
                'invalid value of debug_mode, expected one of `default`, '
                f'`warn`, `error`, but got {debug_mode}')

    if debug_mode == 0:
        _C._set_deterministic_algorithms(False)
    elif debug_mode == 1:
        _C._set_deterministic_algorithms(True, warn_only=True)
    elif debug_mode == 2:
        _C._set_deterministic_algorithms(True)
    else:
        raise RuntimeError(
            'invalid value of debug_mode, expected 0, 1, or 2, '
            f'but got {debug_mode}')

def get_deterministic_debug_mode() -> builtins.int:
    r"""Returns the current value of the debug mode for deterministic
    operations. Refer to :func:`torch.set_deterministic_debug_mode`
    documentation for more details.
    """

    if _C._get_deterministic_algorithms():
        if _C._get_deterministic_algorithms_warn_only():
            return 1
        else:
            return 2
    else:
        return 0

def get_float32_matmul_precision() -> builtins.str:
    r"""Returns the current value of float32 matrix multiplication precision. Refer to
    :func:`torch.set_float32_matmul_precision` documentation for more details.
    """
    return _C._get_float32_matmul_precision()

def set_float32_matmul_precision(precision: str) -> None:
    r"""Sets the internal precision of float32 matrix multiplications.

    Running float32 matrix multiplications in lower precision may significantly increase
    performance, and in some programs the loss of precision has a negligible impact.

    Supports three settings:

        * "highest", float32 matrix multiplications use the float32 datatype (24 mantissa
          bits) for internal computations.
        * "high", float32 matrix multiplications either use the TensorFloat32 datatype (10
          mantissa bits) or treat each float32 number as the sum of two bfloat16 numbers
          (approximately 16 mantissa bits), if the appropriate fast matrix multiplication
          algorithms are available.  Otherwise float32 matrix multiplications are computed
          as if the precision is "highest".  See below for more information on the bfloat16
          approach.
        * "medium", float32 matrix multiplications use the bfloat16 datatype (8 mantissa
          bits) for internal computations, if a fast matrix multiplication algorithm
          using that datatype internally is available. Otherwise float32
          matrix multiplications are computed as if the precision is "high".

    When using "high" precision, float32 multiplications may use a bfloat16-based algorithm
    that is more complicated than simply truncating to some smaller number mantissa bits
    (e.g. 10 for TensorFloat32, 8 for bfloat16).  Refer to [Henry2019]_ for a complete
    description of this algorithm.  To briefly explain here, the first step is to realize
    that we can perfectly encode a single float32 number as the sum of three bfloat16
    numbers (because float32 has 24 mantissa bits while bfloat16 has 8, and both have the
    same number of exponent bits).  This means that the product of two float32 numbers can
    be exactly given by the sum of nine products of bfloat16 numbers.  We can then trade
    accuracy for speed by dropping some of these products.  The "high" precision algorithm
    specifically keeps only the three most significant products, which conveniently excludes
    all of the products involving the last 8 mantissa bits of either input.  This means that
    we can represent our inputs as the sum of two bfloat16 numbers rather than three.
    Because bfloat16 fused-multiply-add (FMA) instructions are typically >10x faster than
    float32 ones, it's faster to do three multiplications and 2 additions with bfloat16
    precision than it is to do a single multiplication with float32 precision.

    .. [Henry2019] http://arxiv.org/abs/1904.06376

    .. note::

        This does not change the output dtype of float32 matrix multiplications,
        it controls how the internal computation of the matrix multiplication is performed.

    .. note::

        This does not change the precision of convolution operations. Other flags,
        like `torch.backends.cudnn.allow_tf32`, may control the precision of convolution
        operations.

    .. note::

        This flag currently only affects one native device type: CUDA.
        If "high" or "medium" are set then the TensorFloat32 datatype will be used
        when computing float32 matrix multiplications, equivalent to setting
        `torch.backends.cuda.matmul.allow_tf32 = True`. When "highest" (the default)
        is set then the float32 datatype is used for internal computations, equivalent
        to setting `torch.backends.cuda.matmul.allow_tf32 = False`.

    Args:
        precision(str): can be set to "highest" (default), "high", or "medium" (see above).

    """
    _C._set_float32_matmul_precision(precision)

def set_warn_always(b: builtins.bool) -> None:
    r"""When this flag is False (default) then some PyTorch warnings may only
    appear once per process. This helps avoid excessive warning information.
    Setting it to True causes these warnings to always appear, which may be
    helpful when debugging.

    Args:
        b (:class:`bool`): If True, force warnings to always be emitted
                           If False, set to the default behaviour
    """
    _C._set_warnAlways(b)

def is_warn_always_enabled() -> builtins.bool:
    r"""Returns True if the global warn_always flag is turned on. Refer to
    :func:`torch.set_warn_always` documentation for more details.
    """
    return _C._get_warnAlways()

################################################################################
# Define error checking functions
################################################################################

# These error checking functions must be kept consistent with their C++
# equivalents. Their C++ equivalents are mentioned where applicable.

def _check_with(error_type, cond: Union[builtins.bool, SymBool], message: Callable[[], str]):  # noqa: F811
    if not isinstance(cond, (builtins.bool, torch.SymBool)):
        raise TypeError(f'cond must be a bool, but got {type(cond)}')

    from torch.fx.experimental.symbolic_shapes import expect_true
    if expect_true(cond):
        return

    # error_type must be a subclass of Exception and not subclass of Warning
    assert issubclass(error_type, Exception) and not issubclass(error_type, Warning)

    if message is None:
        message_evaluated = (
            'Expected cond to be True, but got False. (Could this error '
            'message be improved? If so, please report an enhancement request '
            'to PyTorch.)')

    else:
        if not callable(message):
            raise TypeError('message must be a callable')

        message_evaluated = str(message())

    raise error_type(message_evaluated)

def _check(cond, message=None):  # noqa: F811
    r"""Throws error containing an optional message if the specified condition
    is False.

    Error type: ``RuntimeError``

    C++ equivalent: ``TORCH_CHECK``

    Args:
        cond (:class:`bool`): If False, throw error

        message (Callable, optional): Callable that returns either a string or
            an object that has a ``__str__()`` method to be used as the error
            message. Default: ``None``
    """
    _check_with(RuntimeError, cond, message)

def _check_is_size(i, message=None):
    """Checks that a given integer is a valid size (i.e., is non-negative).
    You should use this over _check(i >= 0) because we can use the semantic
    information (that i is a size) to make some further inferences in case
    i is an unbacked SymInt.

    NB: Do NOT use this in contexts where a -1 size would be valid (indicating
    to infer the size from context, or if you should wrap-around or truncate).
    Only use this if the only valid value is an honest to goodness size.
    """
    # This is responsible for the expect_true
    _check(i >= 0, message)
    from torch.fx.experimental.symbolic_shapes import _advise_is_size
    _advise_is_size(i)

def _check_index(cond, message=None):  # noqa: F811
    r"""Throws error containing an optional message if the specified condition
    is False.

    Error type: ``IndexError``

    C++ equivalent: ``TORCH_CHECK_INDEX``

    Args:
        cond (:class:`bool`): If False, throw error

        message (Callable, optional): Callable that returns either a string or
            an object that has a ``__str__()`` method to be used as the error
            message. Default: ``None``
    """
    _check_with(IndexError, cond, message)

def _check_value(cond, message=None):  # noqa: F811
    r"""Throws error containing an optional message if the specified condition
    is False.

    Error type: ``ValueError``

    C++ equivalent: ``TORCH_CHECK_VALUE``

    Args:
        cond (:class:`bool`): If False, throw error

        message (Callable, optional): Callable that returns either a string or
            an object that has a ``__str__()`` method to be used as the error
            message. Default: ``None``
    """
    _check_with(ValueError, cond, message)

def _check_type(cond, message=None):  # noqa: F811
    r"""Throws error containing an optional message if the specified condition
    is False.

    Error type: ``TypeError``

    C++ equivalent: ``TORCH_CHECK_TYPE``

    Args:
        cond (:class:`bool`): If False, throw error

        message (Callable, optional): Callable that returns either a string or
            an object that has a ``__str__()`` method to be used as the error
            message. Default: ``None``
    """
    _check_with(TypeError, cond, message)

def _check_not_implemented(cond, message=None):  # noqa: F811
    r"""Throws error containing an optional message if the specified condition
    is False.

    Error type: ``NotImplementedError``

    C++ equivalent: ``TORCH_CHECK_NOT_IMPLEMENTED``

    Args:
        cond (:class:`bool`): If False, throw error

        message (Callable, optional): Callable that returns either a string or
            an object that has a ``__str__()`` method to be used as the error
            message. Default: ``None``
    """
    _check_with(NotImplementedError, cond, message)

def _check_tensor_all_with(error_type, cond, message=None):  # noqa: F811
    if not torch.is_tensor(cond):
        raise TypeError(f'cond must be a tensor, but got {type(cond)}')

    if not cond.dtype == torch.bool:
        raise TypeError(
            f'cond tensor must have dtype torch.bool, but got {cond.dtype}')

    _check_with(error_type, cond._is_all_true().item(), message)

# C++ equivalent: `TORCH_CHECK_TENSOR_ALL`
def _check_tensor_all(cond, message=None):  # noqa: F811
    r"""Throws error containing an optional message if the specified condition
    is False.

    Error type: ``RuntimeError``

    C++ equivalent: ``TORCH_CHECK_TENSOR_ALL``

    Args:
        cond (:class:`torch.Tensor`): Tensor of dtype ``torch.bool``. If any
            element is ``False``, throw error

        message (Callable, optional): Callable that returns either a string or
            an object that has a ``__str__()`` method to be used as the error
            message. Default: ``None``
    """
    _check_tensor_all_with(RuntimeError, cond, message)

################################################################################
# Define numeric constants
################################################################################

# For Python Array API (https://data-apis.org/array-api/latest/API_specification/constants.html) and
# NumPy consistency (https://numpy.org/devdocs/reference/constants.html)
from math import e , nan , inf , pi
__all__.extend(['e', 'pi', 'nan', 'inf'])

################################################################################
# Define Storage and Tensor classes
################################################################################

from ._tensor import Tensor
from .storage import _StorageBase, TypedStorage, _LegacyStorage, UntypedStorage, _warn_typed_storage_removal

# NOTE: New <type>Storage classes should never be added. When adding a new
# dtype, use torch.storage.TypedStorage directly.

class ByteStorage(_LegacyStorage):
    @classproperty
    def dtype(self):
        _warn_typed_storage_removal(stacklevel=3)
        return self._dtype

    @classproperty
    def _dtype(self):
        return torch.uint8

class DoubleStorage(_LegacyStorage):
    @classproperty
    def dtype(self):
        _warn_typed_storage_removal(stacklevel=3)
        return self._dtype

    @classproperty
    def _dtype(self):
        return torch.double

class FloatStorage(_LegacyStorage):
    @classproperty
    def dtype(self):
        _warn_typed_storage_removal(stacklevel=3)
        return self._dtype

    @classproperty
    def _dtype(self):
        return torch.float

class HalfStorage(_LegacyStorage):
    @classproperty
    def dtype(self):
        _warn_typed_storage_removal(stacklevel=3)
        return self._dtype

    @classproperty
    def _dtype(self):
        return torch.half

class LongStorage(_LegacyStorage):
    @classproperty
    def dtype(self):
        _warn_typed_storage_removal(stacklevel=3)
        return self._dtype

    @classproperty
    def _dtype(self):
        return torch.long

class IntStorage(_LegacyStorage):
    @classproperty
    def dtype(self):
        _warn_typed_storage_removal(stacklevel=3)
        return self._dtype

    @classproperty
    def _dtype(self):
        return torch.int

class ShortStorage(_LegacyStorage):
    @classproperty
    def dtype(self):
        _warn_typed_storage_removal(stacklevel=3)
        return self._dtype

    @classproperty
    def _dtype(self):
        return torch.short

class CharStorage(_LegacyStorage):
    @classproperty
    def dtype(self):
        _warn_typed_storage_removal(stacklevel=3)
        return self._dtype

    @classproperty
    def _dtype(self):
        return torch.int8

class BoolStorage(_LegacyStorage):
    @classproperty
    def dtype(self):
        _warn_typed_storage_removal(stacklevel=3)
        return self._dtype

    @classproperty
    def _dtype(self):
        return torch.bool

class BFloat16Storage(_LegacyStorage):
    @classproperty
    def dtype(self):
        _warn_typed_storage_removal(stacklevel=3)
        return self._dtype

    @classproperty
    def _dtype(self):
        return torch.bfloat16

class ComplexDoubleStorage(_LegacyStorage):
    @classproperty
    def dtype(self):
        _warn_typed_storage_removal(stacklevel=3)
        return self._dtype

    @classproperty
    def _dtype(self):
        return torch.cdouble

class ComplexFloatStorage(_LegacyStorage):
    @classproperty
    def dtype(self):
        _warn_typed_storage_removal(stacklevel=3)
        return self._dtype

    @classproperty
    def _dtype(self):
        return torch.cfloat

class QUInt8Storage(_LegacyStorage):
    @classproperty
    def dtype(self):
        _warn_typed_storage_removal(stacklevel=3)
        return self._dtype

    @classproperty
    def _dtype(self):
        return torch.quint8

class QInt8Storage(_LegacyStorage):
    @classproperty
    def dtype(self):
        _warn_typed_storage_removal(stacklevel=3)
        return self._dtype

    @classproperty
    def _dtype(self):
        return torch.qint8

class QInt32Storage(_LegacyStorage):
    @classproperty
    def dtype(self):
        _warn_typed_storage_removal(stacklevel=3)
        return self._dtype

    @classproperty
    def _dtype(self):
        return torch.qint32

class QUInt4x2Storage(_LegacyStorage):
    @classproperty
    def dtype(self):
        _warn_typed_storage_removal(stacklevel=3)
        return self._dtype

    @classproperty
    def _dtype(self):
        return torch.quint4x2

class QUInt2x4Storage(_LegacyStorage):
    @classproperty
    def dtype(self):
        _warn_typed_storage_removal(stacklevel=3)
        return self._dtype

    @classproperty
    def _dtype(self):
        return torch.quint2x4

_storage_classes = {
    UntypedStorage, DoubleStorage, FloatStorage, LongStorage, IntStorage,
    ShortStorage, CharStorage, ByteStorage, HalfStorage, BoolStorage,
    QUInt8Storage, QInt8Storage, QInt32Storage, BFloat16Storage,
    ComplexFloatStorage, ComplexDoubleStorage, QUInt4x2Storage, QUInt2x4Storage,
    TypedStorage
}

# The _tensor_classes set is initialized by the call to _C._initialize_tensor_type_bindings()
_tensor_classes: Set[Type] = set()

# If you edit these imports, please update torch/__init__.py.in as well
from .random import set_rng_state, get_rng_state, manual_seed, initial_seed, seed
from .serialization import save, load
from ._tensor_str import set_printoptions

################################################################################
# Initialize extension
################################################################################

def manager_path():
    if _running_with_deploy() or platform.system() == 'Windows':
        return b""
    path = get_file_path('torch', 'bin', 'torch_shm_manager')
    prepare_multiprocessing_environment(get_file_path('torch'))
    if not os.path.exists(path):
        raise RuntimeError("Unable to find torch_shm_manager at " + path)
    return path.encode('utf-8')

from torch.amp import autocast, GradScaler

# Initializing the extension shadows the built-in python float / int classes;
# store them for later use by SymInt / SymFloat.
py_float = float
py_int = int

# Shared memory manager needs to know the exact location of manager executable
_C._initExtension(manager_path())
del manager_path

# Appease the type checker: it can't deal with direct setting of globals().
# Note that we will see "too many" functions when reexporting this way; there
# is not a good way to fix this problem.  Perhaps, try to redesign VariableFunctions
# so that this import is good enough
if TYPE_CHECKING:
    # Some type signatures pulled in from _VariableFunctions here clash with
    # signatures already imported. For now these clashes are ignored; see
    # PR #43339 for details.
    from torch._C._VariableFunctions import *  # type: ignore[assignment, misc] # noqa: F403
    # Fixup segment_reduce visibility
    _segment_reduce = segment_reduce
    del segment_reduce  # noqa: F821

# Ops not to be exposed in `torch` namespace,
# mostly helper ops.
PRIVATE_OPS = (
    'unique_dim',
)

for name in dir(_C._VariableFunctions):
    if name.startswith('__') or name in PRIVATE_OPS:
        continue
    obj = getattr(_C._VariableFunctions, name)
    obj.__module__ = 'torch'
    # Hide some APIs that should not be public
    if name == "segment_reduce":
        # TODO: Once the undocumented FC window is passed, remove the line bellow
        globals()[name] = obj
        name = "_" + name
    globals()[name] = obj
    if not name.startswith("_"):
        __all__.append(name)



################################################################################
# Import TorchDynamo's lazy APIs to avoid circular dependenices
################################################################################

# needs to be before from .functional import * to avoid circular dependencies
from ._compile import _disable_dynamo

################################################################################
# Import interface functions defined in Python
################################################################################

# needs to be after the above ATen bindings so we can overwrite from Python side
from .functional import *  # noqa: F403


################################################################################
# Remove unnecessary members
################################################################################

del _StorageBase
del _LegacyStorage

################################################################################
# Define _assert
################################################################################

# needs to be before the submodule imports to avoid circular dependencies
def _assert(condition, message):
    r"""A wrapper around Python's assert which is symbolically traceable.
    """
    from .overrides import has_torch_function, handle_torch_function

    if type(condition) is not torch.Tensor and has_torch_function((condition,)):
        return handle_torch_function(_assert, (condition,), condition, message)
    assert condition, message

################################################################################
# Import most common subpackages
################################################################################

# Use the redundant form so that type checkers know that these are a part of
# the public API. The "regular" import lines are there solely for the runtime
# side effect of adding to the imported module's members for other users.
from torch import cuda as cuda
from torch import cpu as cpu
from torch import mps as mps
from torch import autograd as autograd
from torch.autograd import (
    no_grad as no_grad,
    enable_grad as enable_grad,
    set_grad_enabled as set_grad_enabled,
    inference_mode as inference_mode,
)
from torch import fft as fft
from torch import futures as futures
from torch import _awaits as _awaits
from torch import nested as nested
from torch import nn as nn
from torch.signal import windows as windows
from torch import optim as optim
import torch.optim._multi_tensor
from torch import multiprocessing as multiprocessing
from torch import sparse as sparse
from torch import special as special
import torch.utils.backcompat
from torch import jit as jit
from torch import linalg as linalg
from torch import hub as hub
from torch import random as random
from torch import distributions as distributions
from torch import testing as testing
from torch import backends as backends
import torch.utils.data
from torch import __config__ as __config__
from torch import __future__ as __future__
from torch import profiler as profiler

# Quantized, sparse, AO, etc. should be last to get imported, as nothing
# is expected to depend on them.
from torch import ao as ao
# nn.quant* depends on ao -- so should be after those.
import torch.nn.quantizable
import torch.nn.quantized
import torch.nn.qat
import torch.nn.intrinsic

_C._init_names(list(torch._storage_classes))

# attach docstrings to torch and tensor functions
from . import _torch_docs, _tensor_docs, _storage_docs
del _torch_docs, _tensor_docs, _storage_docs


def compiled_with_cxx11_abi() -> builtins.bool:
    r"""Returns whether PyTorch was built with _GLIBCXX_USE_CXX11_ABI=1"""
    return _C._GLIBCXX_USE_CXX11_ABI


# Import the ops "namespace"
from torch._ops import ops
from torch._classes import classes
import torch._library

# quantization depends on torch.fx
# Import quantization
from torch import quantization as quantization

# Import the quasi random sampler
from torch import quasirandom as quasirandom

# If you are seeing this, it means that this call site was not checked if
# the memory format could be preserved, and it was switched to old default
# behaviour of contiguous
legacy_contiguous_format = contiguous_format

# Register fork handler to initialize OpenMP in child processes (see gh-28389)
from torch.multiprocessing._atfork import register_after_fork
register_after_fork(torch.get_num_threads)
del register_after_fork

# Import tools that require fully imported torch (for applying
# torch.jit.script as a decorator, for instance):
from ._lobpcg import lobpcg as lobpcg

# These were previously defined in native_functions.yaml and appeared on the
# `torch` namespace, but we moved them to c10 dispatch to facilitate custom
# class usage. We add these lines here to preserve backward compatibility.
quantized_lstm = torch.ops.aten.quantized_lstm
quantized_gru = torch.ops.aten.quantized_gru

from torch.utils.dlpack import from_dlpack, to_dlpack

# Import experimental masked operations support. See
# [RFC-0016](https://github.com/pytorch/rfcs/pull/27) for more
# information.
from . import masked

# Import removed ops with error message about removal
from ._linalg_utils import (  # type: ignore[misc]
    matrix_rank,
    eig,
    solve,
    lstsq,
)
from ._linalg_utils import _symeig as symeig  # type: ignore[misc]

class _TorchCompileInductorWrapper:
    compiler_name = "inductor"

    def __init__(self, mode, options, dynamic):
        self.config: Dict[str, Any] = dict()
        self.dynamic = dynamic
        self.apply_mode(mode)
        self.apply_options(options)

        if self.config.get("triton.cudagraphs", False):
            os.environ["DISABLE_CUPTI_LAZY_REINIT"] = "1"
            # FIXME: CUDA Graph does not work well with CUPTI teardown.
            #   1) crashes on 1st lazy CUPTI re-init after teardown (CUDA 11)
            #   2) crashes on 2nd non-lazy CUPTI re-init after teardown (CUDA 12)
            # Workaround: turn off CUPTI teardown when using CUDA Graphs.
            os.environ["TEARDOWN_CUPTI"] = "0"

    def __eq__(self, other):
        return (isinstance(other, _TorchCompileInductorWrapper) and
                self.config == other.config and
                self.dynamic == other.dynamic)

    def apply_mode(self, mode: Optional[str]):
        if mode is None or mode == "default":
            pass
        elif mode in ("reduce-overhead", "max-autotune", "max-autotune-no-cudagraphs"):
            from torch._inductor import list_mode_options
            self.apply_options(list_mode_options(mode, self.dynamic))
        else:
            raise RuntimeError(
                f"Unrecognized mode={mode}, should be one of: default, reduce-overhead, max-autotune, max-autotune-no-cudagraphs"
            )

    def apply_options(self, options: Optional[Dict[str, Any]]):
        if not options:
            return

        from torch._inductor import config
        current_config: Dict[str, Any] = config.shallow_copy_dict()

        for key, val in options.items():
            attr_name = key.replace("-", "_")
            if attr_name not in current_config:
                raise RuntimeError(
                    f"Unexpected optimization option {key}, known options are {list(current_config.keys())}"
                )
            if type(val) is not type(current_config[attr_name]):
                val_type_str = type(val).__name__
                expected_type_str = type(current_config[attr_name]).__name__
                raise RuntimeError(
                    f"Unexpected type of attr {key}, got {val_type_str} should be {expected_type_str}"
                )
            self.config[attr_name] = val

    def __call__(self, model_, inputs_):
        from torch._inductor.compile_fx import compile_fx

        return compile_fx(model_, inputs_, config_patches=self.config)

    def get_compiler_config(self):
        from torch._inductor.compile_fx import get_patched_config_dict
        return get_patched_config_dict(config_patches=self.config)

    def reset(self):
        from torch._inductor import config
        if "triton.cudagraphs" in self.config or config.triton.cudagraphs:
            if self.config.get("triton.cudagraphs", True):
                from torch._inductor.cudagraph_trees import reset_cudagraph_trees
                reset_cudagraph_trees()

class _TorchCompileWrapper:
    def __init__(self, backend, mode, options, dynamic):
        from torch._dynamo.backends.registry import lookup_backend

        if isinstance(backend, str):
            self.compiler_name = backend
        elif hasattr(backend, "__name__"):
            self.compiler_name = backend.__name__
        else:
            self.compiler_name = str(backend)
        self.dynamic = dynamic
        self.compiler_fn = lookup_backend(backend)
        self.kwargs = {}
        # only pass the args if they non-empty
        if mode and mode != "default":
            self.kwargs["mode"] = mode
        if options:
            self.kwargs["options"] = options

    def __eq__(self, other):
        return (isinstance(other, _TorchCompileWrapper) and
                self.compiler_fn == other.compiler_fn and
                self.kwargs == other.kwargs and
                self.dynamic == other.dynamic)

    def __call__(self, model_, inputs_):
        return self.compiler_fn(model_, inputs_, **self.kwargs)


def compile(model: Optional[Callable] = None, *,
            fullgraph: builtins.bool = False,
            dynamic: Optional[builtins.bool] = None,
            backend: Union[str, Callable] = "inductor",
            mode: Union[str, None] = None,
            options: Optional[Dict[str, Union[str, builtins.int, builtins.bool]]] = None,
            disable: builtins.bool = False) -> Callable:
    """
    Optimizes given model/function using TorchDynamo and specified backend.

    Concretely, for every frame executed within the compiled region, we will attempt
    to compile it and cache the compiled result on the code object for future
    use.  A single frame may be compiled multiple times if previous compiled
    results are not applicable for subsequent calls (this is called a "guard
    failure), you can use TORCH_LOGS=guards to debug these situations.
    Multiple compiled results can be associated with a frame up to
    ``torch._dynamo.config.cache_size_limit``, which defaults to 64; at which
    point we will fall back to eager.  Note that compile caches are per
    *code object*, not frame; if you dynamically create multiple copies of a
    function, they will all share the same code cache.

    Args:
       model (Callable): Module/function to optimize
       fullgraph (bool): If False (default), torch.compile attempts to discover compileable regions
        in the function that it will optimize. If True, then we require that the entire function be
        capturable into a single graph. If this is not possible (that is, if there are graph breaks),
        then this will raise an error.
       dynamic (bool or None): Use dynamic shape tracing.  When this is True, we will up-front attempt
        to generate a kernel that is as dynamic as possible to avoid recompilations when
        sizes change.  This may not always work as some operations/optimizations will
        force specialization; use TORCH_LOGS=dynamic to debug overspecialization.
        When this is False, we will NEVER generate dynamic kernels, we will always specialize.
        By default (None), we automatically detect if dynamism has occurred and compile a more
        dynamic kernel upon recompile.
       backend (str or Callable): backend to be used

        - "inductor" is the default backend, which is a good balance between performance and overhead

        - Non experimental in-tree backends can be seen with `torch._dynamo.list_backends()`

        - Experimental or debug in-tree backends can be seen with `torch._dynamo.list_backends(None)`

        - To register an out-of-tree custom backend: https://pytorch.org/docs/main/compile/custom-backends.html
       mode (str): Can be either "default", "reduce-overhead", "max-autotune" or "max-autotune-no-cudagraphs"

        - "default" is the default mode, which is a good balance between performance and overhead

        - "reduce-overhead" is a mode that reduces the overhead of python with CUDA graphs,
          useful for small batches.  Reduction of overhead can come at the cost of more memory
          usage, as we will cache the workspace memory required for the invocation so that we
          do not have to reallocate it on subsequent runs.  Reduction of overhead is not guaranteed
          to work; today, we only reduce overhead for CUDA only graphs which do not mutate inputs.
          There are other circumstances where CUDA graphs are not applicable; use TORCH_LOG=perf_hints
          to debug.

        - "max-autotune" is a mode that leverages Triton based matrix multiplications and convolutions
          It enables CUDA graphs by default.

        - "max-autotune-no-cudagraphs" is a mode similar to "max-autotune" but without CUDA graphs

        - To see the exact configs that each mode sets you can call `torch._inductor.list_mode_options()`

       options (dict): A dictionary of options to pass to the backend. Some notable ones to try out are

        - `epilogue_fusion` which fuses pointwise ops into templates. Requires `max_autotune` to also be set

        - `max_autotune` which will profile to pick the best matmul configuration

        - `fallback_random` which is useful when debugging accuracy issues

        - `shape_padding` which pads matrix shapes to better align loads on GPUs especially for tensor cores

        - `triton.cudagraphs` which will reduce the overhead of python with CUDA graphs

        - `trace.enabled` which is the most useful debugging flag to turn on

        - `trace.graph_diagram` which will show you a picture of your graph after fusion

        - For inductor you can see the full list of configs that it supports by calling `torch._inductor.list_options()`
       disable (bool): Turn torch.compile() into a no-op for testing

    Example::

        @torch.compile(options={"triton.cudagraphs": True}, fullgraph=True)
        def foo(x):
            return torch.sin(x) + torch.cos(x)

    """
    _C._log_api_usage_once("torch.compile")
    # Temporary until we get proper support for python 3.12
    if sys.version_info >= (3, 12):
        raise RuntimeError("Dynamo is not supported on Python 3.12+")

    # Decorator mode
    if model is None:
        def fn(model: Callable):
            if model is None:
                raise RuntimeError("Model can't be None")
            return compile(model,
                           fullgraph=fullgraph,
                           dynamic=dynamic,
                           backend=backend,
                           mode=mode,
                           options=options,
                           disable=disable)
        return fn

    if mode is not None and options is not None:
        raise RuntimeError("Either mode or options can be specified, but both can't be specified at the same time.")
    if mode is None and options is None:
        mode = "default"
    if backend == "inductor":
        backend = _TorchCompileInductorWrapper(mode, options, dynamic)
    else:
        backend = _TorchCompileWrapper(backend, mode, options, dynamic)

    return torch._dynamo.optimize(backend=backend, nopython=fullgraph, dynamic=dynamic, disable=disable)(model)


from torch import export as export

from torch._higher_order_ops import cond

def _register_device_module(device_type, module):
    r"""Register an external runtime module of the specific :attr:`device_type`
    supported by torch.

    After the :attr:`module` is registered correctly, the user can refer
    the external runtime module as part of torch with attribute torch.xxx.
    """
    # Make sure the device_type represent a supported device type for torch.
    device_type = torch.device(device_type).type
    m = sys.modules[__name__]
    if hasattr(m, device_type):
        raise RuntimeError(f"The runtime module of '{device_type}' has already "
                           f"been registered with '{getattr(m, device_type)}'")
    setattr(m, device_type, module)
    torch_module_name = '.'.join([__name__, device_type])
    sys.modules[torch_module_name] = module

# expose return_types
from . import return_types
from . import library
if not TYPE_CHECKING:
    from . import _meta_registrations

# Enable CUDA Sanitizer
if 'TORCH_CUDA_SANITIZER' in os.environ:
    import torch.cuda._sanitizer as csan

    csan.enable_cuda_sanitizer()

# Populate magic methods on SymInt and SymFloat
import torch.fx.experimental.sym_node

from torch import func as func
from torch.func import vmap


# The function _sparse_coo_tensor_unsafe is removed from PyTorch
# Python API (v. 1.13), here we temporarily provide its replacement
# with a deprecation warning.
# TODO: remove the function for PyTorch v 1.15.
def _sparse_coo_tensor_unsafe(*args, **kwargs):
    import warnings
    warnings.warn('torch._sparse_coo_tensor_unsafe is deprecated, '
                  'use torch.sparse_coo_tensor(..., check_invariants=False) instead.')
    kwargs['check_invariants'] = False
    return torch.sparse_coo_tensor(*args, **kwargs)

# Register MPS specific decomps
torch.backends.mps._init()

if not _running_with_deploy():
    from torch import compiler as compiler

    class _TritonLibrary:
        lib = torch.library.Library("triton", "DEF")
        ops_table: Dict[Tuple[str, str], Callable] = {}

        @classmethod
        def registerOp(cls, op_key, full_schema, op_impl, dispatch_key):
            if (op_key, dispatch_key) not in cls.ops_table:
                cls.lib.define(full_schema)
                cls.lib.impl("triton::" + op_key, op_impl, dispatch_key)
                cls.ops_table[(op_key, dispatch_key)] = op_impl

            return cls.ops_table[(op_key, dispatch_key)]


# Deprecated attributes
_deprecated_attrs = {
    "has_mps": torch.backends.mps.is_built,
    "has_cuda": torch.backends.cuda.is_built,
    "has_cudnn": torch.backends.cudnn.is_available,
    "has_mkldnn": torch.backends.mkldnn.is_available,
}

if TYPE_CHECKING:
    # Import the following modules during type checking to enable code intelligence features,
    # such as auto-completion in tools like pylance, even when these modules are not explicitly
    # imported in user code.
    from torch import _dynamo as _dynamo
    from torch import _inductor as _inductor
    from torch import onnx as onnx

else:
    _lazy_modules = {
        "_dynamo",
        "_inductor",
        "_export",
        # ONNX must be imported after _dynamo, _ops, _subclasses, fx, func and jit
        "onnx",
    }

    def __getattr__(name):
        # Deprecated attrs
        replacement = _deprecated_attrs.get(name)
        if replacement is not None:
            import warnings
            warnings.warn(f"'{name}' is deprecated, please use '{replacement.__module__}.{replacement.__name__}()'", stacklevel=2)
            return replacement()

        # Lazy modules
        if name in _lazy_modules:
            import importlib
            return importlib.import_module(f".{name}", __name__)

        raise AttributeError(f"module '{__name__}' has no attribute '{name}'")


def _constrain_as_value(symbol, min: Optional[builtins.int] = None, max: Optional[builtins.int] = None):
    """
    Add min/max constraint on the intermediate symbol at tracing time. If called in eager mode,
    it will still check if the input value is within the specified range.
    """
    torch.sym_constrain_range(symbol, min=min, max=max)


def _constrain_as_size(symbol, min: Optional[builtins.int] = None, max: Optional[builtins.int] = None):
    """
    This indicates that a given int is size-like, and can be used in any context where a size is expected.
    You will typically use this when reading out integers from Tensors, e.g., max.item() or lengths.tolist()
    which then need to be used as tensor constructors. Providing these assertions to PyTorch can help resolve
      GuardOnDataDependentSymNode errors upon export, since we cannot guard on unbacked SymInts.

    This function has unusual semantics which distinguish it from constrain_as_value.
    Specifically, at compile-time, we will unsoundly assume that the resulting int is always >= 2.
    As a result, max value you pass in should always be greater than 2.
    This makes it easier to use the unbacked int in size contexts, as we will often attempt to guard on a size being zero/one
    (e.g., when computing the contiguity of a tensor, or testing if broadcasting can occur),
    which will not work on unbacked SymInts. Assuming that the int is >= 2 allows us to
    report False to these tests. Although this is technically unsound,
    in practice we observe that if your program works for all sizes >= 2,
    it probably works for zero and one too. The reason specifically assume size is >= 2 is because
    lot of PyTorch code is specialized for 0 and 1 which could result in not general graphs.
    At runtime, we only assert that the user provided min/max values are respected.

    To demonstrate in a scenario, suppose you do
    ```
    # Case 1
    # This will assume symbol is between [2, inf) at compile time, but [0, inf) at runtime
    constrain_as_size(symbol, min=0)

    # Case 2
    # This will assume symbol is between [2, N] at compile time, but [0, N] at runtime
    constrain_as_size(symbol, min=0, max=N)

    # Case 3
    # This is not valid case as max is <= 2
    constrain_as_size(symbol, min=0, max=1)

    # Case 4
    # This will assume symbol is between [2, inf) at compile time, AND [2, inf) at runtime
    constrain_as_size(symbol, min=2)

    # Case 5
    # This will assume symbol is between [2, inf) at compile time, but [1, inf) at runtime
    constrain_as_size(symbol, min=1)
    ```
    """
    torch.sym_constrain_range_for_size(symbol, min=min, max=max)


from . import _logging
_logging._init_logs()<|MERGE_RESOLUTION|>--- conflicted
+++ resolved
@@ -57,12 +57,7 @@
     'set_warn_always', 'is_warn_always_enabled', 'SymInt', 'SymFloat',
     'SymBool', 'sym_not', 'unravel_index',
     'sym_int', 'sym_float', 'sym_max', 'sym_min', 'sym_ite', 'compile', 'vmap',
-<<<<<<< HEAD
-    'sym_sqrt',
     'export', 'autocast', 'cond', 'GradScaler',
-=======
-    'export', 'autocast', 'cond',
->>>>>>> 048b678f
 ]
 
 ################################################################################
