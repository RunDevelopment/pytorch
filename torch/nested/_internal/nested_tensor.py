from typing import Tuple

import torch
from torch._C import DispatchKey, DispatchKeySet
from torch._prims_common import is_expandable_to
from torch.fx.experimental.symbolic_shapes import has_free_symbols
from torch.utils.weak import WeakTensorKeyDictionary
from typing import *  # noqa: F403

_tensor_id_counter = 0
_tensor_symint_registry = WeakTensorKeyDictionary()


def get_tensor_symint(tensor, *, coeff=1):
    global _tensor_id_counter
    if tensor not in _tensor_symint_registry:
        _tensor_symint_registry[tensor] = torch._C._get_singleton_int(
            _tensor_id_counter, coeff
        )
        _tensor_id_counter += 1
    return _tensor_symint_registry[tensor]


class NestedTensor(torch.Tensor):
    _values: torch.Tensor  # type: ignore[assignment]
    _offsets: torch.Tensor
    _lengths: Optional[torch.Tensor]
    # NOTE [ Singleton ints for ragged sizes and strides ]
    #
    # Jagged layout tensors are tensors that represent a n-dim tensor with a
    # ragged dimension, but are backed by an (n-1)-dim tensor underneath, e.g.,
    # a jagged tensor with outer shape [B, x, D] is represented internally by a
    # tensor with shape [sum(x), D] where we introduce what we call a singleton
    # (or skolem) denoted as "x" here (but sometimes denoted with "*" to
    # represent the ragged dimension, and sum(x) represents the dim of the inner
    # tensor or equivalently the sum of all the sizes of the constituent
    # tensors' varying lengths.
    #
    # We also use singleton ints to represent the strides of this tensor.
    # For example, a jagged tensor with shape [B, x, D] can be strided in two
    # ways: [xD, D, 1] and [x, 1, sum(x)], where xD represents x multiplied by D
    _size: Tuple[int, ...]
    _stride: Tuple[int, ...]
    # Indicates that the nth dimension is ragged
    _ragged_idx: int
    # SDPA Metadata
    _max_seqlen: int
    _min_seqlen: int

    @staticmethod
    def __new__(
        cls,
        values,
        offsets,
        *,
        lengths=None,
        **kwargs,
    ):
        ks = DispatchKeySet(DispatchKey.NestedTensor)
        ks = ks.add(DispatchKey.AutogradNestedTensor)
        r = torch.Tensor._make_wrapper_subclass(  # type: ignore[attr-defined]
            cls,
            (0,),
            (0,),
            0,
            torch.contiguous_format,
            values.dtype,
            torch.jagged,
            values.device,
            False,
            kwargs.get("requires_grad", False),
            "sizes",
            False,
            True,  # dispatch_layout
            ks,
        )
        return r

    def __init__(self, values, offsets, *, lengths=None, **kwargs):
        super().__init__()
        # Only support jagged for now.
        assert offsets is not None
        assert offsets.ndim == 1
        assert not isinstance(values, NestedTensor)

        # Query cache for the symint associated with offsets or lengths
        # (create a new one if needed).
        ragged_source = offsets if lengths is None else lengths
        ragged_size = get_tensor_symint(ragged_source, coeff=1)
        self._ragged_idx = kwargs.get("_ragged_idx", 1)
        B = offsets.shape[0] - 1
        Ds = values.shape[: self._ragged_idx - 1] + values.shape[self._ragged_idx :]

        nested_size = [B]
        nested_size.extend(Ds[: self._ragged_idx - 1])
        nested_size.append(ragged_size)
        nested_size.extend(Ds[self._ragged_idx - 1 :])
        self._size = tuple(nested_size)

        stride = values.stride()
        self._strides = (ragged_size * stride[self._ragged_idx - 1], *stride)

        if values.requires_grad:
            raise ValueError(
                "NestedTensor values cannot require grad, please "
                "detach before passing to NestedTensor constructor"
            )
        self._values = values
        self._offsets = offsets
        self._lengths = lengths

<<<<<<< HEAD
=======
        # SDPA metadata
        def get_sdpa_extreme_seqlen(func, tensor):
            return int(func(tensor).item())

        # Note: Not using kwargs.get to avoid execution of get_sdpa_extreme_seqlen
        # unless it is really needed
        self._max_seqlen = (
            kwargs["_max_seqlen"]
            if "_max_seqlen" in kwargs
            else get_sdpa_extreme_seqlen(
                torch.max, offsets.diff() if lengths is None else lengths
            )
        )
        self._min_seqlen = (
            kwargs["_min_seqlen"]
            if "_min_seqlen" in kwargs
            else get_sdpa_extreme_seqlen(
                torch.min, offsets.diff() if lengths is None else lengths
            )
        )

>>>>>>> d78fe039
        # collapsed ragged dim must always be dynamic
        torch._dynamo.mark_dynamic(self, self._ragged_idx)
        torch._dynamo.mark_dynamic(self._values, self._ragged_idx - 1)

    def values(self):
        return self._values

    def offsets(self):
        return self._offsets

    def lengths(self):
        return self._lengths

    def __repr__(self):
        # We should implement this in torch/_tensor_str.py instead
        grad_fn_str = (
            f", requires_grad={self.requires_grad}" if self.requires_grad else ""
        )
        if self.grad_fn:
            grad_fn_str = f", grad_fn={self.grad_fn}"
        return f"NestedTensor(size={self._size}, offsets={self._offsets}{grad_fn_str}, contiguous={self._lengths is None})"

    def __reduce_ex__(self, proto):
        state = torch._utils._get_obj_state(self)

        # SymNodes are not serializable
        assert "_size" in state and "_strides" in state
        state = dict(state)
        del state["_size"]
        del state["_strides"]

        func = NestedTensor
        args = (self._values, self._offsets)
        return (torch._tensor._rebuild_from_type_v2, (func, type(self), args, state))

    def __tensor_flatten__(self):
        ctx = {
            "requires_grad": self.requires_grad,
<<<<<<< HEAD
=======
            "max_seqlen": self._max_seqlen,
            "min_seqlen": self._min_seqlen,
            "ragged_idx": self._ragged_idx,
>>>>>>> d78fe039
        }
        inner_tensors = ["_values", "_offsets"]
        if self._lengths is not None:
            inner_tensors.append("_lengths")
        return inner_tensors, ctx

    @staticmethod
<<<<<<< HEAD
    def __tensor_unflatten__(inner_tensors: Dict, meta, outer_size):
=======
    def __tensor_unflatten__(inner_tensors: Dict, meta, outer_size, outer_stride):
>>>>>>> d78fe039
        assert len(inner_tensors) >= 2 and len(inner_tensors) <= 3
        values = inner_tensors["_values"]
        offsets = inner_tensors["_offsets"]
        lengths = inner_tensors.get("_lengths", None)
        ragged_idx = meta["ragged_idx"]

        # Note that we cannot simply check if is_fake(values) because
        # during aot autograd, FunctionalTensors are not fake but hold
        # symbolic sizes.
        ragged_source = offsets if lengths is None else lengths
        if has_free_symbols(ragged_source) or has_free_symbols(values):
            # Associate offsets or lengths (possibly fake, possibly functionalized)
            # with the ragged_size.
<<<<<<< HEAD
            # TODO: Utilize ragged_idx
            ragged_size = outer_size[1]
=======
            ragged_size = outer_size[ragged_idx]
>>>>>>> d78fe039
            _tensor_symint_registry[ragged_source] = ragged_size

        return NestedTensor(
            values,
            offsets=offsets,
            lengths=lengths,
            requires_grad=meta["requires_grad"],
            _max_seqlen=meta["max_seqlen"],
            _min_seqlen=meta["min_seqlen"],
            _ragged_idx=ragged_idx,
        )

    @classmethod
    def __torch_dispatch__(cls, func, types, args=(), kwargs=None):
        kwargs = {} if kwargs is None else kwargs

        # Lazy import to avoid circular dependency
        from .ops import lookup_jagged

        fn = lookup_jagged(func, *args, **kwargs)
        if fn is not None:
            return fn(*args, **kwargs)

        raise NotImplementedError(func)

    @classmethod
    def __torch_function__(cls, func, types, args=(), kwargs=None):
        if kwargs is None:
            kwargs = {}

        from .ops import jagged_torch_function

        try:
            return jagged_torch_function(func, *args, **kwargs)
        except NotImplementedError:
            pass
        with torch._C.DisableTorchFunctionSubclass():
            return func(*args, **kwargs)


# Not actually a view!
class ViewBufferFromNested(torch.autograd.Function):
    @staticmethod
    def forward(ctx, x: NestedTensor):  # type: ignore[override]
        ctx.save_for_backward(x.offsets())
        ctx.max_seqlen = x._max_seqlen
        ctx.min_seqlen = x._min_seqlen
        ctx._ragged_idx = x._ragged_idx
        return x.values()

    @staticmethod
    def backward(ctx, gO: torch.Tensor):  # type: ignore[override]
        (offsets,) = ctx.saved_tensors
        return NestedTensor(
            gO,
            offsets=offsets,
            _max_seqlen=ctx.max_seqlen,
            _min_seqlen=ctx.min_seqlen,
            _ragged_idx=ctx._ragged_idx,
        )


# Not actually a view!
class ViewNestedFromBuffer(torch.autograd.Function):
    @staticmethod
    def forward(ctx, values: torch.Tensor, offsets: torch.Tensor, max_seqlen: int, min_seqlen: int):  # type: ignore[override]
        return NestedTensor(
            values.detach(),
            offsets=offsets,
            _max_seqlen=max_seqlen,
            _min_seqlen=min_seqlen,
        )

    @staticmethod
    def backward(ctx, gO: NestedTensor):  # type: ignore[override]
        return gO.values(), None, None, None


# Not actually a view!
# NOTE: @jbschlosser is working on making it a view
class ViewNonContiguousNestedFromBuffer(torch.autograd.Function):
    @staticmethod
    def forward(ctx, values: torch.Tensor, offsets: torch.Tensor, lengths: torch.Tensor, max_seqlen: int, min_seqlen: int):  # type: ignore[override]
        return NestedTensor(
            values.detach(),
            offsets=offsets,
            lengths=lengths,
            _max_seqlen=max_seqlen,
            _min_seqlen=min_seqlen,
        )

    @staticmethod
    def backward(ctx, gO: NestedTensor):  # type: ignore[override]
        return gO.values(), None, None, None, None


# Need to make it obvious that users should be passing in offsets
def jagged_from_list(
    tensors: List[torch.Tensor],
    offsets: Optional[torch.Tensor],
    dtype=None,
    device=None,
) -> Tuple[NestedTensor, torch.Tensor]:
    """Constructs a NestedTensor backed by jagged layout from a list of tensors"""

    if not len(set(t.dtype for t in tensors)) == 1:  # noqa: C401
        raise RuntimeError(
            "When constructing a nested tensor, all tensors in list must have the same dtype"
        )
    if not len(set(t.device for t in tensors)) == 1:  # noqa: C401
        raise RuntimeError(
            "When constructing a nested tensor, all tensors in list must be on the same device"
        )

    # Check that the NT is representable by the jagged layout.
    # Jagged layout represents (B, *, D_0, D_1, ..., D_N), where the only
    # raggedness allowed is for the single dim immediately adjacent to the batch dim.
    sizes = [t.shape for t in tensors]
    non_first_sizes = [s[1:] for s in sizes]
    at_most_first_ragged = all(s == non_first_sizes[0] for s in non_first_sizes)
    if not at_most_first_ragged:
        raise RuntimeError(
            "Cannot represent given tensor list as a nested tensor with the jagged layout. "
            "Note that the jagged layout only represents shapes of the form "
            "(B, *, D_0, D_1, ..., D_N), with only * allowed to be ragged."
        )

    # Set properties appropriately.
    values = torch.cat(tensors, dim=0)
    to_kwargs = {}
    if device is not None:
        to_kwargs["device"] = device
    if dtype is not None:
        to_kwargs["dtype"] = dtype
    values = values.to(**to_kwargs)

    # Calculate jagged offsets if not provided.
    if offsets is None:
        # Jagged layout specifies that offsets are stored as int64 on the same device as values.
        offsets = torch.cat(
            [
                torch.zeros(1, dtype=torch.int64, device=values.device),
                torch.tensor([s[0] for s in sizes], device=values.device).cumsum(dim=0),
            ]
        )

    max_seqlen = max([t.shape[0] for t in tensors])
    min_seqlen = min([t.shape[0] for t in tensors])

    return ViewNestedFromBuffer.apply(values, offsets, max_seqlen, min_seqlen), offsets  # type: ignore[call-overload]


def jagged_from_tensor_and_lengths(
    tensor: torch.Tensor, starts: torch.Tensor, lengths: torch.Tensor
) -> Tuple[NestedTensor, torch.Tensor, Optional[torch.Tensor]]:
    """Constructs a NestedTensor backed by jagged layout from a tensor, starts of sequences, and sequence lengths"""
    batch_size = tensor.shape[0]
    if is_expandable_to(starts.shape, (batch_size,)) and is_expandable_to(
        lengths.shape, (batch_size,)
    ):
        start_list = starts.expand(batch_size)
        length_list = lengths.expand(batch_size)
    else:
        raise RuntimeError(
            "When constructing a jagged nested tensor using narrow(), "
            "your start and length must be Tensors that broadcast to input.shape[0]"
        )

    # Calculate jagged offsets
    assert (
        len(tensor.shape) >= 2
    ), "tensor must at least be 2D for the nested narrow op to work"
    max_seq_len = tensor.shape[1]
    offset_lengths = max_seq_len * torch.arange(
        0, batch_size, dtype=torch.int64, device=tensor.device
    )
    # Jagged layout specifies that offsets are stored as int64 on the same device as values.
    offsets = torch.cat(
        [
            start_list + offset_lengths,
            (start_list[-1] + offset_lengths[-1] + length_list[-1]).unsqueeze(0),
        ]
    )

    # Reshape buffer to flatten the 1st and 2nd dimension (view used to enforce non-copy)
    if len(tensor.shape) > 2:
        values = tensor.view(-1, *tensor.shape[2:])
    else:
        values = tensor.view(-1)

    # Check if offsets and lengths make it possibly contiguous and return a regular NT
    is_contiguous = True
    orig_dim = tensor.shape[1]
    if torch.any(length_list[1:-1].ne(orig_dim)):
        is_contiguous = False
    if torch.any(offsets[1:-2].diff().ne(orig_dim)):
        is_contiguous = False
    if offsets[0] + length_list[0] != orig_dim:
        is_contiguous = False

    actual_max_seqlen = int(torch.max(lengths).item())
    min_seqlen = int(torch.min(lengths).item())

    if is_contiguous:
        return (
            ViewNestedFromBuffer.apply(
                values[offsets[0] : offsets[-1]],
                offsets - offsets[0],
                actual_max_seqlen,
                min_seqlen,
            ),
            offsets,
            None,
        )

    return (
        ViewNonContiguousNestedFromBuffer.apply(
            values, offsets, length_list, actual_max_seqlen, min_seqlen
        ),
        offsets,
        length_list,
    )  # type: ignore[call-overload]


def buffer_from_jagged(jagged):
    return ViewBufferFromNested.apply(jagged)<|MERGE_RESOLUTION|>--- conflicted
+++ resolved
@@ -109,8 +109,6 @@
         self._offsets = offsets
         self._lengths = lengths
 
-<<<<<<< HEAD
-=======
         # SDPA metadata
         def get_sdpa_extreme_seqlen(func, tensor):
             return int(func(tensor).item())
@@ -132,7 +130,6 @@
             )
         )
 
->>>>>>> d78fe039
         # collapsed ragged dim must always be dynamic
         torch._dynamo.mark_dynamic(self, self._ragged_idx)
         torch._dynamo.mark_dynamic(self._values, self._ragged_idx - 1)
@@ -171,12 +168,9 @@
     def __tensor_flatten__(self):
         ctx = {
             "requires_grad": self.requires_grad,
-<<<<<<< HEAD
-=======
             "max_seqlen": self._max_seqlen,
             "min_seqlen": self._min_seqlen,
             "ragged_idx": self._ragged_idx,
->>>>>>> d78fe039
         }
         inner_tensors = ["_values", "_offsets"]
         if self._lengths is not None:
@@ -184,11 +178,7 @@
         return inner_tensors, ctx
 
     @staticmethod
-<<<<<<< HEAD
-    def __tensor_unflatten__(inner_tensors: Dict, meta, outer_size):
-=======
     def __tensor_unflatten__(inner_tensors: Dict, meta, outer_size, outer_stride):
->>>>>>> d78fe039
         assert len(inner_tensors) >= 2 and len(inner_tensors) <= 3
         values = inner_tensors["_values"]
         offsets = inner_tensors["_offsets"]
@@ -202,12 +192,7 @@
         if has_free_symbols(ragged_source) or has_free_symbols(values):
             # Associate offsets or lengths (possibly fake, possibly functionalized)
             # with the ragged_size.
-<<<<<<< HEAD
-            # TODO: Utilize ragged_idx
-            ragged_size = outer_size[1]
-=======
             ragged_size = outer_size[ragged_idx]
->>>>>>> d78fe039
             _tensor_symint_registry[ragged_source] = ragged_size
 
         return NestedTensor(
