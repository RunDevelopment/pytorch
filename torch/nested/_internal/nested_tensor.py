--- conflicted
+++ resolved
@@ -13,19 +13,11 @@
 
 def get_tensor_symint(tensor, *, coeff=1, sum_offsets=None):
     global _tensor_id_counter
-<<<<<<< HEAD
-    if tensor not in _tensor_symint_registry:
-        assert sum_offsets is not None
-        _tensor_symint_registry[tensor] = torch._C._get_singleton_int(
-            _tensor_id_counter, coeff, tensor, get_nt_dummy(), sum_offsets
-        )
-        _tensor_id_counter += 1
-    ret = _tensor_symint_registry[tensor]
-    return ret
-=======
     tensor_symint = _tensor_symint_registry.get(tensor)
     if tensor_symint is None:
-        tensor_symint = torch._C._get_singleton_int(_tensor_id_counter, coeff)
+        tensor_symint = torch._C._get_singleton_int(
+            _tensor_id_counter, coeff, tensor, get_nt_dummy(), sum_offsets
+        )
         _tensor_id_counter += 1
         _tensor_symint_registry[tensor] = tensor_symint
     return tensor_symint
@@ -34,7 +26,6 @@
 # SDPA metadata; max / min seqlens are needed for e.g. flash
 def _get_sdpa_extreme_seqlen(func, tensor):
     return int(func(tensor).item())
->>>>>>> a8dc9d8e
 
 
 class NestedTensor(torch.Tensor):
