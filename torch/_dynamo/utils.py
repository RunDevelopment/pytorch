import atexit
import collections
import contextlib
import copy
import cProfile
import dataclasses
import datetime
import dis
import enum
import functools
import gc
import inspect
import itertools
import linecache
import logging
import math
import operator
import os
import pstats
import subprocess
import sys
import textwrap
import threading
import time
import types
import typing
import weakref
from contextlib import contextmanager
from functools import lru_cache, wraps
from pathlib import Path
from typing import (
    Any,
    Callable,
    cast,
    ClassVar,
    Counter,
    DefaultDict,
    Dict,
    Iterator,
    List,
    Optional,
    Set,
    Tuple,
    Type,
    Union,
    ValuesView,
)


try:
    import numpy as np
except ModuleNotFoundError:
    np = None  # type: ignore[assignment]

try:
    import torch._logging
    import torch._numpy as tnp
    from torch._guards import detect_fake_mode  # noqa: F401n
    from torch._logging import LazyString
    from . import config

    # NOTE: Make sure `NP_SUPPORTED_MODULES` and `NP_TO_TNP_MODULE` are in sync.
    if np:
        NP_SUPPORTED_MODULES: Tuple[types.ModuleType, ...] = (
            np,
            np.fft,
            np.linalg,
            np.random,
        )

        NP_TO_TNP_MODULE = {
            np: tnp,
            np.fft: tnp.fft,
            np.linalg: tnp.linalg,
            np.random: tnp.random,
        }
    else:
        NP_SUPPORTED_MODULES = tuple()

        NP_TO_TNP_MODULE = {}
    from torch._subclasses.fake_tensor import FakeTensor, is_fake, maybe_get_fake_mode
except ImportError:
    pass

import importlib

import torch
import torch._functorch.config
import torch.fx.experimental.symbolic_shapes
from torch import fx
from torch._dispatch.python import enable_python_dispatcher

from torch.nn.modules.lazy import LazyModuleMixin
from torch.utils._pytree import tree_map_only


counters: DefaultDict[str, Counter[str]] = collections.defaultdict(collections.Counter)
troubleshooting_url = "https://pytorch.org/docs/master/compile/troubleshooting.html"
nnmodule_doc_url = "https://pytorch.org/docs/master/compile/nn-module.html"
nnmodule_doc_url_msg = f"See {nnmodule_doc_url} for more information and limitations."
log = logging.getLogger(__name__)

# profiling compilation time by function
compilation_time_metrics: Dict[str, List[float]] = {}

# profiling compilation time by frame phase
frame_phase_timing: Dict[str, Dict[str, float]] = {}

timer_counter = itertools.count()


def tabulate(rows, headers):
    try:
        import tabulate

        return tabulate.tabulate(rows, headers=headers)
    except ImportError:
        return "\n".join(
            ", ".join(map(str, row)) for row in itertools.chain([headers], rows)
        )


def cprofile_wrapper(func):
    @wraps(func)
    def profile_wrapper(*args, **kwargs):
        global timer_counter
        profile_path = Path(func.__name__ + f"{next(timer_counter)}.profile")
        prof = cProfile.Profile()
        prof.enable()
        retval = prof.runcall(func, *args, **kwargs)
        prof.disable()
        print(f"### Cprofile for {func.__name__} iter {next(timer_counter)} ###")
        ps = pstats.Stats(prof)
        prof.dump_stats(profile_path)
        svg_path = profile_path.with_suffix(".svg")
        try:
            gprof2dot_process = subprocess.Popen(
                [
                    "gprof2dot",
                    "-f",
                    "pstats",
                    "--node-label=total-time-percentage",
                    "--node-label=self-time-percentage",
                    "--node-label=total-time",
                    str(profile_path),
                ],
                stdout=subprocess.PIPE,
            )
            subprocess.run(
                ["dot", "-Tsvg", "-o", str(svg_path)], stdin=gprof2dot_process.stdout
            )
            print(f"Generated SVG from profile at {str(svg_path)}")
        except FileNotFoundError:
            print(
                "Failed to generate SVG from profile -- dumping stats instead."
                "Try installing gprof2dot and dot for a better visualization"
            )
            ps.sort_stats(pstats.SortKey.TIME).print_stats(20)
            ps.sort_stats(pstats.SortKey.CUMULATIVE).print_stats(20)
        return retval

    return profile_wrapper


curr_frame = 0


# Note: Called for you by dynamo - you almost never ever want to invoke this yourself.
def increment_frame():
    global curr_frame
    curr_frame = curr_frame + 1


# Note: Called for you by dynamo - you almost never ever want to invoke this yourself.
def reset_frame_count():
    global curr_frame
    frame_phase_timing.clear()
    compilation_time_metrics.clear()
    curr_frame = 0


op_count = 0


def increment_op_count(cnt):
    global op_count
    op_count += cnt


# Print a report of time spent so far
# Ex:
# TIMING:
# entire_frame_compile:8.574629999999999
# backend_compile:5.26806
def print_time_report():
    total = 0.0
    total_by_key = {}
    for timings in frame_phase_timing.values():
        for key, timing in timings.items():
            total += timing
            if key not in total_by_key:
                total_by_key[key] = timing
            else:
                total_by_key[key] += timing

    out = "TIMING:"
    for key, value in total_by_key.items():
        out = f"{out} {key}:{round(value, 5)}"

    print(out)


# dynamo_timed API works as a function decorator
# By wrapping a function in dynamo_timed, we can store a record in compilation_time_metrics
# where the key is the functions name.
# For example:
#
#  @dynamo_timed
#  def _foo(...):
#
# Would show up as an entry in our timing dict:
# OrderedDict([('bar.<locals>._foo', [0.083690, 0.23949, 3.1425e-05])])
# This is extremely useful for granular debugging.
#
# For a higher-level mode, pass a phase_name into dynamo_timed
# phase_names record an extra record into a separate compilation timing structure,
# one keyed on frame+name rather than function.
# The frame is incremented outside of this function, in def increment_frame() above.


def dynamo_timed(original_function=None, phase_name=None):
    def dynamo_timed_inner(func):
        if config.cprofile:
            return func

        @wraps(func)
        def time_wrapper(*args, **kwargs):
            key = func.__qualname__
            if key not in compilation_time_metrics:
                compilation_time_metrics[key] = []
            with torch.profiler.record_function(f"{key} (dynamo_timed)"):
                t0 = time.time()
                r = func(*args, **kwargs)
                time_spent = time.time() - t0
            compilation_time_metrics[key].append(time_spent)
            if phase_name:
                frame_key = str(curr_frame)
                if frame_key not in frame_phase_timing:
                    frame_phase_timing[frame_key] = {}
                assert (
                    phase_name not in frame_phase_timing[frame_key]
                ), f"Duplicate phase name {phase_name} for frame {frame_key}"
                frame_phase_timing[frame_key][phase_name] = time_spent
            return r

        return time_wrapper

    if original_function:
        return dynamo_timed_inner(original_function)
    return dynamo_timed_inner


def compile_times(repr="str", aggregate=False):
    """
    Get metrics about torchdynamo frontend/backend compilation times.

    Accumulates information from functions tagged with `@dynamo_timed`.

    repr='str' returns a printable string for user interaction, and 'csv'
    returns headers, rows which can be logged for output

    aggregate causes values from multiple compilations (e.g. split graphs)
    to be accumulated into one value.  If false, expect more than one value
    per metric.
    """

    def fmt_fn(values, item_fn=lambda x: x):
        if aggregate:
            return item_fn(sum(values))
        return ", ".join(map(item_fn, values))

    if repr == "str":
        rows = [
            (k, fmt_fn(compilation_time_metrics[k], item_fn=lambda x: f"{x:.4f}"))
            for k in compilation_time_metrics
        ]
        out = "TorchDynamo compilation metrics:\n"
        out += tabulate(rows, headers=("Function", "Runtimes (s)"))
        return out
    elif repr == "csv":
        values = [
            fmt_fn(v, item_fn=lambda x: f"{x:.6f}")
            for v in compilation_time_metrics.values()
        ]
        headers = list(compilation_time_metrics.keys())
        return headers, values


@atexit.register
def dump_compile_times():
    log.info(compile_times(repr="str", aggregate=True))


tensortype_to_dtype = {
    torch.FloatTensor: (torch.float32, torch.float),
    torch.DoubleTensor: (torch.float64, torch.double),
    torch.HalfTensor: (torch.float16, torch.half),
    torch.BFloat16Tensor: (torch.bfloat16,),
    torch.ByteTensor: (torch.uint8,),
    torch.CharTensor: (torch.int8,),
    torch.LongTensor: (torch.int64, torch.long),
    torch.IntTensor: (torch.int32, torch.int),
    torch.ShortTensor: (torch.int16, torch.short),
    torch.BoolTensor: (torch.bool,),
}


class DuplicateWarningChecker:
    def __init__(self, maxsize=4096):
        self.maxsize = maxsize
        self.reset()

    def reset(self):
        self.set = collections.OrderedDict()

    def add(self, key):
        if key in self.set:
            self.set.move_to_end(key, last=True)
            if not config.verbose:
                return False
        else:
            self.set[key] = None
            while len(self.set) > self.maxsize:
                self.set.popitem(last=False)
        return True


graph_break_dup_warning_checker = DuplicateWarningChecker()


def setup_compile_debug():
    compile_debug = os.environ.get("TORCH_COMPILE_DEBUG", "0") == "1"

    if compile_debug:
        torch._logging.set_logs(
            dynamo=logging.DEBUG,
            aot=logging.DEBUG,
            inductor=logging.DEBUG,
            output_code=True,  # this is off by default
        )
        return add_file_handler()

    return contextlib.ExitStack()


def reset_graph_break_dup_checker():
    graph_break_dup_warning_checker.reset()


def add_file_handler():
    log_path = os.path.join(get_debug_dir(), "torchdynamo")
    if not os.path.exists(log_path):
        os.makedirs(log_path)

    log_file_handler = logging.FileHandler(os.path.join(log_path, "debug.log"))
    logger = logging.getLogger("torch._dynamo")
    logger.addHandler(log_file_handler)

    exitstack = contextlib.ExitStack()
    exitstack.callback(lambda: logger.removeHandler(log_file_handler))
    return exitstack


def setup_log_file():
    exitstack = contextlib.ExitStack()
    if config.log_file_name is not None:
        log_file_handler = logging.FileHandler(config.log_file_name)
        for logger in logging.get_loggers():
            logger.addHandler(log_file_handler)
            exitstack.callback(lambda: logger.removeHandler(log_file_handler))
        return exitstack

    return exitstack


def gen_record_file_name(exc, code):
    return f"{get_debug_dir()}/error_recordings/\
{code.co_name}_{type(exc).__name__}_{code.co_firstlineno}.rec"


def write_record_to_file(filename, exec_record):
    try:
        if os.path.exists(filename):
            log.warning(
                "Unable to write execution record %s; file already exists.", filename
            )
        else:
            os.makedirs(os.path.dirname(filename), exist_ok=True)
            with open(filename, "wb") as f:
                exec_record.dump(f)
    except Exception:
        log.error("Unable to write execution record %s", filename, exc_info=True)


def count_calls(g: fx.Graph):
    c = 0
    for n in g.nodes:
        if "call" in n.op:
            c += 1
    return c


def identity(x):
    return x


def hashable(x):
    try:
        hash(x)
        return True
    except TypeError:
        return False


def nothing(*args, **kwargs):
    pass


class ExactWeakKeyDictionary:
    """Similar to weakref.WeakKeyDictionary, but use `is`/`id` rather than `==` to compare equality"""

    def __init__(self):
        self.values = dict()
        self.refs = dict()

    def __getitem__(self, key):
        return self.values[id(key)]

    def get(self, key, default=None):
        return self.values.get(id(key), default)

    def __contains__(self, key):
        return id(key) in self.values

    def __setitem__(self, key, value):
        idx = id(key)
        if idx not in self.refs:
            self.refs[idx] = weakref.ref(key, lambda ref: self._remove_id(idx))
        self.values[idx] = value

    def _remove_id(self, idx):
        if idx in self.values:
            del self.values[idx]
        if idx in self.refs:
            del self.refs[idx]

    def clear(self):
        self.refs.clear()
        self.values.clear()


def istype(obj, allowed_types):
    """isinstance() without subclasses"""
    if isinstance(allowed_types, (tuple, list, set)):
        return type(obj) in allowed_types
    return type(obj) is allowed_types


def is_typing(value):
    # _Final catches most of typing classes:
    #   - Any
    #   - Callable
    #   - Union
    #   ...
    #
    # NB: we intentionally ignore classes that inherit from Generic, since they
    # can be used as both TypingVariable as well as UserDefinedClassVariable.
    return isinstance(value, typing._Final) or value is typing.Generic  # type: ignore[attr-defined]


def is_numpy_int_type(value):
    if not np:
        return False

    return istype(
        value,
        (
            np.int8,
            np.int16,
            np.int32,
            np.int64,
            np.uint8,
            np.uint16,
            np.uint32,
            np.uint64,
        ),
    )


def is_numpy_float_type(value):
    if not np:
        return False

    return istype(
        value,
        (
            np.float16,
            np.float32,
            np.float64,
        ),
    )


def is_numpy_ndarray(value):
    if not np:
        return False

    return istype(value, np.ndarray)


def istensor(obj):
    """Check of obj is a tensor"""
    tensor_list = (
        torch.Tensor,
        torch.nn.Parameter,
        *config.traceable_tensor_subclasses,
    )
    tensor_list = tensor_list + (torch._subclasses.FakeTensor,)
    return istype(obj, tensor_list)


def is_lazy_module(mod):
    return isinstance(mod, LazyModuleMixin)


@functools.lru_cache(4096)
def print_once(*args):
    print(*args)


def make_cell(val=None):
    """Some black magic to create a cell object that usually only exists in a closure"""
    x = val

    def f():
        return x

    assert f.__closure__ is not None and len(f.__closure__) == 1
    return f.__closure__[0]


def proxy_args_kwargs(args, kwargs):
    try:
        proxy_args = tuple(arg.as_proxy() for arg in args)
        proxy_kwargs = {key: arg.as_proxy() for key, arg in kwargs.items()}
        return proxy_args, proxy_kwargs
    except NotImplementedError as e:
        from .exc import unimplemented
        from .variables.base import typestr

        raise unimplemented(
            f"call_function args: {typestr(*args)} {typestr(*list(kwargs.values()))}"
        ) from e


@dataclasses.dataclass
class CompilationMetrics:
    frame_key: str
    co_name: str
    co_filename: str
    co_firstlineno: int
    cache_size: int
    accumulated_cache_size: int
    guard_count: Optional[int]
    graph_op_count: Optional[int]
    graph_node_count: Optional[int]
    graph_input_count: Optional[int]
    entire_frame_compile_time_s: Optional[float]
    backend_compile_time_s: Optional[float]
    fail_reason: Optional[str]
    non_compliant_ops: Set[str]


@dataclasses.dataclass
class CleanupHook:
    """Remove a global variable when hook is called"""

    scope: Dict[str, Any]
    name: str

    def __call__(self, *args):
        CleanupManager.count -= 1
        del self.scope[self.name]

    @staticmethod
    def create(scope, name, val):
        assert name not in scope
        CleanupManager.count += 1
        scope[name] = val
        return CleanupHook(scope, name)


class CleanupManager(ExactWeakKeyDictionary):
    count = 0
    instance: ClassVar["CleanupManager"]

    def _remove_id(self, idx):
        for hook in self.values[idx]:
            hook()
        super()._remove_id(idx)


CleanupManager.instance = CleanupManager()


def clone_tensor(x):
    """Clone the tensor and its gradient"""
    y = x.clone().requires_grad_(x.requires_grad)
    if x.is_leaf and x.grad is not None:
        y.grad = x.grad.clone()
    return y


def clone_input(x, *, dtype=None):
    """copy while preserving strides"""
    # TODO: this is questionable
    if is_fake(x):
        # this func fails on fake tensors in __torch_dispatch__
        return x

    def torch_clone(x):
        y = torch.clone(x)
        if x.is_leaf:
            y.requires_grad_(x.requires_grad)
        if x.is_leaf and x.grad is not None:
            y.grad = clone_input(x.grad, dtype=dtype)
        if hasattr(x, "_dynamo_dynamic_indices"):
            y._dynamo_dynamic_indices = x._dynamo_dynamic_indices.copy()
        return y

    with torch.no_grad():
        if x.device.type == "xla":
            # Access data_ptr() for a xla tensor will cause crash
            return torch_clone(x)

        needed_size = sum(
            (shape - 1) * stride for shape, stride in zip(x.size(), x.stride())
        )
        if x.is_quantized:
            result = torch.empty_quantized((needed_size + 32,), x)
        else:
            result = torch.empty(
                needed_size + 32, dtype=dtype or x.dtype, device=x.device
            )
        cache_line_offset = (
            (x.data_ptr() - result.data_ptr()) % 32
        ) // x.element_size()
        result.as_strided_(x.size(), x.stride(), cache_line_offset)
        try:
            result.copy_(x.clone())
            if x.is_leaf:
                result.requires_grad_(x.requires_grad)
            if x.is_leaf and x.grad is not None:
                result.grad = clone_input(x.grad, dtype=dtype)
        except RuntimeError:
            # RuntimeError: unsupported operation: more than one element of the written-to
            # tensor refers to a single memory location. Please clone() the tensor before
            # performing the operation.
            return torch_clone(x)
        if hasattr(x, "_dynamo_dynamic_indices"):
            result._dynamo_dynamic_indices = x._dynamo_dynamic_indices.copy()
        return result


def clone_inputs(example_inputs):
    res: Union[Dict[Any, Any], List[Any]]
    if type(example_inputs) is dict:
        res = dict(example_inputs)
        for key, value in res.items():
            if isinstance(value, tuple):
                res[key] = clone_inputs(value)
            else:
                assert isinstance(value, torch.Tensor), type(value)
                res[key] = clone_input(value)
        return res

    res = list(example_inputs)
    for i in range(len(res)):
        if isinstance(res[i], torch.Tensor):
            res[i] = clone_input(res[i])
    return res


@contextmanager
def preserve_rng_state():
    with torch.utils._python_dispatch._disable_current_modes():
        rng_state = torch.clone(torch.random.get_rng_state())
        if torch.cuda.is_available():
            cuda_rng_state = torch.clone(torch.cuda.get_rng_state())
    try:
        yield
    finally:
        with torch.utils._python_dispatch._disable_current_modes():
            torch.random.set_rng_state(rng_state)
            if torch.cuda.is_available():
                torch.cuda.set_rng_state(cuda_rng_state)


def is_jit_model(model0):
    return isinstance(
        model0,
        (
            torch.jit._trace.TopLevelTracedModule,
            torch.jit._script.RecursiveScriptModule,
            torch.jit.ScriptFunction,
            torch.jit.ScriptModule,
        ),
    )


def torchscript(model, example_inputs, verbose=False):
    if is_jit_model(model):
        # already done?
        return model

    try:
        return torch.jit.trace(model, example_inputs)
    except Exception:
        try:
            return torch.jit.script(model)
        except Exception:
            if verbose:
                log.exception("jit error")
            else:
                log.error("Both torch.jit.trace and torch.jit.script failed")
    return None


def getfile(obj):
    try:
        return inspect.getfile(obj)
    except TypeError:
        return None


def is_namedtuple(obj):
    """Test if an object is a namedtuple or a torch.return_types.* quasi-namedtuple"""
    return is_namedtuple_cls(type(obj))


def is_namedtuple_cls(cls):
    """Test if an object is a namedtuple or a torch.return_types.* quasi-namedtuple"""
    try:
        if issubclass(cls, tuple):
            bases = getattr(cls, "__bases__", []) or [None]
            module = getattr(cls, "__module__", None)
            return module == "torch.return_types" or (
                bases[0] is tuple and hasattr(cls, "_make") and hasattr(cls, "_fields")
            )
    except TypeError:
        pass
    return False


@functools.lru_cache(1)
def namedtuple_fields(cls):
    """Get the fields of a namedtuple or a torch.return_types.* quasi-namedtuple"""
    if cls is slice:
        return ["start", "stop", "step"]

    assert issubclass(cls, tuple)
    if hasattr(cls, "_fields"):
        # normal namedtuples
        return cls._fields

    @dataclasses.dataclass
    class Marker:
        index: int

    # frustrating ones e.g. torch.return_types.max
    assert cls.__module__ == "torch.return_types"
    obj = cls(map(Marker, range(cls.n_fields)))
    fields: List[Optional[str]] = [None] * cls.n_fields
    for name in dir(obj):
        if name[0] != "_" and isinstance(getattr(obj, name), Marker):
            fields[getattr(obj, name).index] = name
    return fields


def checkpoint_params(gm):
    with torch.no_grad():
        rng_state = torch.clone(torch.random.get_rng_state())
        if torch.cuda.is_available():
            cuda_rng_state = torch.clone(torch.cuda.get_rng_state())
        saved_state = []
        for param in itertools.chain(gm.parameters(), gm.buffers()):
            saved_state.append((param, param._version, torch.clone(param)))

    def restore():
        with torch.no_grad():
            torch.random.set_rng_state(rng_state)
            if torch.cuda.is_available():
                torch.cuda.set_rng_state(cuda_rng_state)
            for param, version, original_value in saved_state:
                if param._version != version:
                    param.copy_(original_value)

    return restore


def timed(model, example_inputs, times=1):
    if torch.cuda.is_available():
        synchronize = torch.cuda.synchronize
    else:
        synchronize = nothing

    synchronize()
    gc.collect()
    torch.manual_seed(1337)
    t0 = time.perf_counter()
    for _ in range(times):
        result = model(*example_inputs)
        synchronize()
    t1 = time.perf_counter()
    return result, t1 - t0


def check_is_cuda(gm, example_inputs):
    return all(x.is_cuda for x in itertools.chain(example_inputs, gm.parameters(True)))


@lru_cache(32)
def rot_n_helper(n):
    assert n > 1
    vars = [f"v{i}" for i in range(n)]
    rotated = reversed(vars[-1:] + vars[:-1])
    fn = eval(f"lambda {','.join(vars)}: ({','.join(rotated)})")
    fn.__name__ = f"rot_{n}_helper"
    return fn


def is_safe_constant(v):
    if istype(v, (tuple, frozenset)):
        return all(map(is_safe_constant, v))
    return isinstance(v, (enum.Enum, type)) or istype(
        v,
        (
            types.CodeType,
            int,
            float,
            bool,
            str,
            bytes,
            type(None),
            slice,
            type(type),
            torch.device,
            torch.dtype,
        ),
    )


def specialize_symnode(arg):
    from .variables import ConstantVariable, SymNodeVariable

    # Guard and specialize
    if isinstance(arg, SymNodeVariable):
        return ConstantVariable.create(arg.evaluate_expr())

    return arg


def guard_if_dyn(arg):
    from .variables import ConstantVariable

    arg = specialize_symnode(arg)

    if isinstance(arg, ConstantVariable):
        return arg.as_python_constant()

    return arg


def check_constant_args(args, kwargs):
    return all(x.is_python_constant() for x in itertools.chain(args, kwargs.values()))


def check_unspec_python_args(args, kwargs):
    from .variables.constant import ConstantVariable
    from .variables.tensor import UnspecializedPythonVariable

    unspec_count = 0
    for x in itertools.chain(args, kwargs.values()):
        if isinstance(x, UnspecializedPythonVariable):
            unspec_count += 1
        elif not isinstance(x, (UnspecializedPythonVariable, ConstantVariable)):
            return False
        else:
            pass

    return unspec_count > 0


def check_numpy_ndarray_args(args, kwargs):
    from .variables.tensor import NumpyNdarrayVariable

    return any(
        isinstance(x, NumpyNdarrayVariable)
        for x in itertools.chain(args, kwargs.values())
    )


<<<<<<< HEAD
dict_keys = type(dict().keys())
dict_values = type(dict().values())
odict_values = type(collections.OrderedDict().values())
tuple_iterator = type(iter(tuple()))
tuple_iterator_len = tuple_iterator.__length_hint__
=======
dict_values: Type[ValuesView[Any]] = type(dict().values())
odict_values: Type[ValuesView[Any]] = type(collections.OrderedDict().values())
tuple_iterator: Type[Iterator[Any]] = type(iter(tuple()))
tuple_iterator_len = tuple_iterator.__length_hint__  # type: ignore[attr-defined]
>>>>>>> 8c704f7a
object_new = object.__new__


def nn_module_new(cls):
    obj = object_new(cls)
    torch.nn.Module.__init__(obj)
    return obj


def product(it):
    return functools.reduce(operator.mul, it, 1)


def tuple_iterator_getitem(it, index):
    _, (obj,), start = it.__reduce__()
    return obj[start + index]


def dict_keys_getitem(d, n):
    from itertools import islice

    return next(islice(iter(d), n, n + 1))


def enum_repr(value, local):
    # enum class can override __str__ method. Use __class__ and name attribute
    # to extract the class name and key name.
    name = value.__class__.__name__
    val = value.name
    scope = "L" if local else "G"
    local_name = f'{scope}["{name}"].{val}'
    return local_name


def _get_fake_tensor(vt):
    fake_tensor = vt.as_proxy().node.meta.get("example_value")
    if not is_fake(fake_tensor):
        from .exc import unimplemented

        unimplemented("Cannot check Tensor object identity without its fake value")
    return fake_tensor


def iter_contains(items, search, tx, check_tensor_identity=False):
    from .variables import (
        BuiltinVariable,
        ConstantVariable,
        TensorVariable,
        VariableTracker,
    )

    if search.is_python_constant():
        found_const = any(
            x.is_python_constant()
            and x.as_python_constant() == search.as_python_constant()
            for x in items
        )
        return ConstantVariable.create(found_const)

    must_check_tensor_id = False
    if check_tensor_identity and isinstance(search, TensorVariable):
        must_check_tensor_id = True
        # Match of Tensor means match of FakeTensor
        search = _get_fake_tensor(search)

    found: Optional[VariableTracker] = None
    for x in items:
        if must_check_tensor_id:
            if isinstance(x, TensorVariable):
                if search is _get_fake_tensor(x):  # Object equivalence
                    return ConstantVariable.create(True)
        else:
            check = BuiltinVariable(operator.eq).call_function(tx, [x, search], {})
            if found is None:
                found = check
            else:
                found = BuiltinVariable(operator.or_).call_function(
                    tx, [check, found], {}
                )
    if found is None:
        found = ConstantVariable.create(False)
    return found


def dict_param_key_ids(value):
    return {
        id(k) for k in value.keys() if isinstance(k, (torch.nn.Parameter, torch.Tensor))
    }


def dict_const_keys(value):
    return {
        k for k in value.keys() if not isinstance(k, (torch.nn.Parameter, torch.Tensor))
    }


def const_repr(x, *, local) -> str:
    from .allowed_functions import is_builtin_callable

    if isinstance(x, (list, tuple)):
        elems_repr = ",".join(const_repr(s, local=local) for s in x)
        if isinstance(x, list):
            return f"[{elems_repr}]"
        else:
            assert isinstance(x, tuple)
            if len(x) == 1:
                return f"({elems_repr},)"
            else:
                return f"({elems_repr})"
    elif isinstance(x, enum.Enum):
        # To workaround repr(Enum) returning invalid global reference before python 3.11
        # by calling enum_repr and removing quotes to render enum in guard code.
        return enum_repr(x, local=local).replace("'", "")
    elif is_builtin_callable(x):
        return x.__name__
    else:
        return f"{x!r}"


def dict_const_keys_repr(const_keys, *, local) -> str:
    keys_str = ",".join(const_repr(s, local=local) for s in const_keys)
    if keys_str:
        return "{" + keys_str + "}"
    else:
        return "set()"


def global_key_name(key):
    return f"__dict_key_{id(key)}"


from torch._subclasses import (  # noqa: F401
    FakeTensorMode,
    UnsupportedFakeTensorException,
)


def wrap_fake_exception(fn):
    try:
        return fn()
    except UnsupportedFakeTensorException as e:
        from .exc import unimplemented

        msg = f"Unsupported: {e.reason} with fake tensor propagation."
        log.warning(msg)
        raise unimplemented(msg) from e


def deepcopy_to_fake_tensor(obj, fake_mode):
    with torch._subclasses.fake_tensor.FakeCopyMode(fake_mode):
        return wrap_fake_exception(lambda: copy.deepcopy(obj))


def rmse(ref, res):
    """
    Calculate root mean squared error
    """
    return torch.sqrt(torch.mean(torch.square(ref - res)))


def same(
    ref,
    res,
    fp64_ref=None,
    cos_similarity=False,
    tol=1e-4,
    equal_nan=False,
    exact_dtype=True,
    relax_numpy_equality=False,
    ignore_non_fp=False,
    log_error=log.error,
):
    """Check correctness to see if ref and res match"""
    if fp64_ref is None:
        fp64_ref = ref
    if isinstance(ref, (list, tuple, torch.nn.ParameterList, torch.Size)):
        assert isinstance(res, (list, tuple)), f"type mismatch {type(ref)} {type(res)}"
        if len(ref) != len(res):
            log_error("Length mismatch")
            return False
        return len(ref) == len(res) and all(
            same(
                ai,
                bi,
                fp64_refi,
                cos_similarity,
                tol,
                equal_nan,
                exact_dtype,
                relax_numpy_equality,
                ignore_non_fp,
                log_error=log_error,
            )
            for ai, bi, fp64_refi in zip(ref, res, fp64_ref)
        )
    elif isinstance(ref, dict):
        assert isinstance(res, dict)
        assert set(ref.keys()) == set(
            res.keys()
        ), f"keys mismatch {set(ref.keys())} == {set(res.keys())}"
        for k in sorted(ref.keys()):
            if not (
                same(
                    ref[k],
                    res[k],
                    fp64_ref[k],
                    cos_similarity=cos_similarity,
                    tol=tol,
                    equal_nan=equal_nan,
                    exact_dtype=exact_dtype,
                    relax_numpy_equality=relax_numpy_equality,
                    ignore_non_fp=ignore_non_fp,
                    log_error=log_error,
                )
            ):
                log_error("Accuracy failed for key name %s", k)
                return False
        return True
    elif isinstance(ref, (torch.Tensor, float)):
        assert not isinstance(ref, torch._subclasses.FakeTensor)
        assert not isinstance(res, torch._subclasses.FakeTensor)

        def to_tensor(t):
            return t if isinstance(t, torch.Tensor) else torch.tensor(t)

        ref, res, fp64_ref = (to_tensor(val) for val in (ref, res, fp64_ref))

        if ref.is_sparse:
            assert res.is_sparse
            ref = ref.to_dense()
            res = res.to_dense()
        assert isinstance(res, torch.Tensor), f"type mismatch {type(ref)} {type(res)}"
        if exact_dtype:
            if ref.dtype != res.dtype:
                log_error("dtype mismatch %s, %s", ref.dtype, res.dtype)
                return False
            if ref.dtype == torch.bool:
                if ignore_non_fp:
                    return True
                # triton stores bool as int8, so add this for more accurate checking
                r = torch.allclose(
                    ref.to(dtype=torch.uint8),
                    res.to(dtype=torch.uint8),
                    atol=tol,
                    rtol=tol,
                    equal_nan=equal_nan,
                )
                if not r:
                    log_error("Accuracy failed: uint8 tensor did not match")
                return r

        if cos_similarity:
            ref = ref.flatten().to(torch.float32)
            res = res.flatten().to(torch.float32)
            if torch.allclose(ref, res, atol=tol, rtol=tol, equal_nan=True):
                # early exit that handles zero/nan better
                # cosine_similarity(zeros(10), zeros(10), dim=0) is 0
                return True
            score = torch.nn.functional.cosine_similarity(ref, res, dim=0, eps=1e-6)
            if score < 0.99:
                log.warning("Similarity score=%s", score.cpu().detach().item())
            return score >= 0.99
        else:
            if not exact_dtype:
                ref = ref.to(res.dtype)

            # First try usual allclose
            if torch.allclose(ref, res, atol=tol, rtol=tol, equal_nan=equal_nan):
                return True

            # Check error from fp64 version
            if fp64_ref.dtype == torch.float64:
                ref_error = rmse(fp64_ref, ref).item()
                # ref unable to produce this with stable numerics in this precision, ignore
                if math.isnan(ref_error):
                    log.warning(
                        "Found nan in reference. Consider running in higher precision."
                    )

                res_error = rmse(fp64_ref, res).item()

                # In the case of using AMP (Automatic Mixed Precision), certain models have
                # failed the benchmark's correctness check. However, the end-to-end model's
                # accuracy when comparing AMP with FP32 is within a difference of less than 0.1%.
                # Thus, it's possible that the correctness check failures for these models are
                # false alarms. We use multiplier of 3 instead of 2 to avoid these false alarms.
                multiplier = 3.0 if res.dtype == torch.bfloat16 else 2.0

                if (
                    fp64_ref.numel() < 1000
                    or (ref.ndim == 4 and ref.shape[-1] == ref.shape[-2] == 1)
                    # large tol means a benchmark has been specified as REQUIRE_HIGHER_TOLERANCE
                    or tol >= 2 * 1e-2
                ):
                    # In the presence of noise, noise might dominate our error
                    # metric for smaller tensors.
                    # Similary, for 1x1 kernels, there seems to be high noise with amp.
                    multiplier = 3.0

                passes_test = res_error <= (multiplier * ref_error + tol / 10.0)
                if not passes_test:
                    log_error(
                        "RMSE (res-fp64): %.5f, (ref-fp64): %.5f and shape=%s",
                        res_error,
                        ref_error,
                        res.size(),
                    )
                    # import pdb; pdb.set_trace()
                return passes_test

            if ignore_non_fp:
                return True

            log_error("Accuracy failed: allclose not within tol=%s", tol)
            return False
    elif isinstance(ref, (str, int, type(None), bool, torch.device)):
        if ignore_non_fp:
            return True
        r = ref == res
        if not r:
            log_error("Accuracy failed (%s): %s != %s", type(ref), ref, res)
        return r
    elif is_numpy_int_type(ref) or is_numpy_float_type(ref):
        if relax_numpy_equality and not (
            is_numpy_int_type(res) or is_numpy_float_type(res)
        ):
            ref = ref.item()
        r = (type(ref) is type(res)) and (ref == res)
        if not r:
            log_error("Accuracy failed (numpy): %s != %s", ref, res)
        return r
    elif is_numpy_ndarray(ref):
        return (type(ref) is type(res)) and same(
            torch.as_tensor(ref),
            torch.as_tensor(res),
            fp64_ref,
            cos_similarity=cos_similarity,
            tol=tol,
            equal_nan=equal_nan,
            exact_dtype=exact_dtype,
            relax_numpy_equality=relax_numpy_equality,
            ignore_non_fp=ignore_non_fp,
            log_error=log_error,
        )
    elif type(ref).__name__ in (
        "MaskedLMOutput",
        "Seq2SeqLMOutput",
        "CausalLMOutputWithCrossAttentions",
        "LongformerMaskedLMOutput",
        "Instances",
        "SquashedNormal",
        "Boxes",
        "Normal",
        "TanhTransform",
        "Foo",
        "Variable",
    ):
        assert type(ref) is type(res)
        return all(
            same(
                getattr(ref, key),
                getattr(res, key),
                getattr(fp64_ref, key),
                cos_similarity=cos_similarity,
                tol=tol,
                equal_nan=equal_nan,
                exact_dtype=exact_dtype,
                relax_numpy_equality=relax_numpy_equality,
                ignore_non_fp=ignore_non_fp,
                log_error=log_error,
            )
            for key in ref.__dict__.keys()
        )
    else:
        raise RuntimeError(f"unsupported type: {type(ref).__name__}")


def format_func_info(code):
    short_filename = code.co_filename.split("/")[-1]
    return f"'{code.co_name}' ({short_filename}:{code.co_firstlineno})"


@contextlib.contextmanager
def disable_cache_limit():
    prior = config.cache_size_limit
    config.cache_size_limit = sys.maxsize
    prior_acc_limit = config.accumulated_cache_size_limit
    config.accumulated_cache_size_limit = sys.maxsize

    try:
        yield
    finally:
        config.cache_size_limit = prior
        config.accumulated_cache_size_limit = prior_acc_limit


# map from transformed code back to original user code
orig_code_map = ExactWeakKeyDictionary()

# keep a record of code_obj -> list of guard failure reasons for logging
guard_failures: DefaultDict[Any, List[Any]] = collections.defaultdict(list)

# Keep a record of graph break reasons for logging
graph_break_reasons: List["torch._dynamo.output_graph.GraphCompileReasons"] = list()

# keep record of compiled code, if we are in "error if recompile"
# to track code that dynamo has compiled previously
seen_code_map = ExactWeakKeyDictionary()


class CompileProfiler:
    """Utility for profiling how and what dynamo would compile.

    Can be used for
     * diagnosing recompilation issues
     * determining an appropriate compile cache limit
     * (TODO)confirming which functions got compiled/skipped
    """

    def __init__(self):
        self.frame_count = 0
        self.op_count = 0
        self.backend_ctx_ctor = lambda: disable_cache_limit()

    def __call__(self, gm: torch.fx.GraphModule, example_inputs):
        self.frame_count += 1
        for node in gm.graph.nodes:
            if "call" in node.op:
                self.op_count += 1
        return gm.forward

    # no-op __enter__ and __exit__ to preserve BC
    def __enter__(self):
        return self

    def __exit__(self, typ, val, traceback):
        pass

    def get_metrics(self):
        return {"guard_failures": guard_failures}

    def report(self):
        metrics = self.get_metrics()
        gf = metrics["guard_failures"]

        def num_recompiles(code):
            return len(gf[code])

        def recompile_reasons(code):
            return "\n".join([str(x) for x in gf[code]])

        summarized_gf = [
            [format_func_info(code), num_recompiles(code), recompile_reasons(code)]
            for code in gf
        ]

        def graph_break_report():
            if "graph_break" in counters:
                graph_breaks = counters["graph_break"]
                return tabulate(
                    [[msg, graph_breaks[msg]] for msg in graph_breaks],
                    headers=["Graph Break Reason", "Count"],
                )

        def recompilation_report():
            if len(gf):
                max_recompiles = max([num_recompiles(code) for code in gf])
                recomp_table = tabulate(
                    summarized_gf,
                    headers=["Function", "Recompiles", "Recompile Reasons"],
                )
                return recomp_table + textwrap.dedent(
                    f"""

                    Set torch._dynamo.config.cache_size_limit to {max_recompiles} to avoid being cache limited.
                """
                )

        report = textwrap.dedent(
            """
            Torchdynamo Profiler Report
            ===========================

            Graph Breaks
            ------------
            Graph breaks happen when torchdynamo encounters code it can't safely trace.
            If you want to find out why breaks are happening, check below for each break reason
            You may gain additional insight by passing `fullgraph=True` to torch.compile,
            to stop at the first break.

        """
        )
        report += graph_break_report() or "No graph breaks detected."
        report += textwrap.dedent(
            """

            Recompilation
            -------------
            These subgraphs were recompiled more than once due to guard failures
            Guard failures indicate some condition assumed to be static by the tracer changed,
            making it unsafe to reuse the compiled program.

        """
        )
        report += recompilation_report() or "No recompilation detected.\n"
        return report


# return same dir unless user changes config between calls
@functools.lru_cache(None)
def _get_debug_dir(root_dir):
    dir_name = (
        "run_"
        + datetime.datetime.now().strftime("%Y_%m_%d_%H_%M_%S_%f")
        # use pid to avoid conflicts among ranks
        + "-pid_"
        + str(os.getpid())
    )
    return os.path.join(root_dir, dir_name)


def get_debug_dir():
    debug_root = config.debug_dir_root
    return _get_debug_dir(debug_root)


def extract_fake_example_value(node, required=True):
    if "example_value" in node.meta and is_fake(node.meta["example_value"]):
        return node.meta["example_value"]
    elif required:
        from torch._dynamo.exc import unimplemented

        unimplemented("`FakeTensor` example value was required but not available")
    else:
        return None


def ensure_graph_fake(e, tx):
    assert maybe_get_fake_mode(e) is tx.fake_mode
    return e


def get_fake_values_from_nodes(tx, nodes):
    def visit(n: torch.fx.Node):
        return n.meta["example_value"]

    args_kwargs = torch.fx.node.map_arg(nodes, visit)
    return tree_map_only(
        torch.Tensor, functools.partial(ensure_graph_fake, tx=tx), args_kwargs
    )


def get_fake_value(node, tx, allow_non_graph_fake=False):
    """
    Run the computation represented by `node` using fake tensors and return the result.

    allow_non_graph_fake: whether to allow the return result to be:
        1. non-fake or 2. fake that is not created by this instance of Dynamo.
        If `True`, you must be prepared to deal with such return values, ideally
        by further wrapping them as this graph's fakes.
    """
    from .exc import (
        TorchRuntimeError,
        unimplemented,
        Unsupported,
        UserError,
        UserErrorType,
    )

    op = node.op

    # FX Node should always return the same fake value
    if "example_value" in node.meta and is_fake(node.meta["example_value"]):
        return node.meta["example_value"]

    args, kwargs = get_fake_values_from_nodes(tx, (node.args, node.kwargs))

    nnmodule = None
    if op == "call_method" and len(args) > 0 and isinstance(args[0], torch.nn.Module):
        # If the first argument is nn.Module, should copy to fake mode.
        args = (deepcopy_to_fake_tensor(args[0], tx.fake_mode),) + tuple(args[1:])

    if op == "call_module":
        nnmodule = tx.output.nn_modules[node.target]

        if is_lazy_module(nnmodule) and hasattr(nnmodule, "_initialize_hook"):
            # In the case of a lazy module, we want to run
            # the pre-hooks which initialize it.
            # Afterwards, lazy module deletes its pre-hooks
            # to avoid treating it as lazy on subsequent recompile.
            nnmodule._infer_parameters(nnmodule, args)

        # no matter it's lazy module or not, we should copy to fake mode.
        nnmodule = deepcopy_to_fake_tensor(nnmodule, tx.fake_mode)

    try:
        with tx.fake_mode, enable_python_dispatcher():
            ret_val = wrap_fake_exception(
                lambda: run_node(tx.output, node, args, kwargs, nnmodule)
            )
    except Unsupported:
        raise
    except RuntimeError as e:
        cause: BaseException = e
        if e.__cause__ is not None:
            cause = e.__cause__

        if isinstance(
            cause, torch._subclasses.fake_tensor.DataDependentOutputException
        ):
            unimplemented(f"data dependent operator: {cause.func}")
        elif isinstance(
            cause, torch._subclasses.fake_tensor.DynamicOutputShapeException
        ):
            unimplemented(f"dynamic shape operator: {cause.func}")
        elif isinstance(
            cause, torch._subclasses.fake_tensor.UnsupportedOperatorException
        ):
            unimplemented(
                f"unsupported operator: {cause.func} (see "
                "https://docs.google.com/document/d/1GgvOe7C8_NVOMLOCwDaYV1mXXyHMXY7ExoewHqooxrs/edit#heading=h.64r4npvq0w0"
                " for how to fix)"
            )
        elif isinstance(
            cause, torch.fx.experimental.symbolic_shapes.GuardOnDataDependentSymNode
        ):
            raise UserError(  # noqa: TRY200
                UserErrorType.CONSTRAINT_VIOLATION,
                "Tried to use data-dependent value in the subsequent computation. "
                "This can happen when we encounter unbounded dynamic value that is unknown during tracing time.  "
                "You will need to explicitly give hint to the compiler. Please take a look at "
                f"constrain_as_value OR constrain_as_size APIs.  {cause}",
                case_name="constrain_as_size_example",
            )
        elif isinstance(cause, torch.utils._sympy.value_ranges.ValueRangeError):
            raise UserError(UserErrorType.CONSTRAINT_VIOLATION, e.args[0]) from e
        raise TorchRuntimeError(str(e)).with_traceback(e.__traceback__) from None

    if not allow_non_graph_fake:
        _ = tree_map_only(
            torch.Tensor, functools.partial(ensure_graph_fake, tx=tx), ret_val
        )
    return ret_val


_current_node = threading.local()


def get_current_node():
    return getattr(_current_node, "value", None)


@contextmanager
def set_current_node(node):
    old = get_current_node()
    _current_node.value = node
    try:
        yield
    finally:
        _current_node.value = old


def run_node(tracer, node, args, kwargs, nnmodule):
    """
    Runs a given node, with the given args and kwargs.

    Behavior is dictated by a node's op.

    run_node is useful for extracting real values out of nodes.
    See get_real_value for more info on common usage.

    Note: The tracer arg is only used for 'get_attr' ops
    Note: The nnmodule arg is only used for 'call_module' ops

    Nodes that are not call_function, call_method, call_module, or get_attr will
    raise an AssertionError.
    """
    op = node.op

    with set_current_node(node):
        try:
            if op == "call_function":
                return node.target(*args, **kwargs)
            elif op == "call_method":
                return getattr(args[0], node.target)(*args[1:], **kwargs)
            elif op == "call_module":
                assert nnmodule is not None
                return nnmodule(*args, **kwargs)
            elif op == "get_attr":
                return tracer.get_submodule(node.target)
            elif op == "placeholder":
                assert "example_value" in node.meta
                return node.meta["example_value"]
        except NotImplementedError as e:
            # NB: mimic how wrap_fake_exception does it
            from .exc import unimplemented

            raise unimplemented(
                f"running {op} {node.target}(*{args}, **{kwargs})"
            ) from e

        except Exception as e:
            fn_str = f"Failed running {op} {node.target}(*{args}, **{kwargs}):\n"
            raise RuntimeError(fn_str + str(e)).with_traceback(e.__traceback__) from e

    raise AssertionError(op)


def get_real_value(node, tracer):
    """
    Run the actual computation represented by `node` and return the result.
    This will execute any dependent nodes in the graph as well.
    """
    from .exc import TorchRuntimeError

    cache = tracer.real_value_cache
    if node in cache:
        return cache[node]

    op = node.op
    args, kwargs = torch.fx.node.map_arg(
        (node.args, node.kwargs),
        lambda n: get_real_value(n, tracer),
    )

    if op == "call_module":
        nn_module = tracer.output_graph.nn_modules[node.target]
        if not is_lazy_module(nn_module):
            nn_module = copy.deepcopy(nn_module)
        else:
            # In the case of a lazy module, we want to run
            # the pre-hooks which initialize it
            nn_module(*args, **kwargs)
    else:
        nn_module = None

    try:
        real_value = run_node(tracer, node, args, kwargs, nn_module)
        cache[node] = real_value
    except RuntimeError as e:
        raise TorchRuntimeError(str(e)).with_traceback(e.__traceback__) from None
    return real_value


def assert_no_fake_params_or_buffers(gm):
    from torch._subclasses.fake_tensor import FakeTensorConfig

    def stack_or_hint(t):
        if FakeTensorConfig.debug:
            import traceback

            return f"FAKE TENSOR CREATION TRACEBACK: \n {traceback.format_list(t._debug_trace)}"
        else:
            return "Enable TORCH_FAKE_TENSOR_DEBUG=1 to get creation stack traces on fake tensors."

    for name, buffer in gm.named_buffers():
        assert not isinstance(
            buffer, torch._subclasses.FakeTensor
        ), f"Unexpected fake buffer {name} {stack_or_hint(buffer)}"
    for name, param in gm.named_parameters():
        assert not isinstance(
            param, torch._subclasses.FakeTensor
        ), f"Unexpected fake param {name} {stack_or_hint(param)}"


def fqn(obj: Any):
    """
    Returns the fully qualified name of the object.
    """
    return f"{obj.__module__}.{obj.__qualname__}"


def ifdynstaticdefault(count1, count2):
    if torch._dynamo.config.assume_static_by_default:
        return count1
    else:
        return count2


def import_submodule(mod: types.ModuleType):
    """
    Ensure all the files in a given submodule are imported
    """
    for filename in sorted(os.listdir(os.path.dirname(cast(str, mod.__file__)))):
        if filename.endswith(".py") and filename[0] != "_":
            importlib.import_module(f"{mod.__name__}.{filename[:-3]}")


def object_has_getattribute(value: Any):
    try:
        if isinstance(
            inspect.getattr_static(type(value), "__getattribute__"),
            types.FunctionType,
        ):
            return True
    except AttributeError:
        pass
    return False


def get_custom_getattr(value: Any):
    try:
        getattr_fn = inspect.getattr_static(type(value), "__getattr__")
    except AttributeError:
        getattr_fn = None
    if getattr_fn is torch.nn.Module.__getattr__:
        # ignore this case of getattr
        getattr_fn = None
    return getattr_fn


class TensorStaticReason(enum.Enum):
    PARAMETER = 2
    NOT_TENSOR = 4
    NN_MODULE_PROPERTY = 5


def tensor_static_reason_to_message(reason: TensorStaticReason):
    if reason == TensorStaticReason.PARAMETER:
        return "mark_dynamic on parameter, parameters are always static today."
    if reason == TensorStaticReason.NOT_TENSOR:
        return "mark_dynamic on a non tensor, how did this happen?"
    if reason == TensorStaticReason.NN_MODULE_PROPERTY:
        return "tensor is static because it is nn module associated."
    raise AssertionError(f"Illegal reason {reason}")


def tensor_always_has_static_shape(
    tensor: Union[torch.Tensor, Any],
    is_tensor: bool,
    guard_source: "torch._guards.GuardSource",
) -> Tuple[bool, Optional[TensorStaticReason]]:
    """
    Given a tensor, source, and is_tensor flag, determine if a shape should be static.

    Args:
    tensor - the real tensor to evaluate, parameters force a static shape.
    is_tensor - internal dynamo check, essentially "is_tensor": target_cls is TensorVariable,
    tensors not in a TensorVariable for whatever reason are forced static.

    Returns a tuple, where the first element is the bool of whether or not this tensor should have a static shape.
    The second element is a TensorStaticReason, useful for passing to tensor_static_reason_to_message if needed.
    """
    if guard_source.is_nn_module() and config.force_nn_module_property_static_shapes:
        return True, TensorStaticReason.NN_MODULE_PROPERTY
    if type(tensor) is torch.nn.Parameter and config.force_parameter_static_shapes:
        return True, TensorStaticReason.PARAMETER
    if not is_tensor:
        return True, TensorStaticReason.NOT_TENSOR
    return False, None


def lazy_format_graph_code(name, gm, maybe_id=None):
    def format_name():
        if maybe_id is not None:
            return f"{name} {maybe_id}"
        else:
            return name

    return LazyString(
        lambda: _format_graph_code(
            f"===== {format_name()} =====\n",
            gm.forward.__code__.co_filename,
            gm.print_readable(print_output=False),
        )
    )


def _format_graph_code(name, filename, graph_str):
    return f"TRACED GRAPH\n {name} {filename} {graph_str}\n"


def lazy_format_graph_tabular(fn_name, gm):
    def inner():
        try:
            from tabulate import tabulate  # TODO: Check that this is installed
        except ImportError:
            return (
                "Tabulate module missing, please install tabulate to log the graph in tabular format, logging code instead:\n"
                + str(lazy_format_graph_code(fn_name, gm))
            )

        node_specs = [
            [n.op, n.name, n.target, n.args, n.kwargs] for n in gm.graph.nodes
        ]
        graph_str = tabulate(
            node_specs, headers=["opcode", "name", "target", "args", "kwargs"]
        )
        return _format_graph_code(fn_name, gm.forward.__code__.co_filename, graph_str)

    return LazyString(inner)


def format_bytecode(prefix, name, filename, line_no, code):
    return f"{prefix} {name} {filename} line {line_no} \n{dis.Bytecode(code).dis()}\n"


forward_hook_names = ["_forward_pre_hooks", "_forward_hooks"]
backward_hook_names = ["_backward_pre_hooks", "_backward_hooks"]
state_dict_hook_names = [
    "_state_dict_pre_hooks",
    "_state_dict_hooks",
    "_load_state_dict_pre_hooks",
    "_load_state_dict_post_hooks",
]
all_hook_names = forward_hook_names + backward_hook_names + state_dict_hook_names


def nn_module_get_all_hooks(
    mod,
    check_forward_hooks=False,
    check_backward_hooks=False,
    check_state_dict_hooks=False,
):
    reset_code = torch._C._dynamo.eval_frame.reset_code
    """
    Sometimes its useful to differentiate between types of hooks such as forward/backward/pre
    hooks executed during module.__call__, and state_dict hooks which are executed separately.
    """
    hook_dicts_to_check = []
    check_all_hooks = (
        not check_forward_hooks
        and not check_backward_hooks
        and not check_state_dict_hooks
    )
    if check_forward_hooks or check_all_hooks:
        hook_dicts_to_check.extend(forward_hook_names)
    if check_backward_hooks or check_all_hooks:
        hook_dicts_to_check.extend(backward_hook_names)
    if check_state_dict_hooks:
        hook_dicts_to_check.extend(state_dict_hook_names)

    all_hooks = []
    for hook_dict_name in hook_dicts_to_check:
        hooks = getattr(mod, hook_dict_name, [])
        for hook_name in hooks:
            hook = hooks[hook_name]

            all_hooks.append(hook)
    return all_hooks


def nnmodule_has_hooks(
    mod,
    check_forward_hooks=False,
    check_backward_hooks=False,
    check_state_dict_hooks=False,
):
    """
    Helper function to check if a module has any hooks attached to it.
    """
    hooks = nn_module_get_all_hooks(
        mod,
        check_forward_hooks=check_forward_hooks,
        check_backward_hooks=check_backward_hooks,
        check_state_dict_hooks=check_state_dict_hooks,
    )
    return bool(hooks)


def to_numpy_helper(value):
    """Convert tensor and tnp.ndarray to numpy.ndarray."""
    if isinstance(value, tnp.ndarray):
        return to_numpy_helper(value.tensor)
    elif isinstance(value, torch.Tensor):
        return value.numpy(force=True)
    elif isinstance(value, (tuple, list)):
        return type(value)(to_numpy_helper(obj) for obj in value)
    else:
        return value


def numpy_to_tensor(value):
    """Convert tnp.ndarray to tensor, leave other types intact. If a list/tuple, loop through it to convert."""
    assert np is not None
    if isinstance(value, np.ndarray):
        return torch.as_tensor(value)
    if isinstance(value, tnp.ndarray):
        return value.tensor
    elif isinstance(value, (tuple, list)):
        return type(value)(numpy_to_tensor(obj) for obj in value)
    else:
        return value


class numpy_to_tensor_wrapper:
    def __init__(self, f):
        self.f = f
        self.__name__ = "wrapped_" + self.f.__name__

    def __repr__(self):
        return f"<Wrapped function <original {self.f.__name__}>>"

    def __call__(self, *args, **kwargs):
        out = self.f(*args, **kwargs)
        return numpy_to_tensor(out)


def numpy_attr_wrapper(obj, name):
    if isinstance(obj, tnp.ndarray):
        out = getattr(obj, name)
        return numpy_to_tensor(out)
    elif isinstance(obj, torch.Tensor):
        out = getattr(tnp.ndarray(obj), name)
        return numpy_to_tensor(out)


class numpy_method_wrapper:
    """Convert obj from torch.Tensor to tnp.ndarray and call method. Then convert result back to torch.Tensor."""

    def __init__(self, method: str):
        self.method = method
        self.__name__ = "wrapped_" + self.method

    def __repr__(self):
        return f"<Wrapped method <original {self.method}>>"

    def __call__(self, *args, **kwargs):
        obj = args[0]
        if isinstance(obj, torch.Tensor):
            obj = tnp.ndarray(obj)
        method_callable = getattr(obj, self.method)
        out = method_callable(*args[1:], **kwargs)
        return numpy_to_tensor(out)


class numpy_operator_wrapper:
    """Implements dunder methods for tnp.ndarray via functions from the operator library"""

    def __init__(self, op: Callable[..., Any]):
        self.op = op
        self.__name__ = f"wrapped_{op.__name__}"

    def __repr__(self):
        return f"<Wrapped operator <original {self.__name__}>>"

    def __call__(self, *args, **kwargs):
        assert not kwargs

        args = (
            tnp.ndarray(arg) if isinstance(arg, torch.Tensor) else arg for arg in args
        )
        out = self.op(*args)
        return numpy_to_tensor(out)


def defake(x):
    if not isinstance(x, FakeTensor):
        return x
    if x._has_symbolic_sizes_strides:
        size = [
            s.node.shape_env.size_hint(s.node.expr)
            if isinstance(s, torch.SymInt)
            else s
            for s in x.size()
        ]
        stride = [
            s.node.shape_env.size_hint(s.node.expr)
            if isinstance(s, torch.SymInt)
            else s
            for s in x.stride()
        ]
    else:
        size = x.size()
        stride = x.stride()
    y = torch.empty_strided(
        size,
        stride,
        dtype=x.dtype,
        device=x.device,
        requires_grad=x.requires_grad,
    )
    y.zero_()
    return y


def is_utils_checkpoint(obj):
    # Lazy import to avoid circular dependencies
    import torch.utils.checkpoint

    return obj is torch.utils.checkpoint.checkpoint


def build_checkpoint_variable(**options):
    import torch._higher_order_ops.wrap as higher_order_ops
    from .variables.higher_order_ops import TorchHigherOrderOperatorVariable

    # TODO - This is a temporary situation where we have two versions of
    # checkpointing implementation. We will converge on one and remove the other.
    activation_checkpoint_op = higher_order_ops.tag_activation_checkpoint
    if torch._functorch.config.functionalize_rng_ops:
        activation_checkpoint_op = higher_order_ops.wrap_activation_checkpoint

    return TorchHigherOrderOperatorVariable.make(
        activation_checkpoint_op,
        **options,
    )


def is_compile_supported(device_type):
    from .eval_frame import is_dynamo_supported

    compile_supported = is_dynamo_supported()
    if device_type == "cpu":
        pass
    elif device_type == "cuda" and compile_supported:
        from torch.utils._triton import has_triton

        compile_supported = has_triton()
    else:
        compile_supported = False
    return compile_supported


# The following 3.11 source code functions are adapted from
# https://github.com/python/cpython/blob/v3.11.4/Lib/traceback.py
# in order to output source code corresponding to bytecode in 3.11+.
# We need our own versions since we want to support multiline expressions.
def _fix_offset(str: str, offset: int) -> int:
    """
    Convert byte offset `offset` of `str` into character offset.
    Byte offset is used for 3.11+ instruction column data.
    Takes things like unicode characters into consideration.

    Unchanged from CPython implementation.
    """
    as_utf8 = str.encode("utf-8")
    return len(as_utf8[:offset].decode("utf-8", errors="replace"))


@dataclasses.dataclass
class _Anchors:
    # inclusive
    left_end_lineno: int
    left_end_offset: int
    right_start_lineno: int
    # exclusive
    right_start_offset: int


def _extract_anchors_from_expr(segment: str) -> Optional[_Anchors]:
    """
    Given source code `segment` corresponding to a bytecode
    instruction, determine:
        - for binary ops, the location of the binary op
        - for indexing, the location of the brackets.
    `segment` is expected to be a valid Python expression
    """
    assert sys.version_info >= (3, 11)

    import ast

    try:
        # Without brackets, `segment` is parsed as a statement.
        # We expect an expression, so wrap `segment` in
        # brackets to handle multi-line expressions.
        tree = ast.parse("(\n" + segment + "\n)")
    except SyntaxError:
        return None

    if len(tree.body) != 1:
        return None

    lines = segment.split("\n")

    # get character index given byte offset
    def normalize(lineno, offset):
        return _fix_offset(lines[lineno], offset)

    # Gets the next valid character index in `lines`, if
    # the current location is not valid. Handles empty lines.
    def next_valid_char(lineno, col):
        while lineno < len(lines) and col >= len(lines[lineno]):
            col = 0
            lineno += 1
        assert lineno < len(lines) and col < len(lines[lineno])
        return lineno, col

    # Get the next valid character index in `lines`.
    def increment(lineno, col):
        col += 1
        lineno, col = next_valid_char(lineno, col)
        assert lineno < len(lines) and col < len(lines[lineno])
        return lineno, col

    # Get the next valid character at least on the next line
    def nextline(lineno, col):
        col = 0
        lineno += 1
        lineno, col = next_valid_char(lineno, col)
        assert lineno < len(lines) and col < len(lines[lineno])
        return lineno, col

    statement = tree.body[0]
    if isinstance(statement, ast.Expr):
        expr = statement.value
        if isinstance(expr, ast.BinOp):
            # ast gives locations for BinOp subexpressions, e.g.
            # ( left_expr ) + ( right_expr )
            #   left^^^^^       right^^^^^
            # -2 since end_lineno is 1-indexed and because we added an extra
            # bracket to `segment` when calling ast.parse
            cur_lineno = cast(int, expr.left.end_lineno) - 2
            cur_col = normalize(cur_lineno, expr.left.end_col_offset)
            cur_lineno, cur_col = next_valid_char(cur_lineno, cur_col)

            # Heuristic to find the operator character.
            # The original CPython implementation did not look for ), \, or #,
            # leading to incorrect anchor location, e.g.
            # (x) + (y)
            # ~~^~~~~~~
            while (ch := lines[cur_lineno][cur_col]).isspace() or ch in ")\\#":
                if ch in "\\#":
                    cur_lineno, cur_col = nextline(cur_lineno, cur_col)
                else:
                    cur_lineno, cur_col = increment(cur_lineno, cur_col)

            # binary op is 1 or 2 characters long, on the same line
            right_col = cur_col + 1
            if (
                right_col < len(lines[cur_lineno])
                and not (ch := lines[cur_lineno][right_col]).isspace()
                and ch not in "\\#"
            ):
                right_col += 1
            # right_col can be invalid since it is exclusive

            return _Anchors(cur_lineno, cur_col, cur_lineno, right_col)
        elif isinstance(expr, ast.Subscript):
            # ast gives locations for value and slice subexpressions, e.g.
            # ( value_expr ) [ slice_expr ]
            #   value^^^^^     slice^^^^^
            # subscript^^^^^^^^^^^^^^^^^^^^
            # find left bracket (first '[' after value)
            left_lineno = cast(int, expr.value.end_lineno) - 2
            left_col = normalize(left_lineno, expr.value.end_col_offset)
            left_lineno, left_col = next_valid_char(left_lineno, left_col)
            while lines[left_lineno][left_col] != "[":
                left_lineno, left_col = increment(left_lineno, left_col)
            # find right bracket (final character of expression)
            right_lineno = cast(int, expr.end_lineno) - 2
            right_col = normalize(right_lineno, expr.end_col_offset)
            return _Anchors(left_lineno, left_col, right_lineno, right_col)
        elif isinstance(expr, ast.Call):
            # ( func_expr ) (args, kwargs)
            #   func^^^^^
            # call^^^^^^^^^^^^^^^^^^^^^^^^
            # find left bracket (first '(' after func)
            left_lineno = cast(int, expr.func.end_lineno) - 2
            left_col = normalize(left_lineno, expr.func.end_col_offset)
            left_lineno, left_col = next_valid_char(left_lineno, left_col)
            while lines[left_lineno][left_col] != "(":
                left_lineno, left_col = increment(left_lineno, left_col)
            # find right bracket (final character of expression)
            right_lineno = cast(int, expr.end_lineno) - 2
            right_col = normalize(right_lineno, expr.end_col_offset)
            return _Anchors(left_lineno, left_col, right_lineno, right_col)

    return None


def get_instruction_source_311(code: types.CodeType, inst: dis.Instruction) -> str:
    """
    Python 3.11+ only. Returns lines of source code (from code object `code`)
    corresponding to `inst`'s location data, and underlines relevant code to `inst`.

    Example: CALL on `g`:
    f(g(
      ^^
        h(x)))
        ^^^^^

    We need our own implementation since `format_frame_summary` in
    Python's `traceback` module doesn't handle multi-line expressions
    (and their anchor extraction code is not completely correct).
    """
    assert inst.positions is not None
    if inst.positions.lineno is None:
        return ""
    # The rstrip + "\n" pattern is used throughout this function to handle
    # linecache.getline errors. Error lines are treated as empty strings "", but we want
    # to treat them as blank lines "\n".
    first_line = linecache.getline(code.co_filename, inst.positions.lineno).rstrip()
    if inst.positions.end_lineno is None:
        return first_line
    if inst.positions.col_offset is None or inst.positions.end_col_offset is None:
        return first_line

    # character index of the start of the instruction
    start_offset = _fix_offset(first_line, inst.positions.col_offset)
    # character index of the end of the instruction
    # compute later since end may be a different line
    end_offset = None
    # expression corresponding to the instruction so we can get anchors
    segment = ""
    # underline markers to be printed - start with `~` marker and replace with `^` later
    markers = []

    # Compute segment and initial markers
    if inst.positions.end_lineno == inst.positions.lineno:
        end_offset = _fix_offset(first_line, inst.positions.end_col_offset)
        segment = first_line[start_offset:end_offset]
        markers.append(" " * start_offset + "~" * (end_offset - start_offset))
    else:
        segment = first_line[start_offset:] + "\n"
        markers.append(" " * start_offset + "~" * (len(first_line) - start_offset))
        last_line = linecache.getline(
            code.co_filename, inst.positions.end_lineno
        ).rstrip()
        end_offset = _fix_offset(last_line, inst.positions.end_col_offset)
        for lineno in range(inst.positions.lineno + 1, inst.positions.end_lineno):
            line = linecache.getline(code.co_filename, lineno).rstrip()
            segment += line + "\n"
            # don't underline leading spaces
            num_spaces = len(line) - len(line.lstrip())
            markers.append(" " * num_spaces + "~" * (len(line) - num_spaces))
        segment += last_line[:end_offset]
        num_spaces = len(last_line) - len(last_line.lstrip())
        markers.append(" " * num_spaces + "~" * (end_offset - num_spaces))

    anchors: Optional[_Anchors] = None
    try:
        anchors = _extract_anchors_from_expr(segment)
    except AssertionError:
        pass

    # replace `~` markers with `^` where necessary
    if anchors is None:
        markers = [marker.replace("~", "^") for marker in markers]
    else:
        # make markers mutable
        mutable_markers: List[List[str]] = [list(marker) for marker in markers]

        # anchor positions do not take start_offset into account
        if anchors.left_end_lineno == 0:
            anchors.left_end_offset += start_offset
        if anchors.right_start_lineno == 0:
            anchors.right_start_offset += start_offset

        # Turn `~`` markers between anchors to `^`
        for lineno in range(len(markers)):
            for col in range(len(mutable_markers[lineno])):
                if lineno < anchors.left_end_lineno:
                    continue
                if lineno == anchors.left_end_lineno and col < anchors.left_end_offset:
                    continue
                if (
                    lineno == anchors.right_start_lineno
                    and col >= anchors.right_start_offset
                ):
                    continue
                if lineno > anchors.right_start_lineno:
                    continue
                if mutable_markers[lineno][col] == "~":
                    mutable_markers[lineno][col] = "^"

        # make markers into strings again
        markers = ["".join(marker) for marker in mutable_markers]

    result = ""
    for i in range(len(markers)):
        result += (
            linecache.getline(code.co_filename, inst.positions.lineno + i).rstrip()
            + "\n"
        )
        result += markers[i] + "\n"
    return result


def is_guard_failure_reporting_enabled():
    return torch._logging._internal.log_state.is_artifact_enabled("recompiles")


def get_static_address_type(t):
    if isinstance(t, torch.Tensor):
        return getattr(t, "_dynamo_static_input_type", None)

    return None


def is_rng_state_getter_or_setter(value):
    getters = (
        torch.default_generator.get_state,
        torch.get_rng_state,
        torch.cuda.get_rng_state,
    )
    setters = (
        torch.default_generator.set_state,
        torch.set_rng_state,
        torch.cuda.set_rng_state,
    )
    return value in (*setters, *getters)


def is_tensor_base_attr_getter(value):
    return (
        isinstance(value, types.MethodWrapperType)
        and value.__name__ == "__get__"
        and value.__self__.__objclass__ is torch._C._TensorBase  # type: ignore[attr-defined]
    )


def has_torch_function(vt: "torch._dynamo.variables.base.VariableTracker") -> bool:
    from torch._dynamo.variables import UserDefinedObjectVariable
    from torch._dynamo.variables.torch_function import TensorWithTFOverrideVariable

    return isinstance(vt, TensorWithTFOverrideVariable) or (
        isinstance(vt, UserDefinedObjectVariable)
        and hasattr(vt.value, "__torch_function__")
    )<|MERGE_RESOLUTION|>--- conflicted
+++ resolved
@@ -37,6 +37,7 @@
     DefaultDict,
     Dict,
     Iterator,
+    KeysView,
     List,
     Optional,
     Set,
@@ -910,18 +911,11 @@
     )
 
 
-<<<<<<< HEAD
-dict_keys = type(dict().keys())
-dict_values = type(dict().values())
-odict_values = type(collections.OrderedDict().values())
-tuple_iterator = type(iter(tuple()))
-tuple_iterator_len = tuple_iterator.__length_hint__
-=======
+dict_keys: Type[KeysView[Any]] = type(dict().keys())
 dict_values: Type[ValuesView[Any]] = type(dict().values())
 odict_values: Type[ValuesView[Any]] = type(collections.OrderedDict().values())
 tuple_iterator: Type[Iterator[Any]] = type(iter(tuple()))
 tuple_iterator_len = tuple_iterator.__length_hint__  # type: ignore[attr-defined]
->>>>>>> 8c704f7a
 object_new = object.__new__
 
 
