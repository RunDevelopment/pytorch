--- conflicted
+++ resolved
@@ -370,15 +370,10 @@
             if jvp_fn is not torch.autograd.Function.jvp:
                 unimplemented("NYI - User defind jvp")
 
-<<<<<<< HEAD
             from .higher_order_ops import (
                 AutogradFunctionApplyVariable,
-                safe_or_raise_always_restore,
                 TorchHigherOrderOperatorVariable,
             )
-=======
-            from .higher_order_ops import TorchHigherOrderOperatorVariable
->>>>>>> 2a5d9931
 
             trampoline_autograd_apply = produce_trampoline_autograd_apply(self.fn_cls)
             trampoline_autograd_fwd = produce_trampoline_autograd_fwd(self.fn_cls)
@@ -430,20 +425,13 @@
             ).call_function(tx, bwd_args, {})
 
             # If fwd and backward are sound, we want apply in the graph.
-<<<<<<< HEAD
+            # We don't want backward because we are tracing forwards.
             # And we don't want backwards for the obvious reasons.
             args = args[1:]  # Drop context
             return AutogradFunctionApplyVariable(
                 trampoline_autograd_fwd,
                 trampoline_autograd_bwd,
                 source=module_source,
-=======
-            # We don't want backward because we are tracing forwards.
-            args = args[1:]
-            return TorchHigherOrderOperatorVariable.make(
-                trampoline_autograd_apply,
-                fwd_bwd_tracer=None,
->>>>>>> 2a5d9931
             ).call_function(tx, args, kwargs)
 
         if self.source:
