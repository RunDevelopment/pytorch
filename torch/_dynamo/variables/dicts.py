--- conflicted
+++ resolved
@@ -32,21 +32,12 @@
 def is_hashable_python_var(x):
     # IMPORTANT: Keep me in sync with is_hashable!
     # Even better, we should have a map of functions connecting the two
-<<<<<<< HEAD
-
     from torch import Tensor
-    from ..allowed_functions import is_builtin_callable
+    from ..trace_rules import is_builtin_callable, is_numpy
 
     return (
         ConstantVariable.is_literal(x)
-        or isinstance(x, (Tensor, enum.Enum, MethodWrapperType))
-=======
-    from ..trace_rules import is_builtin_callable, is_numpy
-
-    return (
-        ConstantVariable.is_literal(x)
-        or isinstance(x, (Tensor, enum.Enum, type, torch.nn.Module))
->>>>>>> 6c76ff22
+        or isinstance(x, (Tensor, enum.Enum, type, torch.nn.Module, MethodWrapperType))
         or is_builtin_callable(x)
         or (isinstance(x, tuple) and all(is_hashable_python_var(e) for e in x))
         or is_numpy(x)
@@ -72,14 +63,11 @@
                 variables.SymNodeVariable,
                 variables.ConstantVariable,
                 variables.EnumVariable,
-<<<<<<< HEAD
-                variables.MethodWrapperVariable,
-=======
                 variables.user_defined.UserDefinedClassVariable,
                 variables.misc.SkipFilesVariable,
                 variables.misc.NumpyVariable,
                 variables.NNModuleVariable,
->>>>>>> 6c76ff22
+                variables.MethodWrapperVariable,
             ),
         )
 
