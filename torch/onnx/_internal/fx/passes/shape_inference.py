from __future__ import annotations

import itertools
from typing import Optional

import torch
import torch.fx
from torch._subclasses import fake_tensor
from torch.fx.experimental import proxy_tensor
from torch.fx.node import map_aggregate
from torch.nn.utils import stateless

from torch.onnx._internal import _beartype
<<<<<<< HEAD


@_beartype.beartype
def shape_inference_with_fake_tensor(decomposed_module: torch.fx.GraphModule, *args):
    # Use this FakeTensorMode to
    # 1. convert nn.Parameter's in nn.Module to FakeTensor
    # 2. run FakeTensorProp
    # If (1) and (2) are done with difference FakeTensorMode's, undefined behavior may
    # happen.
    fake_tensor_mode = fake_tensor.FakeTensorMode()

    def to_fake_tensor(x):
        if isinstance(x, torch.Tensor) and not isinstance(x, fake_tensor.FakeTensor):
            return fake_tensor_mode.from_tensor(x)
        return x

    # "args" are FakeTensor in FakeTensorProp so the parameters and buffers
    # in model must be converted to FakeTensor as well.
    fake_parameters_and_buffers = {
        k: to_fake_tensor(v)
        for k, v in itertools.chain(
            decomposed_module.named_parameters(), decomposed_module.named_buffers()
        )
    }

    # Shape inference via FakeTensorProp
    with stateless._reparametrize_module(
        decomposed_module, fake_parameters_and_buffers
    ):
        # Assign output types and shapes to each node.
        # TODO(wechi): It's possible to get symbolic types (and shapes)
        # for each node's output. Consider to set "tracing_mode=symbolic"
        # when calling make_fx and then remove FakeTensorProp below.
        fake_tensor_prop.FakeTensorProp(decomposed_module, fake_tensor_mode).propagate(
            *args
        )

    return decomposed_module
=======
from torch.onnx._internal.fx import _pass


class ShapeInferenceWithFakeTensor(_pass.Transform):
    @_beartype.beartype
    def _run(self, *args, **kwargs) -> torch.fx.GraphModule:
        assert not kwargs, "`kwargs` is not supported."

        # NOTE: torch.fx.Transformer makes a copy of the graph only but shares weights
        # with the original module.
        module = torch.fx.Transformer(self.module).transform()

        # NOTE(titaiwang): Usually fx graph should have all the node meta value we need,
        # so we don't have to run FakeTensorProp to fill in node meta values. However, this
        # can be used to validate op-level debugging when we only have symbolic shapes in
        # graph

        # Use this FakeTensorMode to
        # 1. convert nn.Parameter's in nn.Module to FakeTensor
        # 2. run FakeTensorProp
        # If (1) and (2) are done with difference FakeTensorMode's, undefined behavior may
        # happen.
        fake_tensor_mode = fake_tensor.FakeTensorMode()

        def to_fake_tensor(x):
            if isinstance(x, torch.Tensor) and not isinstance(
                x, fake_tensor.FakeTensor
            ):
                return fake_tensor_mode.from_tensor(x)
            return x

        # "args" are FakeTensor in FakeTensorProp so the parameters and buffers
        # in model must be converted to FakeTensor as well.
        fake_parameters_and_buffers = {
            k: to_fake_tensor(v)
            for k, v in itertools.chain(
                module.named_parameters(), module.named_buffers()
            )
        }
        # Shape inference via FakeTensorProp
        with stateless._reparametrize_module(module, fake_parameters_and_buffers):
            # Assign output types and shapes to each node without meta values.
            FakeTensorPropGetStaticShapes(module, fake_tensor_mode).propagate(*args)

        # NOTE: Embed the `nodes with static shape`` into original node metadata
        for node, node_with_static_shapes in zip(
            self.module.graph.nodes, module.graph.nodes
        ):
            node.meta["node_with_static_shape"] = node_with_static_shapes
        return self.module


class FakeTensorPropGetStaticShapes(torch.fx.Interpreter):
    """
    This is heavily referenced from torch.fx.passes.fake_tensor_prop.FakeTensorProp
    The only difference is that FakeTensorPropGetStaticShapes supports int/float/bool in
    node.meta["val"]

    Args:
         module (GraphModule): The module to be executed
         mode (Optional[FakeTensorMode]): The dispatch mode used to execute computation indicated by each FX Node.
    """

    def __init__(
        self,
        module: torch.fx.GraphModule,
        mode: Optional[fake_tensor.FakeTensorMode] = None,
    ):
        super().__init__(module)
        if mode is None:
            mode = fake_tensor.FakeTensorMode()
        self._mode = mode

    def run_node(self, n: torch.fx.Node):
        result = super().run_node(n)

        def extract_val(obj):
            if isinstance(obj, fake_tensor.FakeTensor):
                return proxy_tensor.snapshot_fake(obj)
            if isinstance(obj, torch.Tensor):
                return proxy_tensor.snapshot_fake(self._mode.from_tensor(obj))
            if isinstance(obj, proxy_tensor.py_sym_types):
                return obj
            if isinstance(obj, (int, float, bool)):
                # NOTE: These types are propagated into fx.Node of
                # (SymInt, SymFloat, SymBool)
                return obj
            return None

        meta = map_aggregate(result, extract_val)
        if meta is not None:
            n.meta["val"] = meta
        return result

    def propagate(self, *args):
        fake_args = [
            self._mode.from_tensor(a) if isinstance(a, torch.Tensor) else a
            for a in args
        ]
        return self.propagate_dont_convert_inputs(*fake_args)

    def propagate_dont_convert_inputs(self, *args):
        with self._mode:
            return super().run(*args)
>>>>>>> 28621208
<|MERGE_RESOLUTION|>--- conflicted
+++ resolved
@@ -11,46 +11,6 @@
 from torch.nn.utils import stateless
 
 from torch.onnx._internal import _beartype
-<<<<<<< HEAD
-
-
-@_beartype.beartype
-def shape_inference_with_fake_tensor(decomposed_module: torch.fx.GraphModule, *args):
-    # Use this FakeTensorMode to
-    # 1. convert nn.Parameter's in nn.Module to FakeTensor
-    # 2. run FakeTensorProp
-    # If (1) and (2) are done with difference FakeTensorMode's, undefined behavior may
-    # happen.
-    fake_tensor_mode = fake_tensor.FakeTensorMode()
-
-    def to_fake_tensor(x):
-        if isinstance(x, torch.Tensor) and not isinstance(x, fake_tensor.FakeTensor):
-            return fake_tensor_mode.from_tensor(x)
-        return x
-
-    # "args" are FakeTensor in FakeTensorProp so the parameters and buffers
-    # in model must be converted to FakeTensor as well.
-    fake_parameters_and_buffers = {
-        k: to_fake_tensor(v)
-        for k, v in itertools.chain(
-            decomposed_module.named_parameters(), decomposed_module.named_buffers()
-        )
-    }
-
-    # Shape inference via FakeTensorProp
-    with stateless._reparametrize_module(
-        decomposed_module, fake_parameters_and_buffers
-    ):
-        # Assign output types and shapes to each node.
-        # TODO(wechi): It's possible to get symbolic types (and shapes)
-        # for each node's output. Consider to set "tracing_mode=symbolic"
-        # when calling make_fx and then remove FakeTensorProp below.
-        fake_tensor_prop.FakeTensorProp(decomposed_module, fake_tensor_mode).propagate(
-            *args
-        )
-
-    return decomposed_module
-=======
 from torch.onnx._internal.fx import _pass
 
 
@@ -154,5 +114,4 @@
 
     def propagate_dont_convert_inputs(self, *args):
         with self._mode:
-            return super().run(*args)
->>>>>>> 28621208
+            return super().run(*args)