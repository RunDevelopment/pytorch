--- conflicted
+++ resolved
@@ -277,16 +277,13 @@
       test_ao_sparsity \
       test_autograd \
       test_jit \
-      test_fx \
       test_quantization \
-<<<<<<< HEAD
-=======
       test_dataloader \
->>>>>>> 46a8408f
       test_reductions \
       profiler/test_profiler \
       profiler/test_profiler_tree \
       test_python_dispatch \
+      test_fx \
       test_package \
       test_custom_ops \
       export/test_db \
