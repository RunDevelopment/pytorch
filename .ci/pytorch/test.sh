#!/bin/bash

# Required environment variable: $BUILD_ENVIRONMENT
# (This is set by default in the Docker images we build, so you don't
# need to set it yourself.

set -ex

echo "Environment variables:"
env

TORCH_INSTALL_DIR=$(python -c "import site; print(site.getsitepackages()[0])")/torch
TORCH_BIN_DIR="$TORCH_INSTALL_DIR"/bin
TORCH_LIB_DIR="$TORCH_INSTALL_DIR"/lib
TORCH_TEST_DIR="$TORCH_INSTALL_DIR"/test

BUILD_DIR="build"
BUILD_RENAMED_DIR="build_renamed"
BUILD_BIN_DIR="$BUILD_DIR"/bin

#Set Default values for these variables in case they are not set
SHARD_NUMBER="${SHARD_NUMBER:=1}"
NUM_TEST_SHARDS="${NUM_TEST_SHARDS:=1}"

export VALGRIND=ON
# export TORCH_INDUCTOR_INSTALL_GXX=ON
if [[ "$BUILD_ENVIRONMENT" == *clang9* ]]; then
  # clang9 appears to miscompile code involving c10::optional<c10::SymInt>,
  # such that valgrind complains along these lines:
  #
  # Conditional jump or move depends on uninitialised value(s)
  #    at 0x40303A: ~optional_base (Optional.h:281)
  #    by 0x40303A: call (Dispatcher.h:448)
  #    by 0x40303A: call(at::Tensor const&, c10::ArrayRef<c10::SymInt>, c10::ArrayRef<c10::SymInt>, c10::optional<c10::SymInt>) (basic.cpp:10)
  #    by 0x403700: main (basic.cpp:16)
  #  Uninitialised value was created by a stack allocation
  #    at 0x402AAA: call(at::Tensor const&, c10::ArrayRef<c10::SymInt>, c10::ArrayRef<c10::SymInt>, c10::optional<c10::SymInt>) (basic.cpp:6)
  #
  # The problem does not appear with gcc or newer versions of clang (we tested
  # clang14).  So we suppress valgrind testing for clang9 specifically.
  # You may need to suppress it for other versions of clang if they still have
  # the bug.
  #
  # A minimal repro for the valgrind error is below:
  #
  # #include <ATen/ATen.h>
  # #include <ATen/core/dispatch/Dispatcher.h>
  #
  # using namespace at;
  #
  # Tensor call(const at::Tensor & self, c10::SymIntArrayRef size, c10::SymIntArrayRef stride, c10::optional<c10::SymInt> storage_offset) {
  #   auto op = c10::Dispatcher::singleton()
  #       .findSchemaOrThrow(at::_ops::as_strided::name, at::_ops::as_strided::overload_name)
  #       .typed<at::_ops::as_strided::schema>();
  #   return op.call(self, size, stride, storage_offset);
  # }
  #
  # int main(int argv) {
  #   Tensor b = empty({3, 4});
  #   auto z = call(b, b.sym_sizes(), b.sym_strides(), c10::nullopt);
  # }
  export VALGRIND=OFF
fi

if [[ "${PYTORCH_TEST_RERUN_DISABLED_TESTS}" == "1" ]] || [[ "${CONTINUE_THROUGH_ERROR}" == "1" ]]; then
  # When rerunning disable tests, do not generate core dumps as it could consume
  # the runner disk space when crashed tests are run multiple times. Running out
  # of space is a nasty issue because there is no space left to even download the
  # GHA to clean up the disk
  #
  # We also want to turn off core dump when CONTINUE_THROUGH_ERROR is set as there
  # is a small risk of having multiple core files generated. Arguably, they are not
  # that useful in this case anyway and the test will still continue
  ulimit -c 0

  # Note that by piping the core dump to a script set in /proc/sys/kernel/core_pattern
  # as documented in https://man7.org/linux/man-pages/man5/core.5.html, we could
  # dynamically stop generating more core file when the disk space drops below a
  # certain threshold. However, this is not supported inside Docker container atm
fi

# Get fully qualified path using realpath
if [[ "$BUILD_ENVIRONMENT" != *bazel* ]]; then
  CUSTOM_TEST_ARTIFACT_BUILD_DIR=$(realpath "${CUSTOM_TEST_ARTIFACT_BUILD_DIR:-"build/custom_test_artifacts"}")
fi

# Reduce set of tests to include when running run_test.py
if [[ -n $TESTS_TO_INCLUDE ]]; then
  echo "Setting INCLUDE_CLAUSE"
  INCLUDE_CLAUSE="--include $TESTS_TO_INCLUDE"
fi

# shellcheck source=./common.sh
source "$(dirname "${BASH_SOURCE[0]}")/common.sh"

echo "Environment variables"
env

echo "Testing pytorch"

export LANG=C.UTF-8

PR_NUMBER=${PR_NUMBER:-${CIRCLE_PR_NUMBER:-}}

if [[ "$TEST_CONFIG" == 'default' ]]; then
  export CUDA_VISIBLE_DEVICES=0
  export HIP_VISIBLE_DEVICES=0
fi

if [[ "$TEST_CONFIG" == 'distributed' ]] && [[ "$BUILD_ENVIRONMENT" == *rocm* ]]; then
  export HIP_VISIBLE_DEVICES=0,1
fi

if [[ "$TEST_CONFIG" == 'slow' ]]; then
  export PYTORCH_TEST_WITH_SLOW=1
  export PYTORCH_TEST_SKIP_FAST=1
fi

if [[ "$BUILD_ENVIRONMENT" == *slow-gradcheck* ]]; then
  export PYTORCH_TEST_WITH_SLOW_GRADCHECK=1
  # TODO: slow gradcheck tests run out of memory a lot recently, so setting this
  # to run them sequentially with only one process to mitigate the issue
  export PYTORCH_TEST_CUDA_MEM_LEAK_CHECK=1
fi

if [[ "$BUILD_ENVIRONMENT" == *cuda* || "$BUILD_ENVIRONMENT" == *rocm* ]]; then
  # Used so that only cuda/rocm specific versions of tests are generated
  # mainly used so that we're not spending extra cycles testing cpu
  # devices on expensive gpu machines
  export PYTORCH_TESTING_DEVICE_ONLY_FOR="cuda"
elif [[ "$BUILD_ENVIRONMENT" == *xpu* ]]; then
  export PYTORCH_TESTING_DEVICE_ONLY_FOR="xpu"
fi

if [[ "$TEST_CONFIG" == *crossref* ]]; then
  export PYTORCH_TEST_WITH_CROSSREF=1
fi

if [[ "$BUILD_ENVIRONMENT" == *rocm* ]]; then
  # Print GPU info
  rocminfo
  rocminfo | grep -E 'Name:.*\sgfx|Marketing'
fi

if [[ "$BUILD_ENVIRONMENT" == *xpu* ]]; then
  # Source Intel oneAPI envrioment script to enable xpu runtime related libraries
  # refer to https://www.intel.com/content/www/us/en/docs/oneapi/programming-guide/2024-0/use-the-setvars-and-oneapi-vars-scripts-with-linux.html
  # shellcheck disable=SC1091
  source /opt/intel/oneapi/compiler/latest/env/vars.sh
  # Check XPU status before testing
  xpu-smi discovery
fi

if [[ "$BUILD_ENVIRONMENT" != *-bazel-* ]] ; then
  # JIT C++ extensions require ninja.
  pip_install --user "ninja==1.10.2"
  # ninja is installed in $HOME/.local/bin, e.g., /var/lib/jenkins/.local/bin for CI user jenkins
  # but this script should be runnable by any user, including root
  export PATH="$HOME/.local/bin:$PATH"
fi

# DANGER WILL ROBINSON.  The LD_PRELOAD here could cause you problems
# if you're not careful.  Check this if you made some changes and the
# ASAN test is not working
if [[ "$BUILD_ENVIRONMENT" == *asan* ]]; then
    export ASAN_OPTIONS=detect_leaks=0:symbolize=1:detect_stack_use_after_return=true:strict_init_order=true:detect_odr_violation=1:detect_container_overflow=0:check_initialization_order=true:debug=true
    export UBSAN_OPTIONS=print_stacktrace=1:suppressions=$PWD/ubsan.supp
    export PYTORCH_TEST_WITH_ASAN=1
    export PYTORCH_TEST_WITH_UBSAN=1
    # TODO: Figure out how to avoid hard-coding these paths
    export ASAN_SYMBOLIZER_PATH=/usr/lib/llvm-15/bin/llvm-symbolizer
    export TORCH_USE_RTLD_GLOBAL=1
    # NB: We load libtorch.so with RTLD_GLOBAL for UBSAN, unlike our
    # default behavior.
    #
    # The reason for this is that without RTLD_GLOBAL, if we load multiple
    # libraries that depend on libtorch (as is the case with C++ extensions), we
    # will get multiple copies of libtorch in our address space.  When UBSAN is
    # turned on, it will do a bunch of virtual pointer consistency checks which
    # won't work correctly.  When this happens, you get a violation like:
    #
    #    member call on address XXXXXX which does not point to an object of
    #    type 'std::_Sp_counted_base<__gnu_cxx::_Lock_policy::_S_atomic>'
    #    XXXXXX note: object is of type
    #    'std::_Sp_counted_ptr<torch::nn::LinearImpl*, (__gnu_cxx::_Lock_policy)2>'
    #
    # (NB: the textual types of the objects here are misleading, because
    # they actually line up; it just so happens that there's two copies
    # of the type info floating around in the address space, so they
    # don't pointer compare equal.  See also
    #   https://github.com/google/sanitizers/issues/1175
    #
    # UBSAN is kind of right here: if we relied on RTTI across C++ extension
    # modules they would indeed do the wrong thing;  but in our codebase, we
    # don't use RTTI (because it doesn't work in mobile).  To appease
    # UBSAN, however, it's better if we ensure all the copies agree!
    #
    # By the way, an earlier version of this code attempted to load
    # libtorch_python.so with LD_PRELOAD, which has a similar effect of causing
    # it to be loaded globally.  This isn't really a good idea though, because
    # it depends on a ton of dynamic libraries that most programs aren't gonna
    # have, and it applies to child processes.

    # TODO: get rid of the hardcoded path
    export LD_PRELOAD=/usr/lib/llvm-15/lib/clang/15.0.7/lib/linux/libclang_rt.asan-x86_64.so
    # Disable valgrind for asan
    export VALGRIND=OFF
    # Increase stack size, because ASAN red zones use more stack
    ulimit -s 81920

    (cd test && python -c "import torch; print(torch.__version__, torch.version.git_version)")
    echo "The next four invocations are expected to crash; if they don't that means ASAN/UBSAN is misconfigured"
    (cd test && ! get_exit_code python -c "import torch; torch._C._crash_if_csrc_asan(3)")
    #(cd test && ! get_exit_code python -c "import torch; torch._C._crash_if_csrc_ubsan(0)")
    (cd test && ! get_exit_code python -c "import torch; torch._C._crash_if_vptr_ubsan()")
    (cd test && ! get_exit_code python -c "import torch; torch._C._crash_if_aten_asan(3)")
fi

# The torch._C._crash_if_debug_asserts_fail() function should only fail if both of the following are true:
# 1. The build is in debug mode
# 2. The value 424242 is passed in
# This tests that the debug asserts are working correctly.
if [[ "$BUILD_ENVIRONMENT" == *-debug* ]]; then
    echo "We are in debug mode: $BUILD_ENVIRONMENT. Expect the python assertion to fail"
    # TODO: Enable the check after we setup the build to run debug asserts without having
    #       to do a full (and slow) debug build
    # (cd test && ! get_exit_code python -c "import torch; torch._C._crash_if_debug_asserts_fail(424242)")
elif [[ "$BUILD_ENVIRONMENT" != *-bazel-* ]]; then
    # Noop when debug is disabled. Skip bazel jobs because torch isn't available there yet.
    echo "We are not in debug mode: $BUILD_ENVIRONMENT. Expect the assertion to pass"
    (cd test && python -c "import torch; torch._C._crash_if_debug_asserts_fail(424242)")
fi

if [[ $TEST_CONFIG == 'nogpu_NO_AVX2' ]]; then
  export ATEN_CPU_CAPABILITY=default
elif [[ $TEST_CONFIG == 'nogpu_AVX512' ]]; then
  export ATEN_CPU_CAPABILITY=avx2
fi

test_python_legacy_jit() {
  time python test/run_test.py --include test_jit_legacy test_jit_fuser_legacy --verbose
  assert_git_not_dirty
}

test_python_shard() {
  if [[ -z "$NUM_TEST_SHARDS" ]]; then
    echo "NUM_TEST_SHARDS must be defined to run a Python test shard"
    exit 1
  fi

  # Bare --include flag is not supported and quoting for lint ends up with flag not being interpreted correctly
  # shellcheck disable=SC2086
  time python test/run_test.py --exclude-jit-executor --exclude-distributed-tests $INCLUDE_CLAUSE --shard "$1" "$NUM_TEST_SHARDS" --verbose

  assert_git_not_dirty
}

test_python() {
  # shellcheck disable=SC2086
  time python test/run_test.py --exclude-jit-executor --exclude-distributed-tests $INCLUDE_CLAUSE --verbose
  assert_git_not_dirty
}


test_dynamo_shard() {
  if [[ -z "$NUM_TEST_SHARDS" ]]; then
    echo "NUM_TEST_SHARDS must be defined to run a Python test shard"
    exit 1
  fi
  python tools/dynamo/verify_dynamo.py
  # Temporarily disable test_fx for dynamo pending the investigation on TTS
  # regression in https://github.com/pytorch/torchdynamo/issues/784
  time python test/run_test.py --dynamo \
    --exclude-jit-executor \
    --exclude-distributed-tests \
    --exclude \
      test_ao_sparsity \
      test_autograd \
      test_jit \
      test_quantization \
      test_dataloader \
      test_reductions \
      profiler/test_profiler \
      profiler/test_profiler_tree \
      test_python_dispatch \
<<<<<<< HEAD
      test_legacy_vmap \
=======
      test_fx \
      test_package \
>>>>>>> c3ae25b1
      test_custom_ops \
      export/test_db \
      functorch/test_dims \
      functorch/test_aotdispatch \
    --shard "$1" "$NUM_TEST_SHARDS" \
    --verbose
  assert_git_not_dirty
}

test_inductor_distributed() {
  # Smuggle a few multi-gpu tests here so that we don't have to request another large node
  echo "Testing multi_gpu tests in test_torchinductor"
  pytest test/inductor/test_torchinductor.py -k test_multi_gpu
  pytest test/inductor/test_aot_inductor.py -k test_non_default_cuda_device
  pytest test/inductor/test_aot_inductor.py -k test_replicate_on_devices
  pytest test/distributed/_tensor/test_dtensor_compile.py
  pytest test/distributed/tensor/parallel/test_fsdp_2d_parallel.py

  # this runs on both single-gpu and multi-gpu instance. It should be smart about skipping tests that aren't supported
  # with if required # gpus aren't available
  python test/run_test.py --include distributed/test_dynamo_distributed distributed/test_inductor_collectives --verbose
  assert_git_not_dirty
}

test_inductor() {
  python tools/dynamo/verify_dynamo.py
  python test/run_test.py --inductor --include test_modules test_ops test_ops_gradients test_torch --verbose
  # Do not add --inductor for the following inductor unit tests, otherwise we will fail because of nested dynamo state
  python test/run_test.py --include inductor/test_torchinductor inductor/test_torchinductor_opinfo --verbose

  # docker build uses bdist_wheel which does not work with test_aot_inductor
  # TODO: need a faster way to build
  if [[ "$BUILD_ENVIRONMENT" != *rocm* ]]; then
      BUILD_AOT_INDUCTOR_TEST=1 python setup.py develop
      CPP_TESTS_DIR="${BUILD_BIN_DIR}" LD_LIBRARY_PATH="${TORCH_LIB_DIR}" python test/run_test.py --cpp --verbose -i cpp/test_aot_inductor
  fi
}

# "Global" flags for inductor benchmarking controlled by TEST_CONFIG
# For example 'dynamic_aot_eager_torchbench' TEST_CONFIG means we run
# the benchmark script with '--dynamic-shapes --backend aot_eager --device cuda'
# The matrix of test options is specified in .github/workflows/inductor.yml,
# .github/workflows/inductor-periodic.yml, and
# .github/workflows/inductor-perf-test-nightly.yml
DYNAMO_BENCHMARK_FLAGS=()

if [[ "${TEST_CONFIG}" == *dynamo_eager* ]]; then
  DYNAMO_BENCHMARK_FLAGS+=(--backend eager)
elif [[ "${TEST_CONFIG}" == *aot_eager* ]]; then
  DYNAMO_BENCHMARK_FLAGS+=(--backend aot_eager)
elif [[ "${TEST_CONFIG}" == *aot_inductor* ]]; then
  DYNAMO_BENCHMARK_FLAGS+=(--export-aot-inductor)
elif [[ "${TEST_CONFIG}" == *inductor* && "${TEST_CONFIG}" != *perf* ]]; then
  DYNAMO_BENCHMARK_FLAGS+=(--inductor)
fi

if [[ "${TEST_CONFIG}" == *dynamic* ]]; then
  DYNAMO_BENCHMARK_FLAGS+=(--dynamic-shapes --dynamic-batch-only)
fi

if [[ "${TEST_CONFIG}" == *cpu_inductor* ]]; then
  DYNAMO_BENCHMARK_FLAGS+=(--device cpu)
else
  DYNAMO_BENCHMARK_FLAGS+=(--device cuda)
fi

test_perf_for_dashboard() {
  TEST_REPORTS_DIR=$(pwd)/test/test-reports
  mkdir -p "$TEST_REPORTS_DIR"

  local suite="$1"
  shift

  local backend=inductor
  local modes=()
  if [[ "$DASHBOARD_TAG" == *training-true* ]]; then
    modes+=(training)
  fi
  if [[ "$DASHBOARD_TAG" == *inference-true* ]]; then
    modes+=(inference)
  fi
  # TODO: All the accuracy tests can be skipped once the CI accuracy checking is stable enough
  local targets=(accuracy performance)

  for mode in "${modes[@]}"; do
    if [[ "$mode" == "inference" ]]; then
      dtype=bfloat16
    elif [[ "$mode" == "training" ]]; then
      dtype=amp
    fi
    for target in "${targets[@]}"; do
      local target_flag=("--${target}")
      if [[ "$target" == "performance" ]]; then
        target_flag+=( --cold-start-latency)
      elif [[ "$target" == "accuracy" ]]; then
        target_flag+=( --no-translation-validation)
      fi

      if [[ "$DASHBOARD_TAG" == *default-true* ]]; then
        python "benchmarks/dynamo/$suite.py" \
            "${target_flag[@]}" --"$mode" --"$dtype" --backend "$backend" --disable-cudagraphs "$@" \
            --output "$TEST_REPORTS_DIR/${backend}_no_cudagraphs_${suite}_${dtype}_${mode}_cuda_${target}.csv"
      fi
      if [[ "$DASHBOARD_TAG" == *cudagraphs-true* ]]; then
        python "benchmarks/dynamo/$suite.py" \
            "${target_flag[@]}" --"$mode" --"$dtype" --backend "$backend" "$@" \
            --output "$TEST_REPORTS_DIR/${backend}_with_cudagraphs_${suite}_${dtype}_${mode}_cuda_${target}.csv"
      fi
      if [[ "$DASHBOARD_TAG" == *dynamic-true* ]]; then
        python "benchmarks/dynamo/$suite.py" \
            "${target_flag[@]}" --"$mode" --"$dtype" --backend "$backend" --dynamic-shapes \
            --dynamic-batch-only "$@" \
            --output "$TEST_REPORTS_DIR/${backend}_dynamic_${suite}_${dtype}_${mode}_cuda_${target}.csv"
      fi
      if [[ "$DASHBOARD_TAG" == *cppwrapper-true* ]] && [[ "$mode" == "inference" ]]; then
        TORCHINDUCTOR_CPP_WRAPPER=1 python "benchmarks/dynamo/$suite.py" \
            "${target_flag[@]}" --"$mode" --"$dtype" --backend "$backend" --disable-cudagraphs "$@" \
            --output "$TEST_REPORTS_DIR/${backend}_cpp_wrapper_${suite}_${dtype}_${mode}_cuda_${target}.csv"
      fi
      if [[ "$DASHBOARD_TAG" == *freezing_cudagraphs-true* ]] && [[ "$mode" == "inference" ]]; then
        python "benchmarks/dynamo/$suite.py" \
            "${target_flag[@]}" --"$mode" --"$dtype" --backend "$backend" "$@" --freezing \
            --output "$TEST_REPORTS_DIR/${backend}_with_cudagraphs_freezing_${suite}_${dtype}_${mode}_cuda_${target}.csv"
      fi
      if [[ "$DASHBOARD_TAG" == *freeze_autotune_cudagraphs-true* ]] && [[ "$mode" == "inference" ]]; then
        TORCHINDUCTOR_MAX_AUTOTUNE=1 python "benchmarks/dynamo/$suite.py" \
            "${target_flag[@]}" --"$mode" --"$dtype" --backend "$backend" "$@" --freezing \
            --output "$TEST_REPORTS_DIR/${backend}_with_cudagraphs_freezing_autotune_${suite}_${dtype}_${mode}_cuda_${target}.csv"
      fi
      if [[ "$DASHBOARD_TAG" == *aotinductor-true* ]] && [[ "$mode" == "inference" ]]; then
        python "benchmarks/dynamo/$suite.py" \
            "${target_flag[@]}" --"$mode" --"$dtype" --export-aot-inductor --disable-cudagraphs "$@" \
            --output "$TEST_REPORTS_DIR/${backend}_aot_inductor_${suite}_${dtype}_${mode}_cuda_${target}.csv"
      fi
      if [[ "$DASHBOARD_TAG" == *maxautotune-true* ]]; then
        TORCHINDUCTOR_MAX_AUTOTUNE=1 python "benchmarks/dynamo/$suite.py" \
            "${target_flag[@]}" --"$mode" --"$dtype" --backend "$backend" "$@" \
            --output "$TEST_REPORTS_DIR/${backend}_max_autotune_${suite}_${dtype}_${mode}_cuda_${target}.csv"
      fi
    done
  done
}

test_single_dynamo_benchmark() {
  # Usage: test_single_dynamo_benchmark inductor_inference huggingface 0 --args-for-script

  # Use test-reports directory under test folder will allow the CI to automatically pick up
  # the test reports and upload them to S3. Need to use full path here otherwise the script
  # will bark about file not found later on
  TEST_REPORTS_DIR=$(pwd)/test/test-reports
  mkdir -p "$TEST_REPORTS_DIR"

  local name="$1"
  shift
  local suite="$1"
  shift
  # shard id is mandatory, even if it is not passed
  local shard_id="$1"
  shift

  local partition_flags=()
  if [[ -n "$NUM_TEST_SHARDS" && -n "$shard_id" ]]; then
    partition_flags=( --total-partitions "$NUM_TEST_SHARDS" --partition-id "$shard_id" )
  fi

  if [[ "${TEST_CONFIG}" == *perf_compare* ]]; then
    python "benchmarks/dynamo/$suite.py" \
      --ci --performance --disable-cudagraphs --inductor \
      "${DYNAMO_BENCHMARK_FLAGS[@]}" "$@" "${partition_flags[@]}" \
      --output "$TEST_REPORTS_DIR/${name}_${suite}.csv"
  elif [[ "${TEST_CONFIG}" == *perf* ]]; then
    test_perf_for_dashboard "$suite" \
      "${DYNAMO_BENCHMARK_FLAGS[@]}" "$@" "${partition_flags[@]}"
  else
    python "benchmarks/dynamo/$suite.py" \
      --ci --accuracy --timing --explain \
      "${DYNAMO_BENCHMARK_FLAGS[@]}" \
      "$@" "${partition_flags[@]}" \
      --output "$TEST_REPORTS_DIR/${name}_${suite}.csv"
    python benchmarks/dynamo/check_accuracy.py \
      --actual "$TEST_REPORTS_DIR/${name}_$suite.csv" \
      --expected "benchmarks/dynamo/ci_expected_accuracy/${TEST_CONFIG}_${name}.csv"
    python benchmarks/dynamo/check_graph_breaks.py \
      --actual "$TEST_REPORTS_DIR/${name}_$suite.csv" \
      --expected "benchmarks/dynamo/ci_expected_accuracy/${TEST_CONFIG}_${name}.csv"
  fi
}

test_dynamo_benchmark() {
  # Usage: test_dynamo_benchmark huggingface 0
  TEST_REPORTS_DIR=$(pwd)/test/test-reports

  local suite="$1"
  shift
  local shard_id="$1"
  shift

  if [[ "${TEST_CONFIG}" == *perf_compare* ]]; then
    test_single_dynamo_benchmark "training" "$suite" "$shard_id" --training --amp "$@"
  elif [[ "${TEST_CONFIG}" == *perf* ]]; then
    test_single_dynamo_benchmark "dashboard" "$suite" "$shard_id" "$@"
  else
    if [[ "${TEST_CONFIG}" == *cpu_inductor* ]]; then
      test_single_dynamo_benchmark "inference" "$suite" "$shard_id" --inference --float32 "$@"
    elif [[ "${TEST_CONFIG}" == *aot_inductor* ]]; then
      test_single_dynamo_benchmark "inference" "$suite" "$shard_id" --inference --bfloat16 "$@"
    else
      test_single_dynamo_benchmark "inference" "$suite" "$shard_id" --inference --bfloat16 "$@"
      test_single_dynamo_benchmark "training" "$suite" "$shard_id" --training --amp "$@"
    fi
  fi
}

test_inductor_torchbench_smoketest_perf() {
  TEST_REPORTS_DIR=$(pwd)/test/test-reports
  mkdir -p "$TEST_REPORTS_DIR"

  # smoke test the cpp_wrapper mode
  TORCHINDUCTOR_CPP_WRAPPER=1 python benchmarks/dynamo/torchbench.py --device cuda --accuracy --bfloat16 \
    --inference --inductor --only hf_T5 --output "$TEST_REPORTS_DIR/inductor_cpp_wrapper_smoketest.csv"
  python benchmarks/dynamo/check_accuracy.py \
      --actual "$TEST_REPORTS_DIR/inductor_cpp_wrapper_smoketest.csv" \
      --expected "benchmarks/dynamo/ci_expected_accuracy/inductor_torchbench_inference.csv"

  python benchmarks/dynamo/torchbench.py --device cuda --performance --backend inductor --float16 --training \
    --batch-size-file "$(realpath benchmarks/dynamo/torchbench_models_list.txt)" --only hf_Bert \
    --output "$TEST_REPORTS_DIR/inductor_training_smoketest.csv"
  # The threshold value needs to be actively maintained to make this check useful
  python benchmarks/dynamo/check_perf_csv.py -f "$TEST_REPORTS_DIR/inductor_training_smoketest.csv" -t 1.4

  python benchmarks/dynamo/torchbench.py --device cuda --performance --bfloat16 --inference \
    --export-aot-inductor --only nanogpt --output "$TEST_REPORTS_DIR/inductor_inference_smoketest.csv"
  # The threshold value needs to be actively maintained to make this check useful
  # The perf number of nanogpt seems not very stable, e.g.
  # https://github.com/pytorch/pytorch/actions/runs/7158691360/job/19491437314,
  # and thus we lower its threshold to reduce flakiness. If this continues to be a problem,
  # we switch to use some other model.
  python benchmarks/dynamo/check_perf_csv.py -f "$TEST_REPORTS_DIR/inductor_inference_smoketest.csv" -t 4.9

  # Check memory compression ratio for a few models
  for test in hf_Albert timm_vision_transformer; do
    python benchmarks/dynamo/torchbench.py --device cuda --performance --backend inductor --amp --training \
      --disable-cudagraphs --batch-size-file "$(realpath benchmarks/dynamo/torchbench_models_list.txt)" \
      --only $test --output "$TEST_REPORTS_DIR/inductor_training_smoketest_$test.csv"
    cat "$TEST_REPORTS_DIR/inductor_training_smoketest_$test.csv"
    python benchmarks/dynamo/check_memory_compression_ratio.py --actual \
      "$TEST_REPORTS_DIR/inductor_training_smoketest_$test.csv" \
      --expected benchmarks/dynamo/expected_ci_perf_inductor_torchbench.csv
  done
}

test_python_gloo_with_tls() {
  source "$(dirname "${BASH_SOURCE[0]}")/run_glootls_test.sh"
  assert_git_not_dirty
}


test_aten() {
  # Test ATen
  # The following test(s) of ATen have already been skipped by caffe2 in rocm environment:
  # scalar_tensor_test, basic, native_test
  echo "Running ATen tests with pytorch lib"

  if [[ -n "$IN_WHEEL_TEST" ]]; then
    echo "Running test with the install folder"
    # Rename the build folder when running test to ensure it
    # is not depended on the folder
    mv "$BUILD_DIR" "$BUILD_RENAMED_DIR"
    TEST_BASE_DIR="$TORCH_TEST_DIR"
  else
    echo "Running test with the build folder"
    TEST_BASE_DIR="$BUILD_BIN_DIR"
  fi

  # NB: the ATen test binaries don't have RPATH set, so it's necessary to
  # put the dynamic libraries somewhere were the dynamic linker can find them.
  # This is a bit of a hack.
  ${SUDO} ln -sf "$TORCH_LIB_DIR"/libc10* "$TEST_BASE_DIR"
  ${SUDO} ln -sf "$TORCH_LIB_DIR"/libcaffe2* "$TEST_BASE_DIR"
  ${SUDO} ln -sf "$TORCH_LIB_DIR"/libmkldnn* "$TEST_BASE_DIR"
  ${SUDO} ln -sf "$TORCH_LIB_DIR"/libnccl* "$TEST_BASE_DIR"
  ${SUDO} ln -sf "$TORCH_LIB_DIR"/libtorch* "$TEST_BASE_DIR"
  ${SUDO} ln -sf "$TORCH_LIB_DIR"/libtbb* "$TEST_BASE_DIR"

  ls "$TEST_BASE_DIR"
  aten/tools/run_tests.sh "$TEST_BASE_DIR"

  if [[ -n "$IN_WHEEL_TEST" ]]; then
    # Restore the build folder to avoid any impact on other tests
    mv "$BUILD_RENAMED_DIR" "$BUILD_DIR"
  fi

  assert_git_not_dirty
}

test_without_numpy() {
  pushd "$(dirname "${BASH_SOURCE[0]}")"
  python -c "import sys;sys.path.insert(0, 'fake_numpy');from unittest import TestCase;import torch;x=torch.randn(3,3);TestCase().assertRaises(RuntimeError, lambda: x.numpy())"
  # Regression test for https://github.com/pytorch/pytorch/issues/66353
  python -c "import sys;sys.path.insert(0, 'fake_numpy');import torch;print(torch.tensor([torch.tensor(0.), torch.tensor(1.)]))"
  # Regression test for https://github.com/pytorch/pytorch/issues/109387
  if [[ "${TEST_CONFIG}" == *dynamo* ]]; then
    python -c "import sys;sys.path.insert(0, 'fake_numpy');import torch;torch.compile(lambda x:print(x))('Hello World')"
  fi
  popd
}

# pytorch extensions require including torch/extension.h which includes all.h
# which includes utils.h which includes Parallel.h.
# So you can call for instance parallel_for() from your extension,
# but the compilation will fail because of Parallel.h has only declarations
# and definitions are conditionally included Parallel.h(see last lines of Parallel.h).
# I tried to solve it #39612 and #39881 by including Config.h into Parallel.h
# But if Pytorch is built with TBB it provides Config.h
# that has AT_PARALLEL_NATIVE_TBB=1(see #3961 or #39881) and it means that if you include
# torch/extension.h which transitively includes Parallel.h
# which transitively includes tbb.h which is not available!
if [[ "${BUILD_ENVIRONMENT}" == *tbb* ]]; then
  sudo mkdir -p /usr/include/tbb
  sudo cp -r "$PWD"/third_party/tbb/include/tbb/* /usr/include/tbb
fi

test_libtorch() {
  local SHARD="$1"

  # The slow test config corresponds to a default test config that should run
  # the libtorch tests instead.
  if [[ "$TEST_CONFIG" != "slow" ]]; then
    echo "Testing libtorch"
    ln -sf "$TORCH_LIB_DIR"/libbackend_with_compiler.so "$TORCH_BIN_DIR"
    ln -sf "$TORCH_LIB_DIR"/libjitbackend_test.so "$TORCH_BIN_DIR"
    ln -sf "$TORCH_LIB_DIR"/libcaffe2_nvrtc.so "$TORCH_BIN_DIR"
    ln -sf "$TORCH_LIB_DIR"/libc10* "$TORCH_BIN_DIR"
    ln -sf "$TORCH_LIB_DIR"/libshm* "$TORCH_BIN_DIR"
    ln -sf "$TORCH_LIB_DIR"/libtorch* "$TORCH_BIN_DIR"
    ln -sf "$TORCH_LIB_DIR"/libtbb* "$TORCH_BIN_DIR"
    ln -sf "$TORCH_LIB_DIR"/libnvfuser* "$TORCH_BIN_DIR"

    export CPP_TESTS_DIR="${TORCH_BIN_DIR}"

    if [[ -z "${SHARD}" || "${SHARD}" == "1" ]]; then
      test_libtorch_api
    fi

    if [[ -z "${SHARD}" || "${SHARD}" == "2" ]]; then
      test_libtorch_jit
    fi

    assert_git_not_dirty
  fi
}

test_libtorch_jit() {
  # Prepare the model used by test_jit, the model needs to be in the test directory
  # to get picked up by run_test
  pushd test
  python cpp/jit/tests_setup.py setup
  popd

  # Run jit and lazy tensor cpp tests together to finish them faster
  if [[ "$BUILD_ENVIRONMENT" == *cuda* && "$TEST_CONFIG" != *nogpu* ]]; then
    LTC_TS_CUDA=1 python test/run_test.py --cpp --verbose -i cpp/test_jit cpp/test_lazy
  else
    # CUDA tests have already been skipped when CUDA is not available
    python test/run_test.py --cpp --verbose -i cpp/test_jit cpp/test_lazy -k "not CUDA"
  fi

  # Cleaning up test artifacts in the test folder
  pushd test
  python cpp/jit/tests_setup.py shutdown
  popd
}

test_libtorch_api() {
  # Start background download
  MNIST_DIR="${PWD}/test/cpp/api/mnist"
  python tools/download_mnist.py --quiet -d "${MNIST_DIR}"

  if [[ "$BUILD_ENVIRONMENT" == *asan* || "$BUILD_ENVIRONMENT" == *slow-gradcheck* ]]; then
    TEST_REPORTS_DIR=test/test-reports/cpp-unittest/test_libtorch
    mkdir -p $TEST_REPORTS_DIR

    OMP_NUM_THREADS=2 TORCH_CPP_TEST_MNIST_PATH="${MNIST_DIR}" "$TORCH_BIN_DIR"/test_api --gtest_filter='-IMethodTest.*' --gtest_output=xml:$TEST_REPORTS_DIR/test_api.xml
    "$TORCH_BIN_DIR"/test_tensorexpr --gtest_output=xml:$TEST_REPORTS_DIR/test_tensorexpr.xml
  else
    # Exclude IMethodTest that relies on torch::deploy, which will instead be ran in test_deploy
    OMP_NUM_THREADS=2 TORCH_CPP_TEST_MNIST_PATH="${MNIST_DIR}" python test/run_test.py --cpp --verbose -i cpp/test_api -k "not IMethodTest"
    python test/run_test.py --cpp --verbose -i cpp/test_tensorexpr
  fi

  if [[ "${BUILD_ENVIRONMENT}" != *android* && "${BUILD_ENVIRONMENT}" != *cuda* && "${BUILD_ENVIRONMENT}" != *asan* ]]; then
    # NB: This test is not under TORCH_BIN_DIR but under BUILD_BIN_DIR
    export CPP_TESTS_DIR="${BUILD_BIN_DIR}"
    python test/run_test.py --cpp --verbose -i cpp/static_runtime_test
  fi
}

test_xpu_bin(){
  TEST_REPORTS_DIR=$(pwd)/test/test-reports
  mkdir -p "$TEST_REPORTS_DIR"

  for xpu_case in "${BUILD_BIN_DIR}"/*{xpu,sycl}*; do
    if [[ "$xpu_case" != *"*"* && "$xpu_case" != *.so && "$xpu_case" != *.a ]]; then
      case_name=$(basename "$xpu_case")
      echo "Testing ${case_name} ..."
      "$xpu_case" --gtest_output=xml:"$TEST_REPORTS_DIR"/"$case_name".xml
    fi
  done
}

test_aot_compilation() {
  echo "Testing Ahead of Time compilation"
  ln -sf "$TORCH_LIB_DIR"/libc10* "$TORCH_BIN_DIR"
  ln -sf "$TORCH_LIB_DIR"/libtorch* "$TORCH_BIN_DIR"

  if [ -f "$TORCH_BIN_DIR"/test_mobile_nnc ]; then
    CPP_TESTS_DIR="${TORCH_BIN_DIR}" python test/run_test.py --cpp --verbose -i cpp/test_mobile_nnc
  fi

  if [ -f "$TORCH_BIN_DIR"/aot_model_compiler_test ]; then
    source test/mobile/nnc/test_aot_compile.sh
  fi
}

test_vulkan() {
  if [[ "$BUILD_ENVIRONMENT" == *vulkan* ]]; then
    ln -sf "$TORCH_LIB_DIR"/libtorch* "$TORCH_TEST_DIR"
    ln -sf "$TORCH_LIB_DIR"/libc10* "$TORCH_TEST_DIR"
    export VK_ICD_FILENAMES=/var/lib/jenkins/swiftshader/swiftshader/build/Linux/vk_swiftshader_icd.json
    CPP_TESTS_DIR="${TORCH_TEST_DIR}" LD_LIBRARY_PATH=/var/lib/jenkins/swiftshader/swiftshader/build/Linux/ python test/run_test.py --cpp --verbose -i cpp/vulkan_api_test
  fi
}

test_distributed() {
  echo "Testing distributed python tests"
  # shellcheck disable=SC2086
  time python test/run_test.py --distributed-tests --shard "$SHARD_NUMBER" "$NUM_TEST_SHARDS" $INCLUDE_CLAUSE --verbose
  assert_git_not_dirty

  if [[ ("$BUILD_ENVIRONMENT" == *cuda* || "$BUILD_ENVIRONMENT" == *rocm*) && "$SHARD_NUMBER" == 1 ]]; then
    echo "Testing distributed C++ tests"
    ln -sf "$TORCH_LIB_DIR"/libtorch* "$TORCH_BIN_DIR"
    ln -sf "$TORCH_LIB_DIR"/libc10* "$TORCH_BIN_DIR"

    export CPP_TESTS_DIR="${TORCH_BIN_DIR}"
    # These are distributed tests, so let's continue running them sequentially here to avoid
    # any surprise
    python test/run_test.py --cpp --verbose -i cpp/FileStoreTest
    python test/run_test.py --cpp --verbose -i cpp/HashStoreTest
    python test/run_test.py --cpp --verbose -i cpp/TCPStoreTest

    if [[ "$BUILD_ENVIRONMENT" == *cuda* ]]; then
      MPIEXEC=$(command -v mpiexec)
      if [[ -n "$MPIEXEC" ]]; then
        # NB: mpiexec only works directly with the C++ test binary here
        MPICMD="${MPIEXEC} -np 2 $TORCH_BIN_DIR/ProcessGroupMPITest"
        eval "$MPICMD"
      fi

      python test/run_test.py --cpp --verbose -i cpp/ProcessGroupGlooTest
      python test/run_test.py --cpp --verbose -i cpp/ProcessGroupNCCLTest
      python test/run_test.py --cpp --verbose -i cpp/ProcessGroupNCCLErrorsTest
    fi
  fi
}

test_rpc() {
  echo "Testing RPC C++ tests"
  # NB: the ending test_rpc must match the current function name for the current
  # test reporting process to function as expected.
  ln -sf "$TORCH_LIB_DIR"/libtorch* "$TORCH_BIN_DIR"
  ln -sf "$TORCH_LIB_DIR"/libc10* "$TORCH_BIN_DIR"
  ln -sf "$TORCH_LIB_DIR"/libtbb* "$TORCH_BIN_DIR"

  CPP_TESTS_DIR="${TORCH_BIN_DIR}" python test/run_test.py --cpp --verbose -i cpp/test_cpp_rpc
}

test_custom_backend() {
  echo "Testing custom backends"
  CUSTOM_BACKEND_BUILD="${CUSTOM_TEST_ARTIFACT_BUILD_DIR}/custom-backend-build"
  pushd test/custom_backend
  cp -a "$CUSTOM_BACKEND_BUILD" build
  # Run tests Python-side and export a lowered module.
  python test_custom_backend.py -v
  python backend.py --export-module-to=model.pt
  # Run tests C++-side and load the exported lowered module.
  build/test_custom_backend ./model.pt
  rm -f ./model.pt
  popd
  assert_git_not_dirty
}

test_custom_script_ops() {
  echo "Testing custom script operators"
  CUSTOM_OP_BUILD="${CUSTOM_TEST_ARTIFACT_BUILD_DIR}/custom-op-build"
  pushd test/custom_operator
  cp -a "$CUSTOM_OP_BUILD" build
  # Run tests Python-side and export a script module.
  python test_custom_ops.py -v
  python model.py --export-script-module=model.pt
  # Run tests C++-side and load the exported script module.
  build/test_custom_ops ./model.pt
  popd
  assert_git_not_dirty
}

test_jit_hooks() {
  echo "Testing jit hooks in cpp"
  HOOK_BUILD="${CUSTOM_TEST_ARTIFACT_BUILD_DIR}/jit-hook-build"
  pushd test/jit_hooks
  cp -a "$HOOK_BUILD" build
  # Run tests Python-side and export the script modules with hooks
  python model.py --export-script-module=model
  # Run tests C++-side and load the exported script modules
  build/test_jit_hooks ./model
  popd
  assert_git_not_dirty
}

test_torch_function_benchmark() {
  echo "Testing __torch_function__ benchmarks"
  pushd benchmarks/overrides_benchmark
  python bench.py -n 1 -m 2
  python pyspybench.py Tensor -n 1
  python pyspybench.py SubTensor -n 1
  python pyspybench.py WithTorchFunction -n 1
  python pyspybench.py SubWithTorchFunction -n 1
  popd
  assert_git_not_dirty
}

build_xla() {
  # xla test needs pytorch headers in torch/include
  pushd ..
  python -c "import os, torch, shutil; shutil.copytree(os.path.join(os.path.dirname(torch.__file__), 'include'), 'workspace/torch/include', dirs_exist_ok=True)"
  popd

  # xla test needs sccache setup.
  # shellcheck source=./common-build.sh
  source "$(dirname "${BASH_SOURCE[0]}")/common-build.sh"

  XLA_DIR=xla
  USE_CACHE=1
  clone_pytorch_xla
  # shellcheck disable=SC1091
  source "xla/.circleci/common.sh"

  # TODO: The torch pin #73164 is involved in the sev https://github.com/pytorch/pytorch/issues/86093
  # so this is temporarily removed until XLA fixes the weird logic in https://github.com/pytorch/xla/blob/master/scripts/apply_patches.sh#L17-L18
  rm "${XLA_DIR}/torch_patches/.torch_pin" || true

  apply_patches
  SITE_PACKAGES="$(python -c 'from distutils.sysconfig import get_python_lib; print(get_python_lib())')"
  # These functions are defined in .circleci/common.sh in pytorch/xla repo
  retry install_deps_pytorch_xla $XLA_DIR $USE_CACHE
  CMAKE_PREFIX_PATH="${SITE_PACKAGES}/torch:${CMAKE_PREFIX_PATH}" XLA_SANDBOX_BUILD=1 build_torch_xla $XLA_DIR
  assert_git_not_dirty
}

test_xla() {
  # xla test needs sccache setup.
  # shellcheck source=./common-build.sh
  source "$(dirname "${BASH_SOURCE[0]}")/common-build.sh"

  clone_pytorch_xla
  # shellcheck disable=SC1091
  source "./xla/.circleci/common.sh"
  SITE_PACKAGES="$(python -c 'from distutils.sysconfig import get_python_lib; print(get_python_lib())')"
  # Set LD_LIBRARY_PATH for C++ tests
  export LD_LIBRARY_PATH="/opt/conda/lib/:${LD_LIBRARY_PATH}"
  CMAKE_PREFIX_PATH="${SITE_PACKAGES}/torch:${CMAKE_PREFIX_PATH}" XLA_SKIP_MP_OP_TESTS=1 run_torch_xla_tests "$(pwd)" "$(pwd)/xla"
  assert_git_not_dirty
}

# Do NOT run this test before any other tests, like test_python_shard, etc.
# Because this function uninstalls the torch built from branch and installs
# the torch built on its base commit.
test_forward_backward_compatibility() {
  set -x
  REPO_DIR=$(pwd)
  if [[ "${BASE_SHA}" == "${SHA1}" ]]; then
    echo "On trunk, we should compare schemas with torch built from the parent commit"
    SHA_TO_COMPARE=$(git rev-parse "${SHA1}"^)
  else
    echo "On pull, we should compare schemas with torch built from the merge base"
    SHA_TO_COMPARE=$(git merge-base "${SHA1}" "${BASE_SHA}")
  fi
  export SHA_TO_COMPARE

  # create a dummy ts model at this version
  python test/create_dummy_torchscript_model.py /tmp/model_new.pt
  python -m venv venv
  # shellcheck disable=SC1091
  . venv/bin/activate

  # build torch at the base commit to generate a base function schema for comparison
  git reset --hard "${SHA_TO_COMPARE}"
  git submodule sync && git submodule update --init --recursive
  echo "::group::Installing Torch From Base Commit"
  pip install -r requirements.txt
  # shellcheck source=./common-build.sh
  source "$(dirname "${BASH_SOURCE[0]}")/common-build.sh"
  python setup.py bdist_wheel --bdist-dir="base_bdist_tmp" --dist-dir="base_dist"
  python -mpip install base_dist/*.whl
  echo "::endgroup::"

  pushd test/forward_backward_compatibility
  pip show torch
  python dump_all_function_schemas.py --filename nightly_schemas.txt

  git reset --hard "${SHA1}"
  git submodule sync && git submodule update --init --recursive
  # FC: verify new model can be load with old code.
  if ! python ../load_torchscript_model.py /tmp/model_new.pt; then
      echo "FC check failed: new model cannot be load in old code"
      return 1
  fi
  python ../create_dummy_torchscript_model.py /tmp/model_old.pt
  deactivate
  rm -r "${REPO_DIR}/venv" "${REPO_DIR}/base_dist"
  pip show torch
  python check_forward_backward_compatibility.py --existing-schemas nightly_schemas.txt
  # BC: verify old model can be load with new code
  if ! python ../load_torchscript_model.py /tmp/model_old.pt; then
      echo "BC check failed: old model cannot be load in new code"
      return 1
  fi
  popd
  set +x
  assert_git_not_dirty
}

test_bazel() {
  set -e

  # bazel test needs sccache setup.
  # shellcheck source=./common-build.sh
  source "$(dirname "${BASH_SOURCE[0]}")/common-build.sh"

  get_bazel

  if [[ "$CUDA_VERSION" == "cpu" ]]; then
    # Test //c10/... without Google flags and logging libraries. The
    # :all_tests target in the subsequent Bazel invocation tests
    # //c10/... with the Google libraries.
    tools/bazel test --config=cpu-only --test_timeout=480 --test_output=all --test_tag_filters=-gpu-required --test_filter=-*CUDA \
      --no//c10:use_gflags --no//c10:use_glog //c10/...

    tools/bazel test --config=cpu-only --test_timeout=480 --test_output=all --test_tag_filters=-gpu-required --test_filter=-*CUDA :all_tests
  else
    tools/bazel test --test_output=errors \
      //:any_test \
      //:autograd_test \
      //:dataloader_test \
      //:dispatch_test \
      //:enum_test \
      //:expanding_array_test \
      //:fft_test \
      //:functional_test \
      //:grad_mode_test \
      //:inference_mode_test \
      //:init_test \
      //:jit_test \
      //:memory_test \
      //:meta_tensor_test \
      //:misc_test \
      //:moduledict_test \
      //:modulelist_test \
      //:modules_test \
      //:namespace_test \
      //:nested_test \
      //:nn_utils_test \
      //:operations_test \
      //:ordered_dict_test \
      //:parallel_benchmark_test \
      //:parameterdict_test \
      //:parameterlist_test \
      //:sequential_test \
      //:serialize_test \
      //:special_test \
      //:static_test \
      //:support_test \
      //:tensor_flatten_test \
      //:tensor_indexing_test \
      //:tensor_options_cuda_test \
      //:tensor_options_test \
      //:tensor_test \
      //:torch_dist_autograd_test \
      //:torch_include_test \
      //:transformer_test \
      //:test_bazel \
      //c10/cuda/test:test \
      //c10/test:core_tests \
      //c10/test:typeid_test \
      //c10/test:util/ssize_test \
      //c10/test:util_base_tests
  fi
}

test_benchmarks() {
  if [[ "$BUILD_ENVIRONMENT" == *cuda* && $TEST_CONFIG != *nogpu* ]]; then
    pip_install --user "pytest-benchmark==3.2.3"
    pip_install --user "requests"
    BENCHMARK_DATA="benchmarks/.data"
    mkdir -p ${BENCHMARK_DATA}
    pytest benchmarks/fastrnns/test_bench.py --benchmark-sort=Name --benchmark-json=${BENCHMARK_DATA}/fastrnns_default.json --fuser=default --executor=default
    pytest benchmarks/fastrnns/test_bench.py --benchmark-sort=Name --benchmark-json=${BENCHMARK_DATA}/fastrnns_legacy_old.json --fuser=old --executor=legacy
    pytest benchmarks/fastrnns/test_bench.py --benchmark-sort=Name --benchmark-json=${BENCHMARK_DATA}/fastrnns_profiling_te.json --fuser=te --executor=profiling
    # TODO: Enable these for GHA once we have credentials for forked pull requests
    if [[ -z "${GITHUB_ACTIONS}" ]]; then
      python benchmarks/upload_scribe.py --pytest_bench_json ${BENCHMARK_DATA}/fastrnns_default.json
      python benchmarks/upload_scribe.py --pytest_bench_json ${BENCHMARK_DATA}/fastrnns_legacy_old.json
      python benchmarks/upload_scribe.py --pytest_bench_json ${BENCHMARK_DATA}/fastrnns_profiling_te.json
    fi
    assert_git_not_dirty
  fi
}

test_cpp_extensions() {
  # This is to test whether cpp extension build is compatible with current env. No need to test both ninja and no-ninja build
  time python test/run_test.py --include test_cpp_extensions_aot_ninja --verbose
  assert_git_not_dirty
}

test_vec256() {
  # This is to test vec256 instructions DEFAULT/AVX/AVX2 (platform dependent, some platforms might not support AVX/AVX2)
  if [[ "$BUILD_ENVIRONMENT" != *rocm* ]]; then
    echo "Testing vec256 instructions"
    mkdir -p test/test-reports/vec256
    pushd build/bin
    vec256_tests=$(find . -maxdepth 1 -executable -name 'vec256_test*')
    for vec256_exec in $vec256_tests
    do
      $vec256_exec --gtest_output=xml:test/test-reports/vec256/"$vec256_exec".xml
    done
    popd
    assert_git_not_dirty
  fi
}

test_docs_test() {
  .ci/pytorch/docs-test.sh
}

test_executorch() {
  echo "Install torchvision and torchaudio"
  install_torchvision
  install_torchaudio

  pushd /executorch

  # NB: We need to build ExecuTorch runner here and not inside the Docker image
  # because it depends on PyTorch
  # shellcheck disable=SC1091
  source .ci/scripts/utils.sh
  build_executorch_runner "cmake"

  echo "Run ExecuTorch regression tests for some models"
  # NB: This is a sample model, more can be added here
  export PYTHON_EXECUTABLE=python
  # TODO(huydhn): Add more coverage here using ExecuTorch's gather models script
  # shellcheck disable=SC1091
  source .ci/scripts/test.sh mv3 cmake xnnpack-quantization-delegation ''

  popd

  # Test torchgen generated code for Executorch.
  echo "Testing ExecuTorch op registration"
  "$BUILD_BIN_DIR"/test_edge_op_registration

  assert_git_not_dirty
}

if ! [[ "${BUILD_ENVIRONMENT}" == *libtorch* || "${BUILD_ENVIRONMENT}" == *-bazel-* ]]; then
  (cd test && python -c "import torch; print(torch.__config__.show())")
  (cd test && python -c "import torch; print(torch.__config__.parallel_info())")
fi
if [[ "${TEST_CONFIG}" == *backward* ]]; then
  test_forward_backward_compatibility
  # Do NOT add tests after bc check tests, see its comment.
elif [[ "${TEST_CONFIG}" == *xla* ]]; then
  install_torchvision
  build_xla
  test_xla
elif [[ "${TEST_CONFIG}" == *executorch* ]]; then
  test_executorch
elif [[ "$TEST_CONFIG" == 'jit_legacy' ]]; then
  test_python_legacy_jit
elif [[ "${BUILD_ENVIRONMENT}" == *libtorch* ]]; then
  # TODO: run some C++ tests
  echo "no-op at the moment"
elif [[ "$TEST_CONFIG" == distributed ]]; then
  test_distributed
  # Only run RPC C++ tests on the first shard
  if [[ "${SHARD_NUMBER}" == 1 ]]; then
    test_rpc
  fi
elif [[ "$TEST_CONFIG" == deploy ]]; then
  checkout_install_torchdeploy
  test_torch_deploy
elif [[ "${TEST_CONFIG}" == *inductor_distributed* ]]; then
  test_inductor_distributed
elif [[ "${TEST_CONFIG}" == *huggingface* ]]; then
  install_torchvision
  id=$((SHARD_NUMBER-1))
  test_dynamo_benchmark huggingface "$id"
elif [[ "${TEST_CONFIG}" == *timm* ]]; then
  install_torchvision
  id=$((SHARD_NUMBER-1))
  test_dynamo_benchmark timm_models "$id"
elif [[ "${TEST_CONFIG}" == *torchbench* ]]; then
  if [[ "${TEST_CONFIG}" == *cpu_inductor* ]]; then
    install_torchaudio cpu
  else
    install_torchaudio cuda
  fi
  install_torchtext
  install_torchvision
  id=$((SHARD_NUMBER-1))
  # https://github.com/opencv/opencv-python/issues/885
  pip_install opencv-python==4.8.0.74
  if [[ "${TEST_CONFIG}" == *inductor_torchbench_smoketest_perf* ]]; then
    checkout_install_torchbench hf_Bert hf_Albert nanogpt timm_vision_transformer
    PYTHONPATH=$(pwd)/torchbench test_inductor_torchbench_smoketest_perf
  else
    checkout_install_torchbench
    # Do this after checkout_install_torchbench to ensure we clobber any
    # nightlies that torchbench may pull in
    if [[ "${TEST_CONFIG}" != *cpu_inductor* ]]; then
      install_torchrec_and_fbgemm
    fi
    PYTHONPATH=$(pwd)/torchbench test_dynamo_benchmark torchbench "$id"
  fi
elif [[ "${TEST_CONFIG}" == *inductor* && "${SHARD_NUMBER}" == 1 ]]; then
  install_torchvision
  test_inductor
  test_inductor_distributed
elif [[ "${TEST_CONFIG}" == *dynamo* && "${SHARD_NUMBER}" == 1 && $NUM_TEST_SHARDS -gt 1 ]]; then
  install_torchvision
  test_dynamo_shard 1
  test_aten
elif [[ "${TEST_CONFIG}" == *dynamo* && $SHARD_NUMBER -gt 1 && $NUM_TEST_SHARDS -gt 1 ]]; then
  install_torchvision
  test_dynamo_shard "${SHARD_NUMBER}"
elif [[ "${SHARD_NUMBER}" == 1 && $NUM_TEST_SHARDS -gt 1 ]]; then
  test_without_numpy
  install_torchvision
  test_python_shard 1
  test_aten
  test_libtorch 1
  if [[ "${BUILD_ENVIRONMENT}" == *xpu* ]]; then
    test_xpu_bin
  fi
elif [[ "${SHARD_NUMBER}" == 2 && $NUM_TEST_SHARDS -gt 1 ]]; then
  install_torchvision
  test_python_shard 2
  test_libtorch 2
  test_aot_compilation
  test_custom_script_ops
  test_custom_backend
  test_torch_function_benchmark
elif [[ "${SHARD_NUMBER}" -gt 2 ]]; then
  # Handle arbitrary number of shards
  install_torchvision
  test_python_shard "$SHARD_NUMBER"
elif [[ "${BUILD_ENVIRONMENT}" == *vulkan* ]]; then
  test_vulkan
elif [[ "${BUILD_ENVIRONMENT}" == *-bazel-* ]]; then
  test_bazel
elif [[ "${BUILD_ENVIRONMENT}" == *-mobile-lightweight-dispatch* ]]; then
  test_libtorch
elif [[ "${TEST_CONFIG}" = docs_test ]]; then
  test_docs_test
elif [[ "${BUILD_ENVIRONMENT}" == *rocm* && -n "$TESTS_TO_INCLUDE" ]]; then
  install_torchvision
  test_python
  test_aten
elif [[ "${BUILD_ENVIRONMENT}" == *xpu* ]]; then
  install_torchvision
  test_python
  test_aten
  test_xpu_bin
else
  install_torchvision
  install_monkeytype
  test_python
  test_aten
  test_vec256
  test_libtorch
  test_aot_compilation
  test_custom_script_ops
  test_custom_backend
  test_torch_function_benchmark
  test_benchmarks
fi<|MERGE_RESOLUTION|>--- conflicted
+++ resolved
@@ -283,12 +283,7 @@
       profiler/test_profiler \
       profiler/test_profiler_tree \
       test_python_dispatch \
-<<<<<<< HEAD
-      test_legacy_vmap \
-=======
       test_fx \
-      test_package \
->>>>>>> c3ae25b1
       test_custom_ops \
       export/test_db \
       functorch/test_dims \
