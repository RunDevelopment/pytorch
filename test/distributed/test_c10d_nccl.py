import copy
import math
import os
import random
import signal
import sys
import tempfile
import threading
import time
from contextlib import contextmanager
from datetime import timedelta
from itertools import product
from unittest import mock

import torch
import torch.distributed as c10d

if not c10d.is_available():
    print("c10d not available, skipping tests", file=sys.stderr)
    sys.exit(0)

import test_c10d_common
import torch.distributed as dist
import torch.distributed.algorithms.ddp_comm_hooks.default_hooks as default
import torch.distributed.algorithms.ddp_comm_hooks.powerSGD_hook as powerSGD
import torch.nn.functional as F
import torch.testing._internal.common_utils as common
from test_c10d_common import gpus_for_rank, DoubleGpuNet, ConvNet, ModuleForDdpCommHook
from torch import nn
from torch.nn.parallel import DistributedDataParallel
from torch.testing._internal.common_distributed import (
    MultiProcessTestCase,
    requires_nccl,
    requires_nccl_version,
    skip_if_lt_x_gpu,
    get_timeout,
    skip_if_rocm,
    with_dist_debug_levels,
    with_nccl_blocking_wait,
)
from torch.testing._internal.common_utils import (
    TestCase,
    run_tests,
    retry_on_connect_failures,
    TEST_WITH_DEV_DBG_ASAN,
<<<<<<< HEAD
    TEST_WITH_TSAN,
=======
    TEST_WITH_ROCM,
>>>>>>> fccaa4a3
    sandcastle_skip,
    sandcastle_skip_if,
)
from torch.utils.checkpoint import checkpoint
from torch.distributed.optim import functional_optim_map

from torch.distributed.optim.functional_sgd import _FunctionalSGD
from torch.distributed.optim.functional_adam import _FunctionalAdam
from torch.distributed.optim.functional_adamw import _FunctionalAdamW

<<<<<<< HEAD
if TEST_WITH_TSAN:
    print(
        "Skip as TSAN is not fork-safe since we're forking in a multi-threaded environment",
        file=sys.stderr,
    )
    sys.exit(0)

=======
>>>>>>> fccaa4a3
if TEST_WITH_DEV_DBG_ASAN:
    print(
        "Skip ASAN as torch + multiprocessing spawn have known issues", file=sys.stderr
    )
    sys.exit(0)

# bfloat16 is only supported by CUDA 11+
BFLOAT16_AVAILABLE = (
    torch.cuda.is_available()
    and torch.version.cuda is not None
    and int(torch.version.cuda.split('.')[0]) >= 11)

class RendezvousEnvTest(TestCase):
    @retry_on_connect_failures
    @requires_nccl()
    @sandcastle_skip_if(
        torch.cuda.device_count() == 0, "No GPUs available, skipping test"
    )
    def test_common_errors(self):
        vars = {
            "WORLD_SIZE": "1",
            "RANK": "0",
            "MASTER_ADDR": "127.0.0.1",
            "MASTER_PORT": str(common.find_free_port()),
        }

        class Env(object):
            def __init__(self, vars):
                self.env_patcher = mock.patch.dict(os.environ, vars, clear=True)

            def __enter__(self):
                self.env_patcher.start()

            def __exit__(self, type, value, traceback):
                self.env_patcher.stop()

        def without(d, key):
            d = d.copy()
            d.pop(key)
            return d

        def withouts(d, keys):
            d = d.copy()
            for key in keys:
                d.pop(key)
            return d

        with Env(without(vars, "WORLD_SIZE")):
            self.assertEqual(None, os.environ.get("WORLD_SIZE"))
            with self.assertRaisesRegex(ValueError, "WORLD_SIZE expected"):
                gen = c10d.rendezvous("env://")
                next(gen)
            c10d.init_process_group(backend="nccl", world_size=1)
            self.assertEqual(c10d.get_rank(), 0)
            self.assertEqual(c10d.get_world_size(), 1)
            c10d.destroy_process_group()

        with Env(without(vars, "RANK")):
            self.assertEqual(None, os.environ.get("RANK"))
            with self.assertRaisesRegex(ValueError, "RANK expected"):
                gen = c10d.rendezvous("env://")
                next(gen)
            c10d.init_process_group(backend="nccl", rank=0)
            self.assertEqual(c10d.get_rank(), 0)
            self.assertEqual(c10d.get_world_size(), 1)
            c10d.destroy_process_group()

        with Env(withouts(vars, ["RANK", "WORLD_SIZE"])):
            self.assertEqual(None, os.environ.get("RANK"))
            self.assertEqual(None, os.environ.get("WORLD_SIZE"))
            c10d.init_process_group(backend="nccl", rank=0, world_size=1)
            self.assertEqual(c10d.get_rank(), 0)
            self.assertEqual(c10d.get_world_size(), 1)
            c10d.destroy_process_group()

        with Env(vars):
            c10d.init_process_group(backend="nccl")
            self.assertEqual(c10d.get_rank(), 0)
            self.assertEqual(c10d.get_world_size(), 1)
            c10d.destroy_process_group()

        with Env(without(vars, "MASTER_ADDR")):
            self.assertEqual(None, os.environ.get("MASTER_ADDR"))
            with self.assertRaisesRegex(ValueError, "MASTER_ADDR expected"):
                gen = c10d.rendezvous("env://")
                next(gen)

        with Env(without(vars, "MASTER_PORT")):
            self.assertEqual(None, os.environ.get("MASTER_PORT"))
            with self.assertRaisesRegex(ValueError, "MASTER_PORT expected"):
                gen = c10d.rendezvous("env://")
                next(gen)

        with Env(without(vars, "WORLD_SIZE")):
            self.assertEqual(None, os.environ.get("WORLD_SIZE"))
            gen = c10d.rendezvous("env://?world_size={}".format(1))
            _, _, size = next(gen)
            self.assertEqual(size, 1)

        with Env(without(vars, "RANK")):
            self.assertEqual(None, os.environ.get("RANK"))
            gen = c10d.rendezvous("env://?rank={}".format(0))
            _, rank, _ = next(gen)
            self.assertEqual(rank, 0)

        with Env(withouts(vars, ["RANK", "WORLD_SIZE"])):
            self.assertEqual(None, os.environ.get("RANK"))
            self.assertEqual(None, os.environ.get("WORLD_SIZE"))
            gen = c10d.rendezvous("env://?rank={}&world_size={}".format(0, 1))
            _, rank, size = next(gen)
            self.assertEqual(rank, 0)
            self.assertEqual(size, 1)


class TimeoutTest(test_c10d_common.AbstractTimeoutTest, TestCase):
    @requires_nccl()
    @retry_on_connect_failures
    @sandcastle_skip_if(
        torch.cuda.device_count() == 0, "No GPUs available, skipping test"
    )
    def test_default_store_timeout_nccl(self):
        self._test_default_store_timeout("nccl")


class ProcessGroupNCCLNoGPUTest(TestCase):
    MAIN_PROCESS_RANK = 0

    def setUp(self):
        self.rank = self.MAIN_PROCESS_RANK
        self.world_size = 1
        self.file = tempfile.NamedTemporaryFile(delete=False)

    def tearDown(self):
        pass

    @requires_nccl()
    @sandcastle_skip_if(
        torch.cuda.device_count() > 0, "GPUs are available, skipping test"
    )
    def test_init_no_gpus(self):
        store = c10d.FileStore(self.file.name, self.world_size)
        with self.assertRaisesRegex(
            RuntimeError, "ProcessGroupNCCL is only supported with GPUs, no GPUs found!"
        ):
            c10d.ProcessGroupNCCL(store, self.rank, self.world_size)


class ProcessGroupNCCLTest(TestCase):
    MAIN_PROCESS_RANK = 0

    def setUp(self):
        self.rank = self.MAIN_PROCESS_RANK
        self.world_size = 1
        self.file = tempfile.NamedTemporaryFile(delete=False)

        # NCCL_BLOCKING_WAIT overrides NCCL_ASYNC_ERROR_HANDLING hence tests
        # that use NCCL_BLOCKING_WAIT will test it as expected.
        os.environ["NCCL_ASYNC_ERROR_HANDLING"] = "1"
        self.num_gpus = torch.cuda.device_count()

    def tearDown(self):
        pass

    @requires_nccl()
    @sandcastle_skip_if(torch.cuda.device_count() < 2, "NCCL test requires 2+ GPUs")
    def test_empty_tensors(self):
        store = c10d.FileStore(self.file.name, self.world_size)
        pg = c10d.ProcessGroupNCCL(store, self.rank, self.world_size)

        xs = [torch.cuda.FloatTensor([])]
        pg.broadcast(xs).wait()
        self.assertEqual(0, xs[0].numel())

        pg.allreduce(xs).wait()
        self.assertEqual(0, xs[0].numel())

        pg.reduce(xs).wait()
        self.assertEqual(0, xs[0].numel())

        ys = [[torch.cuda.FloatTensor([]) for _ in range(self.world_size)]]
        pg.allgather(ys, xs).wait()
        for y in ys[0]:
            self.assertEqual(0, y.numel())

        ys = [torch.cuda.FloatTensor([])]
        xs = [[torch.cuda.FloatTensor([]) for _ in range(self.world_size)]]
        pg.reduce_scatter(ys, xs).wait()
        self.assertEqual(0, ys[0].numel())

    @requires_nccl()
    @sandcastle_skip_if(torch.cuda.device_count() < 2, "NCCL test requires 2+ GPUs")
    def test_broadcast_ops(self):
        store = c10d.FileStore(self.file.name, self.world_size)
        pg = c10d.ProcessGroupNCCL(store, self.rank, self.world_size)

        def broadcast(xs, rootRank, rootTensor):
            opts = c10d.BroadcastOptions()
            opts.rootRank = rootRank
            opts.rootTensor = rootTensor
            work = pg.broadcast(xs, opts)
            work.wait()

        # for every root tensor
        for rt in range(self.num_gpus):
            tensors = []
            for i in range(self.num_gpus):
                tensors.append(torch.tensor([i]).cuda(i))

            broadcast(tensors, self.rank, rt)

            for i in range(self.num_gpus):
                self.assertEqual(tensors[i], tensors[rt])

    @requires_nccl()
    @sandcastle_skip_if(torch.cuda.device_count() < 2, "NCCL test requires 2+ GPUs")
    def test_allreduce_ops(self):
        store = c10d.FileStore(self.file.name, self.world_size)
        pg = c10d.ProcessGroupNCCL(store, self.rank, self.world_size)

        def allreduce(tensors, op):
            opts = c10d.AllreduceOptions()
            opts.reduceOp = op
            work = pg.allreduce(tensors, opts)
            work.wait()

        # Sum
        tensors = []
        for i in range(self.num_gpus):
            tensors.append(torch.tensor([i + 1]).cuda(i))

        allreduce(tensors, c10d.ReduceOp.SUM)

        for i in range(self.num_gpus):
            # TODO(#38095): Replace assertEqualIgnoreType. See issue #38095
            self.assertEqualIgnoreType(
                torch.tensor([float(self.num_gpus * (self.num_gpus + 1) / 2)]),
                tensors[i],
            )

        # Avg (only available for NCCL 2.10+)
        if torch.cuda.nccl.version() >= (2, 10, 0):
            tensors = [torch.tensor([i + 1.]).cuda(i) for i in range(self.num_gpus)]

            allreduce(tensors, c10d.ReduceOp.AVG)

            for i in range(self.num_gpus):
                # TODO(#38095): Replace assertEqualIgnoreType. See issue #38095
                ndev = float(self.num_gpus)
                self.assertEqualIgnoreType(
                    torch.tensor([ndev * (ndev + 1.) / (2. * ndev)]),
                    tensors[i],
                )

        # Product
        tensors = []
        for i in range(self.num_gpus):
            tensors.append(torch.tensor([i + 1]).cuda(i))

        allreduce(tensors, c10d.ReduceOp.PRODUCT)

        for i in range(self.num_gpus):
            # TODO(#38095): Replace assertEqualIgnoreType. See issue #38095
            self.assertEqualIgnoreType(
                torch.tensor([float(math.factorial(self.num_gpus))]), tensors[i]
            )

        # Min
        tensors = []
        for i in range(self.num_gpus):
            tensors.append(torch.tensor([i + 1]).cuda(i))

        allreduce(tensors, c10d.ReduceOp.MIN)

        for i in range(self.num_gpus):
            # TODO(#38095): Replace assertEqualIgnoreType. See issue #38095
            self.assertEqualIgnoreType(torch.tensor([1.0]), tensors[i])

        # Max
        tensors = []
        for i in range(self.num_gpus):
            tensors.append(torch.tensor([i + 1]).cuda(i))

        allreduce(tensors, c10d.ReduceOp.MAX)

        for i in range(self.num_gpus):
            self.assertEqual(torch.tensor([self.num_gpus]), tensors[i])

        for op in (c10d.ReduceOp.BAND, c10d.ReduceOp.BOR, c10d.ReduceOp.BXOR):
            with self.assertRaisesRegex(
                RuntimeError, "Cannot use " + str(op) + " with NCCL"
            ):
                allreduce(tensors, op)

    @requires_nccl()
    @sandcastle_skip_if(torch.cuda.device_count() < 2, "NCCL test requires 2+ GPUs")
    def test_reduce_ops(self):
        store = c10d.FileStore(self.file.name, self.world_size)
        pg = c10d.ProcessGroupNCCL(store, self.rank, self.world_size)

        def reduce(xs, rootRank, rootTensor, op=None):
            opts = c10d.ReduceOptions()
            opts.rootRank = rootRank
            opts.rootTensor = rootTensor
            if op:
                opts.reduceOp = op
            work = pg.reduce(xs, opts)
            work.wait()

        # for every root tensor
        for rt in range(self.num_gpus):
            tensors = []
            for i in range(self.num_gpus):
                tensors.append(torch.tensor([i + 1]).cuda(i))

            reduce(tensors, self.rank, rt)

            # TODO(#38095): Replace assertEqualIgnoreType. See issue #38095
            self.assertEqualIgnoreType(
                torch.tensor([float(self.num_gpus * (self.num_gpus + 1) / 2)]),
                tensors[rt],
            )

            for op in (c10d.ReduceOp.BAND, c10d.ReduceOp.BOR, c10d.ReduceOp.BXOR):
                with self.assertRaisesRegex(
                    RuntimeError, "Cannot use " + str(op) + " with NCCL"
                ):
                    reduce(tensors, self.rank, rt, op)

    @requires_nccl()
    @sandcastle_skip_if(torch.cuda.device_count() < 2, "NCCL test requires 2+ GPUs")
    def test_allgather_ops(self):
        store = c10d.FileStore(self.file.name, self.world_size)
        pg = c10d.ProcessGroupNCCL(store, self.rank, self.world_size)

        def allgather(output_ts, input_ts):
            work = pg.allgather(output_ts, input_ts)
            work.wait()

        tensors = []
        output_ts = [[] for _ in range(self.num_gpus)]

        for idx, ls in enumerate(output_ts):
            for _ in range(self.world_size * self.num_gpus):
                ls.append(torch.tensor([0]).cuda(idx))

        for i in range(self.num_gpus):
            tensors.append(torch.tensor([i]).cuda(i))

        allgather(output_ts, tensors)

        # Verification
        for device_ts in output_ts:
            for s_idx, t in enumerate(device_ts):
                self.assertEqual(torch.tensor([s_idx]), t)

    @requires_nccl()
    @sandcastle_skip_if(torch.cuda.device_count() < 2, "NCCL test requires 2+ GPUs")
    def test_allgather_base_ops(self):
        store = c10d.FileStore(self.file.name, self.world_size)
        pg = c10d.ProcessGroupNCCL(store, self.rank, self.world_size)

        def allgather_base(output_t, input_t):
            work = pg._allgather_base(output_t, input_t)
            work.wait()

        device_id = self.rank % self.num_gpus
        # allgather_base is GPU number agnostic.
        # Each rank contribute one tensor regardless of GPU counts
        tensor = torch.tensor([self.rank]).cuda(device_id)
        output_t = torch.empty((self.world_size), dtype=tensor.dtype).cuda(device_id)

        allgather_base(output_t, tensor)

        # Verification
        self.assertEqual(torch.arange(self.world_size), output_t)

    @requires_nccl()
    @sandcastle_skip_if(torch.cuda.device_count() < 2, "NCCL test requires 2+ GPUs")
    def test_allgather_base_basics(self):
        store = c10d.FileStore(self.file.name, self.world_size)
        pg = c10d.ProcessGroupNCCL(store, self.rank, self.world_size)

        def allgather_base(output_t, input_t):
            work = pg._allgather_base(output_t, input_t)
            work.wait()

        device_id = self.rank % self.num_gpus
        # anticpate an error
        with self.assertRaisesRegex(
            RuntimeError,
            "output tensor size must be equal to world_size times input tensor size",
        ):
            tensor = torch.tensor([self.rank]).cuda(device_id)
            output_t = torch.empty((self.world_size + 1), dtype=tensor.dtype).cuda(
                device_id
            )
            # fails the check because output_t is not correctly sized
            allgather_base(output_t, tensor)

        # anticpate an error
        with self.assertRaisesRegex(
            RuntimeError, "output tensor must have the same type as input tensor"
        ):
            tensor = torch.tensor([self.rank], dtype=torch.float).cuda(device_id)
            output_t = torch.empty((self.world_size + 1), dtype=torch.long).cuda(
                device_id
            )
            # fails the check because the dtype is different
            allgather_base(output_t, tensor)

    @requires_nccl()
    @sandcastle_skip_if(torch.cuda.device_count() < 2, "NCCL test requires 2+ GPUs")
    def test_reduce_scatter_base_basics(self):
        store = c10d.FileStore(self.file.name, self.world_size)
        pg = c10d.ProcessGroupNCCL(store, self.rank, self.world_size)

        def reduce_scatter_base(output_t, input_t):
            work = pg._reduce_scatter_base(output_t, input_t)
            work.wait()

        device_id = self.rank % self.num_gpus
        # anticpate an error
        with self.assertRaisesRegex(
            RuntimeError,
            "input tensor must be the same size as output size times world size",
        ):
            input_t = torch.tensor([self.rank]).cuda(device_id)
            output_t = torch.empty((self.world_size + 1), dtype=input_t.dtype).cuda(
                device_id
            )
            # fails the check because output_t is not correctly sized
            reduce_scatter_base(output_t, input_t)

        # anticpate an error
        with self.assertRaisesRegex(
            RuntimeError, "input tensor must be the same type as the outut tensor."
        ):
            tensor = torch.tensor([self.rank], dtype=torch.float).cuda(device_id)
            output_t = torch.empty((self.world_size + 1), dtype=torch.long).cuda(
                device_id
            )
            # fails the check because the dtype is different
            reduce_scatter_base(output_t, tensor)

    @requires_nccl()
    @sandcastle_skip_if(torch.cuda.device_count() < 2, "NCCL test requires 2+ GPUs")
    def test_reduce_scatter_ops(self):
        store = c10d.FileStore(self.file.name, self.world_size)
        pg = c10d.ProcessGroupNCCL(store, self.rank, self.world_size)

        def reduce_scatter(outputs, input_lists, op):
            opts = c10d.ReduceScatterOptions()
            opts.reduceOp = op
            work = pg.reduce_scatter(outputs, input_lists, opts)
            work.wait()

        virtual_rank = self.rank * self.world_size
        virtual_world_size = self.num_gpus * self.world_size

        output = [torch.tensor([0]).cuda(i) for i in range(self.num_gpus)]

        #           0                   1                   2
        #   0   [0..11]             [1..12]
        #   1   [3..14]
        #   2
        #   3

        # Sum
        tensor_lists = [
            [
                torch.tensor([self.rank * self.num_gpus + i + j]).cuda(i)
                for j in range(virtual_world_size)
            ]
            for i in range(self.num_gpus)
        ]

        reduce_scatter(output, tensor_lists, c10d.ReduceOp.SUM)

        for i in range(self.num_gpus):
            expected = torch.tensor(
                [
                    float(self.num_gpus * (self.num_gpus - 1) / 2)
                    + (virtual_rank + i) * virtual_world_size
                ]
            )
            # TODO(#38095): Replace assertEqualIgnoreType. See issue #38095
            self.assertEqualIgnoreType(expected, output[i])

        # Min
        reduce_scatter(output, tensor_lists, c10d.ReduceOp.MIN)

        for i in range(self.num_gpus):
            expected = torch.tensor([self.rank * self.world_size + i])
            self.assertEqual(expected, output[i])

        # Max
        reduce_scatter(output, tensor_lists, c10d.ReduceOp.MAX)

        for i in range(self.num_gpus):
            expected = torch.tensor(
                [self.rank * self.world_size + i + virtual_world_size - 1]
            )
            self.assertEqual(expected, output[i])

        # Product
        tensor_lists = [
            [
                torch.tensor(
                    [(self.rank * self.num_gpus + i + j) % virtual_world_size + 1]
                ).cuda(i)
                for j in range(virtual_world_size)
            ]
            for i in range(self.num_gpus)
        ]

        reduce_scatter(output, tensor_lists, c10d.ReduceOp.PRODUCT)

        for i in range(self.num_gpus):
            expected = torch.tensor([float(math.factorial(virtual_world_size))])
            # TODO(#38095): Replace assertEqualIgnoreType. See issue #38095
            self.assertEqualIgnoreType(expected, output[i])

    @requires_nccl()
    @sandcastle_skip_if(torch.cuda.device_count() < 2, "NCCL test requires 2+ GPUs")
    def test_reduce_scatter_base_ops(self):
        store = c10d.FileStore(self.file.name, self.world_size)
        pg = c10d.ProcessGroupNCCL(store, self.rank, self.world_size)

        def reduce_scatter_base(output_t, input_t):
            work = pg._reduce_scatter_base(output_t, input_t)
            work.wait()

        device_id = self.rank % self.num_gpus
        # reduce_scatter_base is GPU number agnostic.
        # Each rank contribute one tensor regardless of GPU counts
        output_t = torch.empty([1]).cuda(device_id)
        tensor = torch.arange(self.world_size, dtype=output_t.dtype).cuda(device_id)

        reduce_scatter_base(output_t, tensor)

        # Verification
        self.assertEqual(output_t[0], self.rank * self.world_size)

    @requires_nccl()
    @sandcastle_skip_if(torch.cuda.device_count() < 2, "NCCL test requires 2+ GPUs")
    def test_barrier(self):
        store = c10d.FileStore(self.file.name, self.world_size)
        pg = c10d.ProcessGroupNCCL(store, self.rank, self.world_size)

        def allreduce(tensors):
            opts = c10d.AllreduceOptions()
            work = pg.allreduce(tensors, opts)
            return work

        # Making the collective to operate on
        # 1, 2, 3, 4, .... self.num_gpus GPUs
        tensors_list = [[] for _ in range(2, self.num_gpus + 1)]
        for i in range(2, self.num_gpus + 1):
            for j in range(i):
                tensors_list[i - 2].append(torch.tensor([j + 1]).cuda(j))

        works = []
        for tensors in tensors_list:
            work = allreduce(tensors)
            works.append(work)

        # Barrier will ensure that all previous work is completed
        pg.barrier().wait()

        for i in range(2, self.num_gpus + 1):
            for j in range(i):
                # TODO(#38095): Replace assertEqualIgnoreType. See issue #38095
                self.assertEqualIgnoreType(
                    torch.tensor([float(i * (i + 1) / 2)]), tensors_list[i - 2][j]
                )


class DistributedDataParallelTest(
    test_c10d_common.AbstractDistributedDataParallelTest, MultiProcessTestCase
):
    def setUp(self):
        super(DistributedDataParallelTest, self).setUp()
        # NCCL_BLOCKING_WAIT overrides NCCL_ASYNC_ERROR_HANDLING hence tests
        # that use NCCL_BLOCKING_WAIT will test it as expected.
        os.environ["NCCL_ASYNC_ERROR_HANDLING"] = "1"
        self._spawn_processes()

    def _test_nccl_backend(
        self, devices, device_ids, multi_device=False, gradient_as_bucket_view=False
    ):
        store = c10d.FileStore(self.file_name, self.world_size)
        process_group = c10d.ProcessGroupNCCL(store, self.rank, self.world_size)
        self._test_ddp_with_process_group(
            process_group, devices, device_ids, multi_device, gradient_as_bucket_view
        )

    @requires_nccl()
    @skip_if_lt_x_gpu(2)
    def test_nccl_propagate_error_reason(self):
        # Need to use NCCL_BLOCKING_WAIT and not ASYNC_ERROR_HANDLING,
        # otherwise process will be taken down and we can't check for errors.
        os.environ["NCCL_ASYNC_ERROR_HANDLING"] = "0"
        os.environ["NCCL_BLOCKING_WAIT"] = "1"
        timeout = timedelta(seconds=2)
        store = c10d.FileStore(self.file_name, self.world_size)
        pg = c10d.ProcessGroupNCCL(store, self.rank, self.world_size, timeout=timeout)
        pg_gloo = c10d.ProcessGroupGloo(store, self.rank, self.world_size)
        pg.barrier().wait()
        # Simulate stuckness in rank 0.
        if self.rank == 0:
            pg_gloo.barrier().wait()
        inp = torch.ones(1).cuda(self.rank)

        if self.rank != 0:
            # Time out due to rank 0 not calling into allreduce.
            with self.assertRaises(RuntimeError):
                pg.allreduce([inp]).wait()

            # Now when nonzero rank attempts to use communicator, original failure reason should be logged.j
            try:
                pg.allreduce([torch.ones(2).cuda(self.rank)]).wait()
            except RuntimeError as e:
                self.assertTrue("timed out in call to wait()" in str(e))
                self.assertTrue("TensorShape=[1]" in str(e))
            else:
                self.fail("Expected error to be raised!")

            # Unblock rank 0
            pg_gloo.barrier().wait()

        # TODO: We can also test that if rank 0 attempts to use the communicator,
        # then we should error out with the info that it was aborted due to
        # timeout on another rank. Although this would only be the case after
        # the watchdog has run on the rank, and there is no reliable way
        # to confirm it has run.

    @requires_nccl()
    @skip_if_lt_x_gpu(2)
    def test_nccl_backend_multi_device_ids_not_allowed(self):
        int_devices = list(range(torch.cuda.device_count()))
        devices = [torch.device("cuda:" + str(i)) for i in int_devices]
        with self.assertRaisesRegex(
            ValueError, "device_ids can only be None or contain a single element."
        ):
            self._test_nccl_backend(devices, int_devices)

    @requires_nccl()
    @skip_if_lt_x_gpu(2)
    def test_nccl_backend_single_device_module_device_ids_None(self):
        self._test_nccl_backend(None, None)

    @requires_nccl()
    @skip_if_lt_x_gpu(2)
    def test_nccl_backend_single_device_module_empty_device_ids(self):
        # This tests the backward compatibility of accepting an empty list as `device_ids`,
        # although we no longer document this in favor of the default value of `None`,
        # which is consistent with multi-device modules and CPU modules.
        self._test_nccl_backend(None, [])

    @requires_nccl()
    @skip_if_lt_x_gpu(4)
    def test_nccl_backend_multi_device_module_device_ids_None(self):
        int_devices = gpus_for_rank(self.world_size)[self.rank][:2]
        devices = [torch.device("cuda:" + str(i)) for i in int_devices]
        self._test_nccl_backend(devices, None, multi_device=True)

    @requires_nccl()
    @skip_if_lt_x_gpu(2)
    def test_nccl_backend_1gpu_module_device_ids_integer_list(self):
        int_devices = gpus_for_rank(self.world_size)[self.rank][:1]
        devices = [torch.device("cuda:" + str(i)) for i in int_devices]
        self._test_nccl_backend(devices, int_devices)

    @requires_nccl()
    @skip_if_lt_x_gpu(2)
    def test_nccl_backend_1gpu_module_device_ids_torch_device_list(self):
        int_devices = gpus_for_rank(self.world_size)[self.rank][:1]
        devices = [torch.device("cuda:" + str(i)) for i in int_devices]
        self._test_nccl_backend(devices, devices)

    @requires_nccl()
    @skip_if_lt_x_gpu(4)
    def test_nccl_backend_2gpu_module(self):
        int_devices = gpus_for_rank(self.world_size)[self.rank][:2]
        devices = [torch.device("cuda:" + str(i)) for i in int_devices]
        self._test_nccl_backend(devices, None, multi_device=True)

    @requires_nccl()
    @skip_if_lt_x_gpu(8)
    def test_nccl_backend_4gpu_module(self):
        int_devices = gpus_for_rank(self.world_size)[self.rank][:4]
        devices = [torch.device("cuda:" + str(i)) for i in int_devices]
        self._test_nccl_backend(devices, None, multi_device=True)

    @requires_nccl()
    @skip_if_lt_x_gpu(4)
    def test_ddp_multi_device_module_config(self):
        gpus = gpus_for_rank(self.world_size)[self.rank]

        self.assertTrue(len(gpus) >= 2, "expecting at least 2 gpus per process")

        store = c10d.FileStore(self.file_name, self.world_size)
        process_group = c10d.ProcessGroupNCCL(store, self.rank, self.world_size)

        gpus = gpus[:2]
        model = DoubleGpuNet(gpus)

        with self.assertRaisesRegex(
            ValueError,
            "DistributedDataParallel device_ids and output_device arguments only work with "
            "single-device/multiple-device GPU modules or CPU modules",
        ):
            ddp_model = DistributedDataParallel(
                model, output_device=gpus[1], process_group=process_group
            )

        with self.assertRaisesRegex(
            ValueError, "device_ids can only be None or contain a single element."
        ):
            ddp_model = DistributedDataParallel(
                model, device_ids=gpus, process_group=process_group
            )

        with self.assertRaisesRegex(
            ValueError, "input module must be on the same type of devices"
        ):
            model.fc1 = model.fc1.cpu()
            ddp_model = DistributedDataParallel(model, process_group=process_group)

        model = model.cpu()
        with self.assertRaisesRegex(
            ValueError, "device_ids can only be None or contain a single element."
        ):
            ddp_model = DistributedDataParallel(
                model, device_ids=gpus, process_group=process_group
            )

    def _test_fp16(self, gradient_as_bucket_view=False):
        store = c10d.FileStore(self.file_name, self.world_size)
        process_group = c10d.ProcessGroupNCCL(store, self.rank, self.world_size)

        gpus = gpus_for_rank(self.world_size)[self.rank]
        model = nn.Linear(1, 1, bias=False).cuda(gpus[0]).half()
        nn.init.constant_(model.weight, 1)
        ddp_model = DistributedDataParallel(
            model,
            device_ids=[gpus[0]],
            process_group=process_group,
            bucket_cap_mb=0.001,
            gradient_as_bucket_view=gradient_as_bucket_view,
        )

        # Input 2**15, so that the gradients will overflow with a
        # world_size of 2, unless we normalize the gradient by the
        # world_size before the reduction
        input = torch.tensor([[2 ** 15]]).cuda(gpus[0]).half()

        # Step model
        ddp_model.train()
        output = ddp_model(input)
        loss = output.sum()
        loss.backward()

        self.assertFalse(any(torch.isinf(p.grad).any() for p in ddp_model.parameters()))

    @requires_nccl()
    @skip_if_lt_x_gpu(2)
    def test_fp16(self):
        self._test_fp16()

    @requires_nccl()
    @skip_if_lt_x_gpu(2)
    def test_fp16_grad_is_view(self):
        self._test_fp16(gradient_as_bucket_view=True)

    def _test_arbitrary_forward_return_value(self, gradient_as_bucket_view=False):
        """
        Note: this test can be sped up by only running it on a CPU module
        once DistributedDataParallel supports them.
        """
        store = c10d.FileStore(self.file_name, self.world_size)
        process_group = c10d.ProcessGroupNCCL(store, self.rank, self.world_size)

        class ForwardReturnValueModule(nn.Module):
            def __init__(self):
                super(ForwardReturnValueModule, self).__init__()
                self.fc1 = nn.Linear(2, 10, bias=False)
                self.fc2 = nn.Linear(10, 4, bias=False)
                self.fc3 = nn.Linear(4, 4, bias=False)
                self.relu = nn.ReLU()

            def forward(self, x, fn):
                x = self.relu(self.fc1(x))
                x = self.relu(self.fc2(x))
                # The first softmax does NOT include fc3 in its autograd graph
                # whereas the second softmax DOES. If we pass only the first
                # tensor we see in the output to the reducer, it marks the
                # gradient for fc3 as ready (because it doesn't show up). If
                # downstream uses of this return value choose to differentiate
                # against the second output tensor, it would still receive a
                # gradient and a callback for this tensor, resulting in a crash.
                return fn(
                    F.softmax(x, dim=1),
                    F.softmax(self.fc3(x), dim=1),
                )

        device_id = gpus_for_rank(self.world_size)[self.rank][0]
        model = DistributedDataParallel(
            ForwardReturnValueModule().float().to(device_id),
            device_ids=[device_id],
            process_group=process_group,
            gradient_as_bucket_view=gradient_as_bucket_view,
        )

        batch_size = 4
        criterion = nn.CrossEntropyLoss()
        input = torch.rand([batch_size, 2], dtype=torch.float)
        target = torch.LongTensor([random.randrange(4) for _ in range(batch_size)]).to(
            device_id
        )

        # Always run "backward" to ensure the reducer is called by autograd.
        # If we don't correctly capture the output tensors from the return value,
        # the reducer won't see a hook for the unused parameter, and throw an error.
        # The correct capture is what we're testing in this function.
        def test(box, unbox):
            output = model(input, fn=box)
            loss = criterion(unbox(output), target)
            loss.backward()

        # Test with identity return value
        test(
            box=lambda x, y: (x, y),
            unbox=lambda obj: obj[1],
        )

        # Test with list return value
        test(
            box=lambda x, y: ["foo", x, "bar", y],
            unbox=lambda obj: obj[3],
        )

        # Test with tuple return value
        test(
            box=lambda x, y: ("foo", x, "bar", y),
            unbox=lambda obj: obj[3],
        )

        # Test with dict return value
        test(
            box=lambda x, y: {"foo": "bar", "a": x, "b": y},
            unbox=lambda obj: obj["b"],
        )

        # Test with list with dict return value
        test(
            box=lambda x, y: ["foo", "bar", {"a": x, "b": y}],
            unbox=lambda obj: obj[2]["b"],
        )

        # Test with dict with list return value
        test(
            box=lambda x, y: {"foo": "bar", "list": [0, x, 1, y]},
            unbox=lambda obj: obj["list"][3],
        )

    @requires_nccl()
    @skip_if_lt_x_gpu(2)
    def test_arbitrary_forward_return_value(self):
        self._test_arbitrary_forward_return_value()

    @requires_nccl()
    @skip_if_lt_x_gpu(2)
    def test_arbitrary_forward_return_value_grad_is_view(self):
        self._test_arbitrary_forward_return_value(gradient_as_bucket_view=True)

    @requires_nccl()
    @skip_if_lt_x_gpu(2)
    def test_ddp_with_lazy_parameters(self):
        store = c10d.FileStore(self.file_name, self.world_size)
        process_group = c10d.ProcessGroupNCCL(store, self.rank, self.world_size)
        with self.assertRaisesRegex(
            RuntimeError, "Modules with uninitialized parameters"
        ):
            DistributedDataParallel(
                torch.nn.LazyLinear(10), process_group=process_group
            )

    def _test_find_unused_parameters_kwarg(self, gradient_as_bucket_view=False):
        """
        Note: this test can be sped up by only running it on a CPU module
        once DistributedDataParallel supports them.
        """
        torch.cuda.set_device(self.rank)
        dist.init_process_group(
            backend="nccl",
            world_size=self.world_size,
            rank=self.rank,
            init_method=f"file://{self.file_name}",
        )
        process_group = c10d.distributed_c10d._get_default_group()

        class FindUnusedParametersModule(nn.Module):
            def __init__(self):
                super(FindUnusedParametersModule, self).__init__()
                self.fc1 = nn.Linear(2, 10, bias=False)
                self.fc2 = nn.Linear(10, 4, bias=False)
                self.fc3 = nn.Linear(4, 4, bias=False)
                self.relu = nn.ReLU()

            def forward(self, x):
                x = self.relu(self.fc1(x))
                x = self.relu(self.fc2(x))
                # Return the fc3 module so that the caller can invoke it
                # outside of the forward function. While this is bad practice,
                # we can use it to trigger a reducer error.
                return (F.softmax(x, dim=1), self.fc3)

        device_id = gpus_for_rank(self.world_size)[self.rank][0]
        batch_size = 4
        criterion = nn.CrossEntropyLoss()
        input = torch.rand([batch_size, 2], dtype=torch.float)
        target = torch.LongTensor([random.randrange(4) for _ in range(batch_size)]).to(
            device_id
        )

        ddp_model = None

        def test_find_unused_parameters(
            find_unused_parameters, test_default=False, gradient_as_bucket_view=False
        ):
            if test_default:
                model = DistributedDataParallel(
                    FindUnusedParametersModule().float().to(device_id),
                    device_ids=[device_id],
                    process_group=process_group,
                    gradient_as_bucket_view=gradient_as_bucket_view,
                )
            else:
                model = DistributedDataParallel(
                    FindUnusedParametersModule().float().to(device_id),
                    device_ids=[device_id],
                    process_group=process_group,
                    find_unused_parameters=find_unused_parameters,
                    gradient_as_bucket_view=gradient_as_bucket_view,
                )
            nonlocal ddp_model
            ddp_model = model

            output, fc3 = model(input)
            output = fc3(output)
            loss = criterion(output, target)
            loss.backward()

        # First test that finding unused params under these conditions is to
        # trigger an error when `backward` is called (because fc3 is an unused
        # parameter and will therefore be marked ready twice).
        try:
            test_find_unused_parameters(
                True, gradient_as_bucket_view=gradient_as_bucket_view
            )
        except Exception as ex:
            self.assertTrue(
                str(ex).startswith(
                    "Expected to mark a variable ready only once.",
                )
            )
            unused_index = 2
            unused_index_str = f"Parameter at index {unused_index}"
            model = ddp_model.module
            for module_name, module in model.named_modules():
                if module == model.fc3:
                    for parameter_name, _ in module.named_parameters(recurse=False):
                        unused_fqn = f"{module_name}.{parameter_name}"
                        # Only one such parameter in model.fc3, since bias=False
                        break

            if dist._get_debug_mode() != dist._DistributedDebugLevel.OFF:
                unused_index_str += f" with name {unused_fqn}"

            self.assertTrue(unused_index_str in str(ex))
        else:
            self.fail("Expected exception")

        dist.barrier(process_group)

        # Then test that the default behavior can be overridden by setting
        # `find_unused_parameters=False`.
        try:
            test_find_unused_parameters(
                False, gradient_as_bucket_view=gradient_as_bucket_view
            )
        except Exception as ex:
            self.fail("Unexpected exception: %s" % ex)

        # Test find_unused_parameters defaults to False
        try:
            test_find_unused_parameters(
                True, test_default=True, gradient_as_bucket_view=gradient_as_bucket_view
            )
        except Exception as ex:
            self.fail("Unexpected exception: %s" % ex)

    # TODO: Combine the following tests once https://github.com/pytorch/pytorch/issues/55967
    # is resolved.
    @requires_nccl()
    @skip_if_lt_x_gpu(2)
    @with_dist_debug_levels(levels=["DETAIL"])
    def test_find_unused_parameters_kwarg_debug_detail(self):
        self._test_find_unused_parameters_kwarg()

    @requires_nccl()
    @skip_if_lt_x_gpu(2)
    @with_dist_debug_levels(levels=["INFO"])
    def test_find_unused_parameters_kwarg_debug_info(self):
        self._test_find_unused_parameters_kwarg()

    @requires_nccl()
    @skip_if_lt_x_gpu(2)
    @with_dist_debug_levels(levels=["OFF"])
    def test_find_unused_parameters_kwarg_debug_off(self):
        self._test_find_unused_parameters_kwarg()

    @requires_nccl()
    @skip_if_lt_x_gpu(2)
    @with_dist_debug_levels(levels=["DETAIL"])
    def test_find_unused_parameters_kwarg_grad_is_view_debug_detail(self):
        self._test_find_unused_parameters_kwarg(gradient_as_bucket_view=True)

    @requires_nccl()
    @skip_if_lt_x_gpu(2)
    @with_dist_debug_levels(levels=["INFO"])
    def test_find_unused_parameters_kwarg_grad_is_view_debug_info(self):
        self._test_find_unused_parameters_kwarg(gradient_as_bucket_view=True)

    @requires_nccl()
    @skip_if_lt_x_gpu(2)
    @with_dist_debug_levels(levels=["OFF"])
    def test_find_unused_parameters_kwarg_grad_is_view_debug_off(self):
        self._test_find_unused_parameters_kwarg(gradient_as_bucket_view=True)

    def _test_multiple_outputs_multiple_backward(self, gradient_as_bucket_view=False):
        """
        Note: this test can be sped up by only running it on a CPU module
        once DistributedDataParallel supports them.
        """
        store = c10d.FileStore(self.file_name, self.world_size)
        process_group = c10d.ProcessGroupNCCL(store, self.rank, self.world_size)

        class MultipleOutputModule(nn.Module):
            def __init__(self):
                super(MultipleOutputModule, self).__init__()

                def define_module():
                    return nn.Sequential(
                        nn.Linear(2, 10, bias=False),
                        nn.ReLU(),
                        nn.Linear(10, 4, bias=False),
                        nn.ReLU(),
                    )

                self.module0 = define_module()
                self.module1 = define_module()

            def forward(self, x):
                return (
                    F.softmax(self.module0(x), dim=1),
                    F.softmax(self.module1(x), dim=1),
                )

        device_id = gpus_for_rank(self.world_size)[self.rank][0]
        model = DistributedDataParallel(
            MultipleOutputModule().float().to(device_id),
            device_ids=[device_id],
            process_group=process_group,
            gradient_as_bucket_view=gradient_as_bucket_view,
        )

        batch_size = 4
        criterion = nn.CrossEntropyLoss()
        input = torch.rand([batch_size, 2], dtype=torch.float)
        target = torch.LongTensor([random.randrange(4) for _ in range(batch_size)]).to(
            device_id
        )

        # Compute loss and gradients for both outputs
        output1, output2 = model(input)
        loss1 = criterion(output1, target)
        loss1.backward()
        loss2 = criterion(output2, target)
        loss2.backward()

    @requires_nccl()
    @skip_if_lt_x_gpu(2)
    def test_multiple_outputs_multiple_backward(self):
        self._test_multiple_outputs_multiple_backward()

    @requires_nccl()
    @skip_if_lt_x_gpu(2)
    def test_multiple_outputs_multiple_backward_grad_is_view(self):
        self._test_multiple_outputs_multiple_backward(gradient_as_bucket_view=True)

    @requires_nccl()
    @skip_if_lt_x_gpu(2)
    def test_no_grad(self):
        """
        Note: this test can be sped up by only running it on a CPU module
        once DistributedDataParallel supports them.
        """
        store = c10d.FileStore(self.file_name, self.world_size)
        process_group = c10d.ProcessGroupNCCL(store, self.rank, self.world_size)

        class NoGradModule(nn.Module):
            def __init__(self):
                super(NoGradModule, self).__init__()
                self.fc1 = nn.Linear(2, 10, bias=False)
                self.fc2 = nn.Linear(10, 4, bias=False)
                self.relu = nn.ReLU()

            def forward(self, x):
                x = self.relu(self.fc1(x))
                x = self.relu(self.fc2(x))
                return F.softmax(x, dim=1)

        device_id = gpus_for_rank(self.world_size)[self.rank][0]
        model = DistributedDataParallel(
            NoGradModule().float().to(device_id),
            device_ids=[device_id],
            process_group=process_group,
        )

        batch_size = 4
        input = torch.rand([batch_size, 2], dtype=torch.float)

        def check_no_grads():
            for p in model.parameters():
                self.assertTrue(p.requires_grad)
                self.assertIsNone(p.grad)

        # After initialization, no parameter has their gradient set.
        check_no_grads()

        # Run `forward` function with torch.no_grad()
        with torch.no_grad():
            output = model(input)
            self.assertTrue(isinstance(output, torch.Tensor))

        # No parameter should have their gradient set.
        check_no_grads()

    def _test_accumulate_gradients_module(self, gradient_as_bucket_view=False):
        # This is NOT the recommended way to implement accumulating grads, but
        # we would like to make sure DDP does not mess up with the underlying
        # module.
        int_devices = gpus_for_rank(self.world_size)[self.rank][:1]
        devices = [torch.device("cuda:" + str(i)) for i in int_devices]
        store = c10d.FileStore(self.file_name, self.world_size)
        process_group = c10d.ProcessGroupNCCL(store, self.rank, self.world_size)
        global_batch_size = self.world_size

        model, ddp_model, input, target = self._prepare_single_device_module(
            process_group, devices, devices, global_batch_size, gradient_as_bucket_view
        )

        def step_model(model, input, target):
            model.train()
            output = model(input)
            loss = F.mse_loss(output, target.to(output.device))
            loss.backward()

        # ensure accumulate grads works with no_grad
        with torch.no_grad():
            ddp_model.train()
            ddp_model.module(input)

        # Check two model parameters over 4 iterations.
        # Use 4 iterations because we alternate between reducing and
        # not reducing and want to make sure we switch both ways.
        for iteration in range(4):
            step_model(model, input, target)

            if iteration % 2 == 0:
                # Skip gradients sync without calling prepare_for_backward
                step_model(
                    ddp_model.module,
                    input[self.rank : (self.rank + 1)],
                    target[self.rank : (self.rank + 1)],
                )
                for i, j in zip(model.parameters(), ddp_model.parameters()):
                    self.assertNotEqual(i.grad, j.grad)
            else:
                step_model(
                    ddp_model,
                    input[self.rank : (self.rank + 1)],
                    target[self.rank : (self.rank + 1)],
                )
                for i, j in zip(model.parameters(), ddp_model.parameters()):
                    # TODO(#38095): Replace assertEqualIgnoreType. See issue #38095
                    self.assertEqualIgnoreType(i.grad, j.grad, rtol=1.3e-06, atol=5e-5)

            # Shuffle the input so that DDP input is different
            torch.manual_seed(1337 + iteration)
            input = input[torch.randperm(global_batch_size)]

    @requires_nccl()
    @skip_if_lt_x_gpu(2)
    def test_accumulate_gradients_module(self):
        self._test_accumulate_gradients_module()

    @requires_nccl()
    @skip_if_lt_x_gpu(2)
    def test_accumulate_gradients_module_with_grad_is_view(self):
        self._test_accumulate_gradients_module(gradient_as_bucket_view=True)

    @requires_nccl()
    @skip_if_lt_x_gpu(2)
    def test_failure_recovery(self):
        store = c10d.FileStore(self.file_name, self.world_size)
        process_group = c10d.ProcessGroupNCCL(store, self.rank, self.world_size)

        # need to create a separate file for the recovered FileStore, because
        # the original one will be deleted when destructing the first FileStore.
        recovery_filename = self.file_name + "_recovery"

        if self.rank == 0:
            # the file will be deleted by the recovered FileStore
            open(recovery_filename, "w").close()

        # not necessary to run barrier here, as DDP will synchronize

        class TestModel(nn.Module):
            def __init__(self):
                super(TestModel, self).__init__()
                self.fc1 = nn.Linear(2, 10, bias=False)
                self.fc2 = nn.Linear(10, 4, bias=False)
                self.relu = nn.ReLU()

            def forward(self, x):
                x = self.relu(self.fc1(x))
                x = self.relu(self.fc2(x))
                return F.softmax(x, dim=1)

        device_id = gpus_for_rank(self.world_size)[self.rank][0]
        model = TestModel().float().to(device_id)
        ddp = DistributedDataParallel(
            model,
            device_ids=[device_id],
            process_group=process_group,
        )

        batch_size = 4
        criterion = nn.CrossEntropyLoss()
        input = torch.rand([batch_size, 2], dtype=torch.float)
        target = torch.LongTensor([random.randrange(4) for _ in range(batch_size)]).to(
            device_id
        )

        for _ in range(6):
            output = ddp(input)
            loss = criterion(output, target)
            loss.backward()

        del ddp
        del process_group
        del store  # this will delete self.file_name

        store = c10d.FileStore(recovery_filename, self.world_size)
        process_group = c10d.ProcessGroupNCCL(store, self.rank, self.world_size)
        ddp = DistributedDataParallel(
            model,
            device_ids=[device_id],
            process_group=process_group,
        )

        input = torch.rand([batch_size, 2], dtype=torch.float)
        target = torch.LongTensor([random.randrange(4) for _ in range(batch_size)]).to(
            device_id
        )
        for _ in range(6):
            output = ddp(input)
            loss = criterion(output, target)
            loss.backward()

    @requires_nccl()
    @skip_if_lt_x_gpu(2)
    def test_pass_default_pg(self):
        dist.init_process_group(
            "nccl",
            init_method=f"file://{self.file_name}",
            world_size=self.world_size,
            rank=self.rank,
        )

        default_pg = c10d.distributed_c10d._get_default_group()
        dist.destroy_process_group(default_pg)
        self.assertFalse(dist.is_initialized())

    def _test_grad_layout(self, replica_devices, layer_devs, local_batch_size):
        store = c10d.FileStore(self.file_name, self.world_size)
        process_group = c10d.ProcessGroupNCCL(store, self.rank, self.world_size)

        global_batch_size = local_batch_size * self.world_size

        # Carry out some trials with small buckets and some with big buckets.
        bucketsizes = (0.000001, 25)
        # Tuples of lists.  Each list describes per-layer characteristics for one trial.
        layer_formats = (
            [torch.contiguous_format] * 4,
            [torch.channels_last] * 2 + [torch.contiguous_format] * 2,
            [torch.channels_last] * 4,
        )
        layer_dtypes = (
            [torch.float] * 4,
            [torch.float] * 2 + [torch.half] * 2,
            [torch.half] * 4,
        )

        input_dev = layer_devs[0] if isinstance(layer_devs, list) else layer_devs
        target_dev = layer_devs[-1] if isinstance(layer_devs, list) else layer_devs
        input = torch.randn(
            (global_batch_size, 8, 8, 8), device=input_dev, dtype=torch.float
        )
        target = torch.randn(
            (global_batch_size, 8, 4, 4), device=target_dev, dtype=torch.float
        )
        local_batch_start = self.rank * local_batch_size
        local_batch_end = (self.rank + 1) * local_batch_size

        # Reducer.cpp sneakily creates one "initial bucket" that ignores the "bucket_cap_mb"
        # argument.  The following makes sure the initial bucket also complies.
        @contextmanager
        def first_bucket_size(ddp_bucket_mb):
            old_DEFAULT_FIRST_BUCKET_BYTES = dist._DEFAULT_FIRST_BUCKET_BYTES
            dist._DEFAULT_FIRST_BUCKET_BYTES = int(ddp_bucket_mb * 1.0e6)
            try:
                yield
            finally:
                dist._DEFAULT_FIRST_BUCKET_BYTES = old_DEFAULT_FIRST_BUCKET_BYTES

        with torch.backends.cudnn.flags(
            enabled=True, deterministic=True, benchmark=False
        ):
            for formats, dtypes, bucketsize in product(
                layer_formats, layer_dtypes, bucketsizes
            ):
                with first_bucket_size(bucketsize):
                    model_msg = (
                        "rank = {} formats = {} dtypes = {} bucketsize = {} ".format(
                            self.rank, formats, dtypes, bucketsize
                        )
                    )
                    try:
                        m = ConvNet(layer_devs, formats, dtypes)
                        m_ddp = DistributedDataParallel(
                            copy.deepcopy(m),
                            device_ids=replica_devices,
                            process_group=process_group,
                            bucket_cap_mb=bucketsize,
                        )
                        opt = torch.optim.SGD(m.parameters(), lr=0.1)
                        opt_ddp = torch.optim.SGD(m_ddp.parameters(), lr=0.1)
                        has_half = any(p.dtype is torch.half for p in m.parameters())
                        tol = 1.0e-3 if has_half else 1.0e-5
                    except BaseException:
                        # Prints case-specific debugging info to narrow down failing case.
                        print(
                            "Caught exception during model creation for " + model_msg,
                            flush=True,
                        )
                        raise
                    # 3 iters:  First iter creates grads, second iter retests after rebucketing,
                    # third iter tries zeroed grads.
                    for it in range(3):
                        iter_msg = "iter = {} ".format(it) + model_msg
                        named_msg = iter_msg
                        try:
                            F.mse_loss(m(input).float(), target).backward()
                            F.mse_loss(
                                m_ddp(input[local_batch_start:local_batch_end]).float(),
                                target[local_batch_start:local_batch_end],
                            ).backward()
                            for i, ((layer_name, m_child), m_ddp_child) in enumerate(
                                zip(m.named_children(), m_ddp.module.children())
                            ):
                                named_msg = layer_name + ".weight" + " " + iter_msg
                                self.assertTrue(
                                    m_child.weight.grad.is_contiguous(
                                        memory_format=formats[i]
                                    ),
                                    named_msg,
                                )
                                self.assertTrue(
                                    m_ddp_child.weight.grad.is_contiguous(
                                        memory_format=formats[i]
                                    ),
                                    named_msg,
                                )
                                for j, ((param_name, p), p_ddp) in enumerate(
                                    zip(
                                        m_child.named_parameters(),
                                        m_ddp_child.parameters(),
                                    )
                                ):
                                    named_msg = (
                                        layer_name + "." + param_name + " " + iter_msg
                                    )
                                    self.assertEqual(
                                        p.grad, p_ddp.grad, rtol=tol, atol=tol
                                    )
                            opt.step()
                            opt_ddp.step()
                            if it == 0:
                                for p, p_ddp in zip(m.parameters(), m_ddp.parameters()):
                                    p.grad = None
                                    p_ddp.grad = None
                            else:
                                m.zero_grad()
                                m_ddp.zero_grad()
                        except BaseException:
                            # Makes sure we still get info if an error occurred somewhere other than the asserts.
                            print(
                                "Caught exception during iterations at " + named_msg,
                                flush=True,
                            )
                            raise

    @requires_nccl()
    @skip_if_lt_x_gpu(2)
    @skip_if_rocm
    def test_grad_layout_1devicemodule_1replicaperprocess(self):
        dev0 = torch.device("cuda:" + str(gpus_for_rank(self.world_size)[self.rank][0]))
        # Tells DDP to use just one device.
        replica_devices = [dev0]
        # Tells _test_grad_layout to construct ConvNet with all layers on this process's first assigned device.
        layer_devs = dev0
        local_batch_size = 8
        self._test_grad_layout(replica_devices, layer_devs, local_batch_size)

    @requires_nccl()
    @skip_if_lt_x_gpu(4)
    @skip_if_rocm
    def test_grad_layout_2devicemodule(self):
        int_devices = gpus_for_rank(self.world_size)[self.rank][:2]
        dev0 = torch.device("cuda:" + str(int_devices[0]))
        dev1 = torch.device("cuda:" + str(int_devices[1]))
        # DDP's default behavior for a multi-device module is "don't replicate."
        replica_devices = None
        # Tells _test_grad_layout to constructs this process's ConvNet on 2 devices, with 2 layers on each device.
        layer_devs = [dev0] * 2 + [dev1] * 2
        local_batch_size = 8
        self._test_grad_layout(replica_devices, layer_devs, local_batch_size)

    @requires_nccl()
    @skip_if_lt_x_gpu(2)
    def test_param_layout_mismatch_error(self):
        store = c10d.FileStore(self.file_name, self.world_size)
        process_group = c10d.ProcessGroupNCCL(store, self.rank, self.world_size)

        dev0 = torch.device("cuda:" + str(gpus_for_rank(self.world_size)[self.rank][0]))
        layer_devs = dev0
        layer_formats = (
            [torch.contiguous_format] * 4
            if self.rank == 0
            else [torch.channels_last] * 4
        )
        layer_dtypes = [torch.float] * 4

        m = ConvNet(layer_devs, layer_formats, layer_dtypes)
        if self.rank == 0:
            m_ddp = DistributedDataParallel(
                m, device_ids=[dev0], process_group=process_group
            )
        else:
            with self.assertRaisesRegex(
                RuntimeError,
                ".* appears not to match strides of the same param in process 0",
            ):
                m_ddp = DistributedDataParallel(
                    m, device_ids=[dev0], process_group=process_group
                )

    def _gpu_model_with_ddp_comm_hook(
        self,
        process_group,
        hook=None,
        gradient_as_bucket_view=False,
        state=None,
        static_graph=False,
    ):
        device_id = gpus_for_rank(self.world_size)[self.rank][0]
        gpu_model = DistributedDataParallel(
            ModuleForDdpCommHook().to(device_id),
            device_ids=[device_id],
            process_group=process_group,
            gradient_as_bucket_view=gradient_as_bucket_view,
        )

        if static_graph:
            gpu_model._set_static_graph()

        # Register a DDP communication hook if any.
        if hook is not None:
            gpu_model.register_comm_hook(state, hook)

        return gpu_model

    @requires_nccl()
    @skip_if_lt_x_gpu(2)
    def test_ddp_comm_hook_future_passing_gpu_nccl(self):
        """
        This unit test verifies whether the Future object is passed properly using nccl backend.
        The hook callback function creates a Future object and sets a value to it.
        """
        store = c10d.FileStore(self.file_name, self.world_size)
        process_group = c10d.ProcessGroupNCCL(store, self.rank, self.world_size)

        # Get GPU model with simple_hook registered.
        gpu_model = self._gpu_model_with_ddp_comm_hook(process_group, self._simple_hook)

        # check whether the grads are equal to what simple_hook's then callback returns.
        # without the comm_hook, result would be 0.25 * torch.ones(2, 2).
        self._run_and_verify_hook(gpu_model, 8, 2 * torch.ones(2, 2))

    def _test_ddp_comm_hook_allreduce_hook_nccl(
        self, gradient_as_bucket_view=False, static_graph=False
    ):
        """
        This unit test verifies whether a DDP communication hook that just calls
        allreduce gives the same result with the case of no hook registered.
        Without the then callback, the future_value in reducer is no longer
        a PyObject, and this unit test verifies future_value is properly checked.
        """
        store = c10d.FileStore(self.file_name, self.world_size)
        process_group = c10d.ProcessGroupNCCL(store, self.rank, self.world_size)

        def allreduce_hook(
            state: object, bucket: dist.GradBucket
        ) -> torch.futures.Future[torch.Tensor]:
            tensors = [bucket.buffer() / self.world_size]
            return (
                process_group.allreduce(tensors)
                .get_future()
                .then(lambda fut: fut.value()[0])
            )

        # Get GPU model with allreduce_hook registered.
        gpu_model = self._gpu_model_with_ddp_comm_hook(
            process_group, allreduce_hook, gradient_as_bucket_view, static_graph
        )

        # check whether the grads are equal to what DDP without hook would return.
        self._run_and_verify_hook(gpu_model, 8, 0.25 * torch.ones(2, 2))

    def _test_default_ddp_comm_hooks_nccl(self, gradient_as_bucket_view=False):
        """
        This unit test verifies whether default Python DDP communication hooks ALLREDUCE, FP16_COMPRESS
        and BF16_COMPRESS, can give the same result with the case of no hook registered.
        """
        store = c10d.FileStore(self.file_name, self.world_size)
        process_group = c10d.ProcessGroupNCCL(store, self.rank, self.world_size)

        # For these default DDP comm hooks, the only state is process group.
        state = process_group
        hook_options = [default.allreduce_hook, default.fp16_compress_hook]
        if (
            not TEST_WITH_ROCM
            and BFLOAT16_AVAILABLE
            and c10d.is_nccl_available()
            and torch.cuda.nccl.version() >= (2, 9, 7)
        ):
            hook_options.append(default.bf16_compress_hook)
        for hook in hook_options:
            # Get GPU model with the hook registered.
            # The first arg 'process_group' is used for initializing the test environment,
            # so it cannot be replaced by 'state', although they have the same value.
            gpu_model = self._gpu_model_with_ddp_comm_hook(
                process_group, hook, gradient_as_bucket_view, state
            )

            # check whether the grads are equal to what DDP without hook would return.
            self._run_and_verify_hook(gpu_model, 8, 0.25 * torch.ones(2, 2))

    def _test_fp16_compress_wrapper(self, gradient_as_bucket_view=False):
        """
        This unit test verifies whether wrapping the ALLREDUCE and POWER_SGD hooks with
        the FP16_WRAPPER can give the same result as when there is no hook registered.
        """
        store = c10d.FileStore(self.file_name, self.world_size)
        process_group = c10d.ProcessGroupNCCL(store, self.rank, self.world_size)
        powerSGD_state = powerSGD.PowerSGDState(process_group=process_group)

        hook_args = [
            (powerSGD.powerSGD_hook, powerSGD_state),
            (default.allreduce_hook, process_group),
        ]

        for hook, state in hook_args:
            gpu_model = self._gpu_model_with_ddp_comm_hook(
                process_group,
                default.fp16_compress_wrapper(hook),
                gradient_as_bucket_view,
                state,
            )

            # check whether the grads are equal to what DDP without hook would return.
            self._run_and_verify_hook(gpu_model, 8, 0.25 * torch.ones(2, 2))

    def _test_bf16_compress_wrapper(self, gradient_as_bucket_view=False):
        """
        This unit test verifies whether wrapping the ALLREDUCE and POWER_SGD hooks with
        the BF16_WRAPPER can give the same result as when there is no hook registered.
        """
        store = c10d.FileStore(self.file_name, self.world_size)
        process_group = c10d.ProcessGroupNCCL(store, self.rank, self.world_size)
        powerSGD_state = powerSGD.PowerSGDState(process_group=process_group)

        hook_args = [
            (powerSGD.powerSGD_hook, powerSGD_state),
            (default.allreduce_hook, process_group),
        ]

        for hook, state in hook_args:
            gpu_model = self._gpu_model_with_ddp_comm_hook(
                process_group,
                default.bf16_compress_wrapper(hook),
                gradient_as_bucket_view,
                state,
            )

            # check whether the grads are equal to what DDP without hook would return.
            self._run_and_verify_hook(gpu_model, 8, 0.25 * torch.ones(2, 2))

    def _test_hook_then_optimizer(
        self,
        functional_optim_cls,
        *functional_optim_args,
        gradient_as_bucket_view=False,
        **functional_optim_kwargs
    ):
        store = c10d.FileStore(self.file_name, self.world_size)
        process_group = c10d.ProcessGroupNCCL(store, self.rank, self.world_size)
        hook, hook_state = default.allreduce_hook, process_group
        opt_hook_state = default._OptimizerHookState(
            functional_optim_cls,
            *functional_optim_args,
            **functional_optim_kwargs,
        )
        gpu_model = self._gpu_model_with_ddp_comm_hook(
            process_group,
            default._hook_then_optimizer(hook, opt_hook_state),
            gradient_as_bucket_view,
            hook_state,
        )
        prev_params = copy.deepcopy(list(gpu_model.parameters()))
        # Run model with optimizer as part of hook
        for _ in range(8):
            gpu_model.zero_grad()
            self._run_and_verify_hook(gpu_model, 8, 0.25 * torch.ones(2, 2))
        new_params = list(gpu_model.parameters())
        # Run plain model with allreduce hook and separate optimizer step.
        # Verify gradients are the same.
        gpu_model_allreduce = self._gpu_model_with_ddp_comm_hook(
            process_group, default.allreduce_hook, gradient_as_bucket_view, hook_state
        )
        mapping = {v: k for k, v in functional_optim_map.items()}
        sgd = mapping.get(functional_optim_cls)(
            gpu_model_allreduce.parameters(),
            *functional_optim_args,
            **functional_optim_kwargs,
        )
        for _ in range(8):
            gpu_model_allreduce.zero_grad()
            self._run_and_verify_hook(gpu_model_allreduce, 8, 0.25 * torch.ones(2, 2))
            sgd.step()
        post_opt_params = list(gpu_model_allreduce.parameters())
        for opt_as_hook_param, post_opt_param in zip(new_params, post_opt_params):
            self.assertEqual(opt_as_hook_param, post_opt_param)

    def _test_powerSGD_ddp_comm_hook_nccl(self, gradient_as_bucket_view=False):
        """
        This unit test verifies whether Python DDP communication hook POWER_SGD
        can give the same result with the case of no hook registered.
        """
        store = c10d.FileStore(self.file_name, self.world_size)
        process_group = c10d.ProcessGroupNCCL(store, self.rank, self.world_size)

        # Get GPU model with the hook registered.
        # Test the hook with different algorithmic configs.
        for use_error_feedback, warm_start in product([True, False], [True, False]):
            state = powerSGD.PowerSGDState(
                process_group=process_group,
                matrix_approximation_rank=1,
                use_error_feedback=use_error_feedback,
                warm_start=warm_start,
            )
            for hook in [powerSGD.powerSGD_hook, powerSGD.batched_powerSGD_hook]:
                gpu_model = self._gpu_model_with_ddp_comm_hook(
                    process_group, hook, gradient_as_bucket_view, state
                )

                # check whether the grads are equal to what DDP without hook would return.
                self._run_and_verify_hook(gpu_model, 8, 0.25 * torch.ones(2, 2))

    def _test_builtin_ddp_comm_hooks_nccl(self, gradient_as_bucket_view=False):
        """
        This unit test verifies whether built-in C++ DDP communication hooks ALLREDUCE and FP16_COMPRESS
        can give the same result with the case of no hook registered.
        """
        store = c10d.FileStore(self.file_name, self.world_size)
        process_group = c10d.ProcessGroupNCCL(store, self.rank, self.world_size)

        for comm_hook_type in [
            dist.BuiltinCommHookType.ALLREDUCE,
            dist.BuiltinCommHookType.FP16_COMPRESS,
        ]:
            # Get GPU model with the built-in communication hook.
            gpu_model = self._gpu_model_with_builtin_ddp_comm_hook(
                process_group, comm_hook_type, gradient_as_bucket_view
            )

            # check whether the grads are equal to what DDP without hook would return.
            self._run_and_verify_hook(gpu_model, 8, 0.25 * torch.ones(2, 2))

    @requires_nccl()
    @skip_if_lt_x_gpu(2)
    def test_ddp_comm_hook_allreduce_hook_nccl(self):
        self._test_ddp_comm_hook_allreduce_hook_nccl()

    @requires_nccl()
    @skip_if_lt_x_gpu(2)
    def test_default_ddp_comm_hooks_nccl(self):
        self._test_default_ddp_comm_hooks_nccl()

    @requires_nccl()
    @skip_if_lt_x_gpu(2)
    def test_fp16_compress_wrapper_nccl(self):
        self._test_fp16_compress_wrapper()

    @requires_nccl()
    @requires_nccl_version((2, 9, 7), "Need NCCL 2.9.7+ for BF16_COMPRESS")
    @sandcastle_skip_if(
        not BFLOAT16_AVAILABLE,
        "BFloat16 is only supported by CUDA 11+",
    )
    @skip_if_lt_x_gpu(2)
    @skip_if_rocm
    def test_bf16_compress_wrapper_nccl(self):
        self._test_bf16_compress_wrapper()

    @requires_nccl()
    @skip_if_lt_x_gpu(2)
    def test_hook_then_sgd_nccl(self):
        sgd_lr = 1e-2
        sgd_momentum = 0.9
        sgd_weight_decay = 0.01
        self._test_hook_then_optimizer(
            _FunctionalSGD,
            sgd_lr,
            momentum=sgd_momentum,
            weight_decay=sgd_weight_decay,
        )

    @requires_nccl()
    @skip_if_lt_x_gpu(2)
    def test_hook_then_sgd_nccl_grad_as_bucket_view(self):
        sgd_lr = 1e-2
        sgd_momentum = 0.9
        sgd_weight_decay = 0.01
        self._test_hook_then_optimizer(
            _FunctionalSGD,
            sgd_lr,
            momentum=sgd_momentum,
            weight_decay=sgd_weight_decay,
            gradient_as_bucket_view=True
        )

    @requires_nccl()
    @skip_if_lt_x_gpu(2)
    def test_hook_then_adamw_nccl(self):
        adamw_lr = 1e-2
        adamw_betas = (0.9, 0.99)
        adamw_eps = 1e-6
        self._test_hook_then_optimizer(
            _FunctionalAdamW,
            adamw_lr,
            betas=adamw_betas,
            eps=adamw_eps,
            gradient_as_bucket_view=True
        )

    @requires_nccl()
    @skip_if_lt_x_gpu(2)
    def test_hook_then_adam_nccl(self):
        adam_lr = 1e-2
        adam_betas = (0.9, 0.99)
        adam_eps = 1e-6
        self._test_hook_then_optimizer(
            _FunctionalAdam,
            adam_lr,
            betas=adam_betas,
            eps=adam_eps,
            gradient_as_bucket_view=True
        )

    @requires_nccl()
    @skip_if_lt_x_gpu(2)
    def test_hook_then_adam_nccl_grad_as_bucket_view(self):
        adam_lr = 1e-2
        adam_betas = (0.9, 0.99)
        adam_eps = 1e-6
        self._test_hook_then_optimizer(
            _FunctionalAdam,
            adam_lr,
            betas=adam_betas,
            eps=adam_eps,
            gradient_as_bucket_view=True
        )

    @requires_nccl()
    @skip_if_lt_x_gpu(2)
    def test_builtin_ddp_comm_hooks_nccl(self):
        self._test_builtin_ddp_comm_hooks_nccl()

    @requires_nccl()
    @skip_if_lt_x_gpu(2)
    def test_powerSGD_ddp_comm_hook_nccl(self):
        self._test_powerSGD_ddp_comm_hook_nccl()

    @requires_nccl()
    @skip_if_lt_x_gpu(2)
    def test_ddp_comm_hook_allreduce_hook_nccl_grad_is_view(self):
        self._test_ddp_comm_hook_allreduce_hook_nccl(gradient_as_bucket_view=True)

    @requires_nccl()
    @skip_if_lt_x_gpu(2)
    def test_ddp_comm_hook_allreduce_hook_nccl_static_graph(self):
        self._test_ddp_comm_hook_allreduce_hook_nccl(static_graph=True)

    @requires_nccl()
    @skip_if_lt_x_gpu(2)
    def test_default_ddp_comm_hooks_nccl_is_view(self):
        self._test_default_ddp_comm_hooks_nccl(gradient_as_bucket_view=True)

    @requires_nccl()
    @skip_if_lt_x_gpu(2)
    def test_fp16_compress_wrapper_is_view(self):
        self._test_fp16_compress_wrapper(gradient_as_bucket_view=True)

    @requires_nccl()
    @requires_nccl_version((2, 9, 7), "Need NCCL 2.9.7+ for BF16_COMPRESS")
    @sandcastle_skip_if(
        not BFLOAT16_AVAILABLE,
        "BFloat16 is only supported by CUDA 11+",
    )
    @skip_if_lt_x_gpu(2)
    @skip_if_rocm
    def test_bf16_compress_wrapper_is_view(self):
        self._test_bf16_compress_wrapper(gradient_as_bucket_view=True)

    @requires_nccl()
    @skip_if_lt_x_gpu(2)
    def test_builtin_ddp_comm_hooks_nccl_grad_is_view(self):
        self._test_builtin_ddp_comm_hooks_nccl(gradient_as_bucket_view=True)

    @requires_nccl()
    @skip_if_lt_x_gpu(2)
    def test_powerSGD_ddp_comm_hook_nccl_grad_is_view(self):
        self._test_powerSGD_ddp_comm_hook_nccl(gradient_as_bucket_view=True)

    @requires_nccl()
    @skip_if_lt_x_gpu(2)
    def test_ddp_comm_hook_allreduce_with_then_hook_nccl(self):
        """
        This unit test verifies whether a DDP communication hook that calls allreduce and then
        multiplies the result by ten and divides by two gives the expected result.
        """
        store = c10d.FileStore(self.file_name, self.world_size)
        process_group = c10d.ProcessGroupNCCL(store, self.rank, self.world_size)

        def allreduce_with_then_hook(
            state: object, bucket: dist.GradBucket
        ) -> torch.futures.Future[torch.Tensor]:
            tensors = [bucket.buffer() / self.world_size]
            fut = process_group.allreduce(tensors).get_future()

            def mult(fut):
                # Multiply the result by 10.
                return 10 * fut.value()[0]

            def div(fut):
                # Divide the result by 2.
                return 0.5 * fut.value()

            return fut.then(mult).then(div)

        # Get GPU model with allreduce_with_then_hook registered.
        gpu_model = self._gpu_model_with_ddp_comm_hook(
            process_group, allreduce_with_then_hook
        )

        # check whether the grads are equal to what allreduce returns multuplied by 5.
        # without the comm_hook, result would be still 0.25 * torch.ones(2, 2).
        self._run_and_verify_hook(gpu_model, 8, 1.25 * torch.ones(2, 2))

    class AcceptsParam(torch.nn.Module):
        def __init__(self, p, factor):
            super().__init__()
            self.a = p
            self.f = factor

        def forward(self, input):
            return input + self.a * self.f

    @requires_nccl()
    @skip_if_lt_x_gpu(2)
    def test_ddp_weight_sharing(self):
        store = c10d.FileStore(self.file_name, self.world_size)
        process_group = c10d.ProcessGroupNCCL(store, self.rank, self.world_size)

        size = 2048 * 2048
        dev = self.rank
        world = self.world_size

        p = torch.nn.Parameter(torch.randn(size, requires_grad=True))

        for try_set_to_none, use_bucket_view in product((False, True), (False, True)):
            m = torch.nn.Sequential(
                self.AcceptsParam(p, dev + 1), self.AcceptsParam(p, dev + 1)
            ).cuda(dev)

            m = torch.nn.parallel.DistributedDataParallel(
                m,
                bucket_cap_mb=1,
                gradient_as_bucket_view=use_bucket_view,
                device_ids=[dev],
                process_group=process_group,
            )

            for i in range(3):
                m.zero_grad(set_to_none=try_set_to_none)
                m(1).sum().backward()

                # Each param value is multiplied by "rank + 1" twice in forward, so the grad
                # values produced by a particular rank should be 2. * (rank + 1).
                # Summing these over ranks and dividing by world size gives the expected result:
                analytic = torch.full_like(
                    p, 2.0 * (world * (world + 1.0) / 2.0) / world, device=dev
                )
                for name, p in m.named_parameters():
                    self.assertEqual(
                        p.grad,
                        analytic,
                        "mismatch at "
                        + name
                        + ".grad for "
                        + "set_to_none = {}, use_bucket_view = {}".format(
                            try_set_to_none, use_bucket_view
                        ),
                    )

    # A list of tests for ddp with activation checkpointing
    # when gradient_as_bucket_view=True, False.
    # Most of the tests are referred to
    # https://github.com/facebookresearch/fairscale/blob/master/tests/nn/pipe/test_checkpoint_ddp.py
    class CheckpointOnceModule(nn.Module):
        def __init__(self):
            super().__init__()
            self.l1 = nn.Linear(20, 20)
            self.l2 = nn.Linear(20, 20)

        def forward(self, inp):
            x = self.l1(inp)
            x = checkpoint(self.l2, x)
            return x

    class CheckpointTwiceModule(CheckpointOnceModule):
        def __init__(self):
            super().__init__()

        def forward(self, inp):
            x = self.l1(inp)
            x = checkpoint(self.l2, x)
            x = checkpoint(self.l2, x)
            return x

    def _prepare_dummy_data(self):
        ddp_bs = 16
        bs = ddp_bs * self.world_size
        input = torch.rand((bs, 20), device="cuda", requires_grad=True)
        target = torch.randn((bs, 20), device="cuda")
        offset = self.rank * ddp_bs
        ddp_input = input[offset : offset + ddp_bs]
        ddp_target = target[offset : offset + ddp_bs]
        return input, ddp_input, target, ddp_target

    def _train_model(self, model, input_var, target, loss, run_checkpoint=False):
        model.train()
        if run_checkpoint:
            output = checkpoint(model, input_var)
        else:
            output = model(input_var)
        l = loss(output, target)
        l.backward()

    def _test_ddp_checkpointing(
        self,
        input_model,
        process_group,
        use_bucket_view,
        find_unused_parameters=False,
        static_graph=False,
        run_checkpoint=False,
    ):
        # to reprodce the same training results
        torch.cuda.set_device(self.rank)
        torch.manual_seed(31415)
        model = copy.deepcopy(input_model).cuda()
        ddp_model = copy.deepcopy(input_model).cuda()
        ddp_model = nn.parallel.DistributedDataParallel(
            ddp_model,
            bucket_cap_mb=1,
            gradient_as_bucket_view=use_bucket_view,
            device_ids=[self.rank],
            process_group=process_group,
            find_unused_parameters=find_unused_parameters,
        )
        if static_graph:
            ddp_model._set_static_graph()
        self.assertEqual(
            ddp_model._get_ddp_logging_data().get("static_graph", 0), static_graph
        )
        input, ddp_input, target, ddp_target = self._prepare_dummy_data()
        loss = nn.MSELoss()
        for i in range(5):
            model.zero_grad(set_to_none=False)
            ddp_model.zero_grad(set_to_none=False)
            self._train_model(model, input, target, loss, run_checkpoint=run_checkpoint)
            self._train_model(
                ddp_model, ddp_input, ddp_target, loss, run_checkpoint=run_checkpoint
            )
            for i, j in zip(model.parameters(), ddp_model.parameters()):
                self.assertTrue(i.grad is not None)
                self.assertTrue(j.grad is not None)
                self.assertEqual(i.grad, j.grad, rtol=1.3e-06, atol=5e-5)

    # DDP works as expect when layer is checkpointed only once
    @requires_nccl()
    @skip_if_lt_x_gpu(2)
    def test_ddp_checkpointing_once(self):
        store = c10d.FileStore(self.file_name, self.world_size)
        process_group = c10d.ProcessGroupNCCL(store, self.rank, self.world_size)
        for use_bucket_view, static_graph in product((False, True), (False, True)):
            self._test_ddp_checkpointing(
                self.CheckpointOnceModule(),
                process_group=process_group,
                use_bucket_view=use_bucket_view,
                static_graph=static_graph,
            )

    # DDP will fail when there are unused_parameters in the model
    @requires_nccl()
    @skip_if_lt_x_gpu(2)
    def test_ddp_checkpointing_unused_params(self):
        store = c10d.FileStore(self.file_name, self.world_size)
        process_group = c10d.ProcessGroupNCCL(store, self.rank, self.world_size)
        for use_bucket_view in (True, False):
            with self.assertRaisesRegex(
                RuntimeError,
                "Expected to mark a variable ready only once.",
            ):
                model = self._test_ddp_checkpointing(
                    self.CheckpointOnceModule(),
                    process_group=process_group,
                    use_bucket_view=use_bucket_view,
                    find_unused_parameters=True,
                    static_graph=False,
                )
            # test passes when static_graph is true
            model = self._test_ddp_checkpointing(
                self.CheckpointOnceModule(),
                process_group=process_group,
                use_bucket_view=use_bucket_view,
                find_unused_parameters=True,
                static_graph=True,
            )

    # DDP will fail when the same layer is checkponted twice
    @requires_nccl()
    @skip_if_lt_x_gpu(2)
    def test_ddp_checkpointing_twice(self):
        store = c10d.FileStore(self.file_name, self.world_size)
        process_group = c10d.ProcessGroupNCCL(store, self.rank, self.world_size)
        for use_bucket_view in (True, False):
            with self.assertRaisesRegex(
                RuntimeError,
                "Expected to mark a variable ready only once.",
            ):
                model = self._test_ddp_checkpointing(
                    self.CheckpointTwiceModule(),
                    process_group=process_group,
                    use_bucket_view=use_bucket_view,
                    static_graph=False,
                )
            model = self._test_ddp_checkpointing(
                self.CheckpointTwiceModule(),
                process_group=process_group,
                use_bucket_view=use_bucket_view,
                static_graph=True,
            )

    # DDP works as expected if there is weight sharing among layers
    @requires_nccl()
    @skip_if_lt_x_gpu(2)
    def test_ddp_checkpointing_weight_sharing(self):
        store = c10d.FileStore(self.file_name, self.world_size)
        process_group = c10d.ProcessGroupNCCL(store, self.rank, self.world_size)
        torch.cuda.set_device(self.rank)
        for use_bucket_view, static_graph in product((False, True), (False, True)):
            torch.manual_seed(31415)
            l1 = nn.Linear(20, 20)
            l2 = nn.Linear(20, 20)
            l1.weight = l2.weight
            model = nn.Sequential(l1, l2)
            self._test_ddp_checkpointing(
                model,
                process_group=process_group,
                use_bucket_view=use_bucket_view,
                static_graph=static_graph,
                run_checkpoint=True,
            )


class NcclErrorHandlingTest(MultiProcessTestCase):
    def setUp(self):
        super(NcclErrorHandlingTest, self).setUp()
        # Need to skip return code checking for these tests since the child
        # processes don't exit cleanly.
        self.skip_return_code_checks = [
            self.test_nccl_errors_blocking_abort.__wrapped__,
            self.test_nccl_errors_blocking_sigkill.__wrapped__,
            self.test_nccl_errors_blocking_sigterm.__wrapped__,
            self.test_nccl_errors_blocking_nonzero_exit.__wrapped__,
        ]
        # NCCL_BLOCKING_WAIT overrides NCCL_ASYNC_ERROR_HANDLING hence tests
        # that use NCCL_BLOCKING_WAIT will test it as expected.
        os.environ["NCCL_ASYNC_ERROR_HANDLING"] = "1"
        self._spawn_processes()

    def tearDown(self):
        super(NcclErrorHandlingTest, self).tearDown()
        try:
            os.remove(self.file_name)
        except OSError:
            pass

    @property
    def op_timeout_sec(self):
        return 1

    @property
    def world_size(self):
        return 3

    @property
    def blocking_wait_error_msg(self):
        return "Caught collective operation timeout"

    def _run_all_reduce(self, pg):
        pg.allreduce(torch.rand(10).cuda(self.rank))

    @requires_nccl()
    @requires_nccl_version((2, 4, 0), "Need NCCL 2.4+ for error checking")
    @skip_if_lt_x_gpu(3)
    @skip_if_rocm
    def test_nccl_errors_nonblocking(self):
        # Note: we unset and restore NCCL_ASYNC_ERROR_HANDLING for this test
        # since test_c10d_common runs with async error handling by default, but this
        # tests behavior when it is not enabled.
        prev_nccl_async_error_handling = os.environ.get(
            "NCCL_ASYNC_ERROR_HANDLING", None
        )
        os.environ["NCCL_ASYNC_ERROR_HANDLING"] = "0"
        store = c10d.FileStore(self.file_name, self.world_size)
        process_group = c10d.ProcessGroupNCCL(store, self.rank, self.world_size)
        process_group.allreduce(torch.rand(10).cuda(self.rank))
        if self.rank == 0:
            # This allreduce does not block Python thread as allreduce enqueues
            # the cuda operation, and then wait only blocks the current cuda
            # stream.
            work = process_group.allreduce(torch.rand(10).cuda(self.rank))
            work.wait()

            # Now the work scheduled next should hang forever since the previous
            # allreduce will never complete.
            t = threading.Thread(target=self._run_all_reduce, args=(process_group,))
            t.daemon = True
            t.start()
            t.join(int(get_timeout(self.id()) / 5))
            self.assertTrue(t.is_alive())

        if prev_nccl_async_error_handling is not None:
            os.environ["NCCL_ASYNC_ERROR_HANDLING"] = prev_nccl_async_error_handling

    def _test_nccl_errors_blocking(self, func):
        store = c10d.FileStore(self.file_name, self.world_size)
        process_group = c10d.ProcessGroupNCCL(
            store,
            self.rank,
            self.world_size,
            timeout=timedelta(seconds=self.op_timeout_sec),
        )
        process_group.allreduce(torch.rand(10).cuda(self.rank))
        if self.rank == 0:
            work = process_group.allreduce(torch.rand(10).cuda(self.rank))
            with self.assertRaisesRegex(RuntimeError, self.blocking_wait_error_msg):
                # Operation would time out in blocking mode.
                work.wait()
            # Run some GPU operations to make sure cuda has not gotten stuck.
            # It was observed cuda could get stuck if NCCL communicators were
            # not properly aborted before throwing RuntimeError.
            a = torch.rand(10).cuda(self.rank)
        elif self.rank == 1:
            # Clean up structures (ex: files for FileStore before going down)
            del process_group
            func()
        else:
            # Wait for timeout
            time.sleep(2 * self.op_timeout_sec)

            # Now verify communicators on this rank have been aborted by the watchdog thread.
            self._wait_for_comm_abort(process_group)

    @with_nccl_blocking_wait
    @requires_nccl()
    @requires_nccl_version((2, 4, 0), "Need NCCL 2.4+ for error checking")
    @skip_if_lt_x_gpu(3)
    @skip_if_rocm
    def test_nccl_errors_blocking_clean_exit(self):
        self._test_nccl_errors_blocking(lambda: sys.exit(0))

    @with_nccl_blocking_wait
    @requires_nccl()
    @requires_nccl_version((2, 4, 0), "Need NCCL 2.4+ for error checking")
    @skip_if_lt_x_gpu(3)
    @skip_if_rocm
    def test_nccl_errors_blocking_nonzero_exit(self):
        self._test_nccl_errors_blocking(lambda: sys.exit(1))

    @with_nccl_blocking_wait
    @requires_nccl()
    @requires_nccl_version((2, 4, 0), "Need NCCL 2.4+ for error checking")
    @skip_if_lt_x_gpu(3)
    @skip_if_rocm
    @sandcastle_skip(
        "Frequently times out see https://github.com/pytorch/pytorch/issues/58920"
    )
    def test_nccl_errors_blocking_abort(self):
        self._test_nccl_errors_blocking(lambda: os.abort())

    @with_nccl_blocking_wait
    @requires_nccl()
    @requires_nccl_version((2, 4, 0), "Need NCCL 2.4+ for error checking")
    @skip_if_lt_x_gpu(3)
    @skip_if_rocm
    def test_nccl_errors_blocking_sigkill(self):
        self._test_nccl_errors_blocking(lambda: os.kill(os.getpid(), signal.SIGKILL))

    @with_nccl_blocking_wait
    @requires_nccl()
    @requires_nccl_version((2, 4, 0), "Need NCCL 2.4+ for error checking")
    @skip_if_lt_x_gpu(3)
    @skip_if_rocm
    def test_nccl_errors_blocking_sigterm(self):
        self._test_nccl_errors_blocking(lambda: os.kill(os.getpid(), signal.SIGTERM))

    @with_nccl_blocking_wait
    @requires_nccl()
    @requires_nccl_version((2, 4, 0), "Need NCCL 2.4+ for error checking")
    @skip_if_lt_x_gpu(3)
    def test_nccl_blocking_wait_with_barrier(self):
        store = c10d.FileStore(self.file_name, self.world_size)
        process_group = c10d.ProcessGroupNCCL(
            store,
            self.rank,
            self.world_size,
            timeout=timedelta(seconds=self.op_timeout_sec),
        )
        process_group.barrier().wait()
        if self.rank == 0:
            with self.assertRaisesRegex(RuntimeError, self.blocking_wait_error_msg):
                # This should timeout
                process_group.barrier().wait()

    def _run_invalid_nccl_blocking_wait_env(self, val):
        os.environ["NCCL_BLOCKING_WAIT"] = val
        store = c10d.FileStore(self.file_name, self.world_size)
        with self.assertRaises(RuntimeError):
            process_group = c10d.ProcessGroupNCCL(store, self.rank, self.world_size)

    @requires_nccl()
    @skip_if_lt_x_gpu(3)
    def test_invalid_nccl_blocking_wait_env(self):
        self._run_invalid_nccl_blocking_wait_env("abc")
        self._run_invalid_nccl_blocking_wait_env("-1")
        self._run_invalid_nccl_blocking_wait_env("2147483647")
        self._run_invalid_nccl_blocking_wait_env("4294967295")

    def _wait_for_comm_abort(self, process_group):
        """
        Waits for the watchdog thread to abort communicators for the process group.
        """
        while True:
            try:
                process_group.allreduce(torch.rand(10).cuda(self.rank))
            except Exception as e:
                if "NCCL communicator was aborted" in str(e):
                    return
                else:
                    raise e
            time.sleep(1)

    @with_nccl_blocking_wait
    @requires_nccl()
    @skip_if_lt_x_gpu(3)
    def test_nccl_timeout(self):
        store = c10d.FileStore(self.file_name, self.world_size)

        # Initialize process_group.
        timeout = 1
        process_group = c10d.ProcessGroupNCCL(
            store, self.rank, self.world_size, timeout=timedelta(seconds=timeout)
        )
        process_group.allreduce(torch.rand(10).cuda(self.rank)).wait()

        if self.rank == 0:
            # This should timeout in about 1 second.
            start = time.time()
            # Watchdog may abort timed out work resulting in NCCL error instead of operation timed out.
            with self.assertRaisesRegex(RuntimeError, self.blocking_wait_error_msg):
                process_group.allreduce(torch.rand(10).cuda(self.rank)).wait()
        else:
            # Sleep to ensure timeout.
            time.sleep(2 * timeout)

            self._wait_for_comm_abort(process_group)


class CommTest(test_c10d_common.AbstractCommTest, MultiProcessTestCase):
    def setUp(self):
        super(CommTest, self).setUp()
        # NCCL_BLOCKING_WAIT overrides NCCL_ASYNC_ERROR_HANDLING hence tests
        # that use NCCL_BLOCKING_WAIT will test it as expected.
        os.environ["NCCL_ASYNC_ERROR_HANDLING"] = "1"
        self._spawn_processes()

    def tearDown(self):
        super(CommTest, self).tearDown()
        try:
            os.remove(self.file_name)
        except OSError:
            pass

    def _test_broadcast_coalesced(self, process_group, device, root_rank):
        half = torch.float16

        # No support for float16 for CPU tensors
        if device == torch.device("cpu"):
            half = torch.float32

        target = torch.arange(60, dtype=half, device=device).chunk(5)
        target += torch.arange(60, dtype=torch.float32, device=device).chunk(5)
        target += torch.arange(60, dtype=half, device=device).chunk(5)
        target += torch.arange(60, dtype=torch.float64, device=device).chunk(5)
        target += torch.arange(60, dtype=half, device=device).chunk(5)
        target += torch.arange(60, dtype=torch.float32, device=device).chunk(5)

        # The tensors to pass to broadcast are idential to the target
        # only on the process that is the root of the broadcast.
        if self.rank == root_rank:
            tensors = list(tensor.clone() for tensor in target)
        else:
            tensors = list(torch.zeros_like(tensor) for tensor in target)

        if self.rank != root_rank:
            self.assertNotEqual(tensors, target)

        c10d._broadcast_coalesced(
            process_group, tensors, buffer_size=256, src=root_rank
        )

        if self.rank != root_rank:
            self.assertEqual(tensors, target)

    @requires_nccl()
    @skip_if_lt_x_gpu(2)
    def test_broadcast_coalesced_nccl(self):
        store = c10d.FileStore(self.file_name, self.world_size)
        process_group = c10d.ProcessGroupNCCL(store, self.rank, self.world_size)
        device = torch.device("cuda:%d" % self.rank)
        ranks = [0, 1]
        for root_rank in ranks:
            self._test_broadcast_coalesced(process_group, device, root_rank)

    @requires_nccl()
    @skip_if_lt_x_gpu(2)
    def test_sequence_num_set_default_pg_nccl(self):
        torch.cuda.set_device(self.rank)
        self._test_sequence_num_set_default_pg(backend="nccl")

    @skip_if_lt_x_gpu(2)
    @requires_nccl()
    def test_sequence_num_incremented_nccl_default(self):
        self._test_sequence_num_incremented_default_group("nccl")

    @skip_if_lt_x_gpu(4)
    @requires_nccl()
    def test_sequence_num_incremented_nccl_subgroup(self):
        if self.world_size < 4:
            return sandcastle_skip("Test requires world_size of at least 4")
        self._test_sequence_num_incremented_subgroup("nccl")

    @requires_nccl()
    @skip_if_lt_x_gpu(2)
    def test_sequence_num_set_nccl_new_group(self):
        torch.cuda.set_device(self.rank)
        self._test_sequence_num_set_new_group(backend="nccl")

    @requires_nccl()
    @skip_if_lt_x_gpu(2)
    def test_pass_nccl_options_high_priority_stream(self):
        pg_opts = c10d.ProcessGroupNCCL.Options()
        pg_opts.is_high_priority_stream = True

        store = c10d.FileStore(self.file_name, self.world_size)
        # Test init_process_group accepts options
        dist.init_process_group(
            "nccl",
            world_size=self.world_size,
            rank=self.rank,
            store=store,
            pg_options=pg_opts,
        )

        # Test with new_group
        pg = c10d.new_group([0, 1], pg_options=pg_opts)
        # test if the process group constructed with high priority stream
        self.assertTrue(pg.options.is_high_priority_stream)
        # test the process group works as expected
        t = torch.tensor([self.rank + 1] * 10).cuda(self.rank)
        pg.allreduce(t).wait()
        expected_tensor = torch.tensor([3] * 10).cuda(self.rank)
        self.assertEqual(expected_tensor, t)

    @requires_nccl()
    @skip_if_lt_x_gpu(4)
    def test_nccl_barrier(self):
        store = c10d.FileStore(self.file_name, self.world_size)
        c10d.init_process_group(
            backend="nccl", rank=self.rank, world_size=self.world_size, store=store
        )

        t = torch.tensor([self.rank + 1] * 10).cuda(2 * self.rank)
        c10d.all_reduce(t)
        expected_tensor = torch.tensor([3] * 10).cuda(2 * self.rank)
        self.assertEqual(expected_tensor, t)

        # Test with new_group
        pg = c10d.new_group([0, 1])
        t = torch.tensor([self.rank + 1] * 10).cuda(2 * self.rank)
        pg.allreduce(t).wait()
        self.assertEqual(expected_tensor, t)

        pg = c10d.new_group([0])
        if self.rank == 0:
            t = torch.tensor([self.rank + 1] * 10).cuda(2 * self.rank)
            expected_tensor = torch.tensor([self.rank + 1] * 10).cuda(2 * self.rank)
            pg.allreduce(t).wait()
            self.assertEqual(expected_tensor, t)

        pg = c10d.new_group([1])
        if self.rank == 1:
            t = torch.tensor([self.rank + 1] * 10).cuda(2 * self.rank)
            expected_tensor = torch.tensor([self.rank + 1] * 10).cuda(2 * self.rank)
            pg.allreduce(t).wait()
            self.assertEqual(expected_tensor, t)

    @requires_nccl()
    @skip_if_lt_x_gpu(4)
    def test_nccl_barrier_timeout(self):
        store = c10d.FileStore(self.file_name, self.world_size)
        if self.rank == 0:
            with self.assertRaisesRegex(
                RuntimeError, "Timed out initializing process group"
            ):
                c10d.init_process_group(
                    backend="nccl",
                    rank=self.rank,
                    world_size=self.world_size,
                    store=store,
                    timeout=timedelta(seconds=1),
                )

    @requires_nccl()
    @skip_if_lt_x_gpu(4)
    def test_nccl_barrier_timeout_new_group(self):
        store = c10d.FileStore(self.file_name, self.world_size)
        c10d.init_process_group(
            backend="nccl",
            rank=self.rank,
            world_size=self.world_size,
            store=store,
            timeout=timedelta(seconds=1),
        )

        if self.rank == 0:
            with self.assertRaisesRegex(
                RuntimeError, "Timed out initializing process group"
            ):
                c10d.new_group([0, 1], timeout=timedelta(seconds=1))

            with self.assertRaisesRegex(
                RuntimeError, "Timed out initializing process group"
            ):
                c10d.new_group([0], timeout=timedelta(seconds=1))

    @requires_nccl()
    @skip_if_lt_x_gpu(4)
    def test_nccl_barrier_timeout_new_group_non_member(self):
        store = c10d.FileStore(self.file_name, self.world_size)
        c10d.init_process_group(
            backend="nccl",
            rank=self.rank,
            world_size=self.world_size,
            store=store,
            timeout=timedelta(seconds=1),
        )

        if self.rank == 1:
            with self.assertRaisesRegex(
                RuntimeError, "Timed out initializing process group"
            ):
                c10d.new_group([0, 1], timeout=timedelta(seconds=1))

            with self.assertRaisesRegex(
                RuntimeError, "Timed out initializing process group"
            ):
                c10d.new_group([0], timeout=timedelta(seconds=1))

    @requires_nccl()
    @skip_if_lt_x_gpu(2)
    def test_nccl_barrier_device_ids(self):
        store = c10d.FileStore(self.file_name, self.world_size)
        c10d.init_process_group(
            backend="nccl", rank=self.rank, world_size=self.world_size, store=store
        )

        c10d.barrier(device_ids=[self.rank])

    @requires_nccl()
    @skip_if_lt_x_gpu(2)
    def test_nccl_barrier_device_ids_function_argument(self):
        store = c10d.FileStore(self.file_name, self.world_size)
        c10d.init_process_group(
            backend="nccl", rank=self.rank, world_size=self.world_size, store=store
        )

        with self.assertRaisesRegex(RuntimeError, "Invalid function argument"):
            c10d.barrier(device_ids=self.rank)


if __name__ == "__main__":
    assert (
        not torch.cuda._initialized
    ), "test_distributed must not have initialized CUDA context on main process"

    run_tests()<|MERGE_RESOLUTION|>--- conflicted
+++ resolved
@@ -43,11 +43,7 @@
     run_tests,
     retry_on_connect_failures,
     TEST_WITH_DEV_DBG_ASAN,
-<<<<<<< HEAD
-    TEST_WITH_TSAN,
-=======
     TEST_WITH_ROCM,
->>>>>>> fccaa4a3
     sandcastle_skip,
     sandcastle_skip_if,
 )
@@ -58,16 +54,6 @@
 from torch.distributed.optim.functional_adam import _FunctionalAdam
 from torch.distributed.optim.functional_adamw import _FunctionalAdamW
 
-<<<<<<< HEAD
-if TEST_WITH_TSAN:
-    print(
-        "Skip as TSAN is not fork-safe since we're forking in a multi-threaded environment",
-        file=sys.stderr,
-    )
-    sys.exit(0)
-
-=======
->>>>>>> fccaa4a3
 if TEST_WITH_DEV_DBG_ASAN:
     print(
         "Skip ASAN as torch + multiprocessing spawn have known issues", file=sys.stderr
