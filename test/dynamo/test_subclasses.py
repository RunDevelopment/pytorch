# Owner(s): ["module: dynamo"]
import functools
import itertools
import unittest

import torch

import torch._dynamo.test_case
import torch._dynamo.testing
import torch._functorch.config
import torch.utils._pytree as pytree
import torch.utils.checkpoint
from torch._dynamo.testing import normalize_gm
from torch._higher_order_ops.wrap import wrap

from torch.fx.experimental.symbolic_shapes import (
    DimDynamic,
    ShapeEnv,
    StatelessSymbolicContext,
)
from torch.nested._internal.nested_tensor import (
    jagged_from_list,
    jagged_from_tensor_and_lengths,
    ViewBufferFromNested,
)
from torch.testing._internal.common_cuda import TEST_CUDA
from torch.testing._internal.inductor_utils import HAS_CUDA


requires_cuda = functools.partial(unittest.skipIf, not HAS_CUDA, "requires cuda")

compile_full_eager = torch.compile(backend="eager", fullgraph=True)


class MockSubclass(torch.Tensor):
    @classmethod
    def __torch_function__(cls, func, types, args=(), kwargs=None):
        if kwargs is None:
            kwargs = {}
        return func(*args, **kwargs)


class DummyNDim(torch.Tensor):
    @classmethod
    def __torch_function__(cls, func, types, args=(), kwargs=None):
        if kwargs is None:
            kwargs = {}

        if func == torch.Tensor.ndim.__get__:
            return 10

        return super().__torch_function__(func, types, args, kwargs)


class SigmoidToExpSubclass(torch.Tensor):
    @classmethod
    def __torch_function__(cls, func, types, args=(), kwargs=None):
        if kwargs is None:
            kwargs = {}

        if func == torch.Tensor.sigmoid:
            return super().__torch_function__(torch.Tensor.exp, types, args, kwargs)

        return super().__torch_function__(func, types, args, kwargs)


# Wrapper subclass with two inner tensors: data and scale
# data has same shape as outer, and scale has single dim size
class ScaledTensor(torch.Tensor):
    def __new__(
        cls,
        data: torch.Tensor,
        scale: torch.Tensor,
    ):
        return torch.Tensor._make_wrapper_subclass(
            cls,
            data.size(),
            strides=data.stride(),
            storage_offset=data.storage_offset(),
            dtype=data.dtype,
            layout=data.layout,
            requires_grad=data.requires_grad,
            device=data.device,
        )

    def __init__(self, data: torch.Tensor, scale: torch.Tensor):
        self._data = data
        self._scale = scale

    def __tensor_flatten__(self):
        ctx = {}
        return ["_data", "_scale"], ctx

    @staticmethod
    def __tensor_unflatten__(inner_tensors, metadata, outer_size, outer_stride):
        assert len(inner_tensors) == 2
        return ScaledTensor(inner_tensors["_data"], inner_tensors["_scale"])

    @classmethod
    def __torch_dispatch__(cls, func, types, args, kwargs=None):
        scaled_tensor = args[0]
        out = func(scaled_tensor._data, *args[1:], **kwargs)
        return ScaledTensor(out, scaled_tensor._scale)

    def __repr__(self):
        return f"{self._data.__repr__()}\n{self._scale.__repr__()}"


def func(a):
    return a.sin()


class EagerRecordGraphAndInputs:
    def __init__(self):
        self.graphs = []
        self.example_inputs = []

    def __call__(self, gm: torch.fx.GraphModule, example_inputs):
        self.graphs.append(gm)
        self.example_inputs.append(example_inputs)
        return gm


GLOBAL_TEST_SUBCLASSES = {MockSubclass, DummyNDim, SigmoidToExpSubclass}


# Returns True if the function recompiles between inputs1 and inputs2 with the
# specified dynamic setting.
def _recompiles_for_inputs(fn, inputs1, inputs2, dynamic=True):
    compile_count = [0]

    def counter(gm, example_inputs):
        compile_count[0] += 1
        return gm

    compiled_f = torch.compile(fn, fullgraph=True, backend=counter, dynamic=dynamic)
    compiled_f(*inputs1)
    compiled_f(*inputs2)
    return compile_count[0] > 1


class SubclassTests(torch._dynamo.test_case.TestCase):
    @classmethod
    def setUpClass(cls):
        super().setUpClass()
        cls._exit_stack.enter_context(
            torch._dynamo.config.patch(
                "traceable_tensor_subclasses", GLOBAL_TEST_SUBCLASSES
            )
        )

    @classmethod
    def tearDownClass(cls):
        cls._exit_stack.close()

    def test_torch_function_state_graph_break(self):
        @torch.compile(backend="eager")
        def fn(x):
            with torch._C.DisableTorchFunctionSubclass():
                torch._dynamo.graph_break()
                return torch._C._is_torch_function_enabled(), torch.add(x, 1.0)

        input = torch.ones(2, 2)
        res, _ = fn(input)
        self.assertFalse(res)

    def test_torch_function_state_nested(self):
        @torch.compile(backend="eager")
        def fn(x):
            with torch._C.DisableTorchFunctionSubclass():
                with torch._C.DisableTorchFunctionSubclass():
                    x = x + 1
                # Should reset to the outer state (disabled) after exiting ctx manager
                return torch._C._is_torch_function_enabled(), torch.add(x, 1.0)

        input = torch.ones(2, 2)
        res, _ = fn(input)
        self.assertFalse(res)

    def test_torch_function_state_tracing(self):
        @torch.compile(backend="eager", fullgraph=True)
        def fn(x):
            with torch._C.DisableTorchFunctionSubclass():
                torch.add(x, 1.0)

        input = torch.ones(2, 2)

        res = fn(input)

    def test_torch_function_state_guards(self):
        cnt = torch._dynamo.testing.CompileCounter()

        @torch.compile(backend=cnt, fullgraph=True)
        def fn(x):
            torch.add(x, 1.0)

        input = torch.ones(2, 2)

        with torch._C.DisableTorchFunctionSubclass():
            res = fn(input)

        res = fn(input)

        self.assertEqual(cnt.frame_count, 2)

    def test_return_subclass(self):
        @torch.compile(backend="eager", fullgraph=True)
        def fn(x):
            return MockSubclass(torch.add(x, 1.0))

        input = torch.ones(2, 2)

        res = fn(input)
        self.assertIsInstance(res, MockSubclass)

    def test_return_local_subclass(self):
        class LocalSubclass(torch.Tensor):
            @classmethod
            def __torch_function__(cls, func, types, args=(), kwargs=None):
                if kwargs is None:
                    kwargs = {}
                return func(*args, **kwargs)

        with torch._dynamo.config.patch("traceable_tensor_subclasses", {LocalSubclass}):

            @torch.compile(backend="eager", fullgraph=True)
            def fn(x):
                return LocalSubclass(torch.add(x, 1.0))

            input = torch.ones(2, 2)

            res = fn(input)
            self.assertIsInstance(res, LocalSubclass)

    def test_isinstance_check_subclass(self):
        with torch._dynamo.config.patch("traceable_tensor_subclasses", {DummyNDim}):

            def fn(x):
                if isinstance(x, DummyNDim):
                    return torch.ones(1, 1)
                else:
                    return torch.zeros(2, 2)

            input = torch.ones(2, 2)
            exp_res = fn(input)
            act_res = torch.compile(backend="eager", fullgraph=True)(fn)(input)
            self.assertEqual(exp_res, act_res)

    def test_torch_function_call_on_method(self):
        x = torch.ones(2, 2)
        y = torch.ones(2, 2)
        z = torch.ones(2, 2)
        wrapped = x.as_subclass(SigmoidToExpSubclass)
        wrapped2 = y.as_subclass(SigmoidToExpSubclass)

        def fn(w):
            return w.sigmoid()

        fn_opt = compile_full_eager(fn)

        res_exp = fn(wrapped)
        res_act = fn_opt(wrapped2)
        res_exp2 = z.exp()

        self.assertEqual(res_exp, res_act)
        self.assertEqual(res_exp, res_exp2)

    def test_user_overidden_method_unsupported(self):
        class LocalSubclass(torch.Tensor):
            @classmethod
            def __torch_function__(cls, func, types, args=(), kwargs=None):
                if kwargs is None:
                    kwargs = {}
                return super().__torch_function__(func, types, args, kwargs)

            def sigmoid(self):
                return None

        @torch.compile(backend="eager", fullgraph=True)
        def fn(x):
            x.sigmoid()

        msg = (
            "Accessing overridden method/attribute sigmoid on a tensor"
            " subclass with a __torch_function__ override is not supported"
        )
        with torch._dynamo.config.patch(
            "traceable_tensor_subclasses", {LocalSubclass}
        ), self.assertRaisesRegex(torch._dynamo.exc.Unsupported, msg):
            x = torch.ones(2, 2).as_subclass(LocalSubclass)
            fn(x)

    def test_user_overidden_attr_unsupported(self):
        class LocalSubclass(torch.Tensor):
            @classmethod
            def __torch_function__(cls, func, types, args=(), kwargs=None):
                if kwargs is None:
                    kwargs = {}
                return super().__torch_function__(func, types, args, kwargs)

            ndim = 10

        @torch.compile(backend="eager", fullgraph=True)
        def fn(x):
            return x.ndim

        msg = (
            "Accessing overridden method/attribute ndim on a tensor"
            " subclass with a __torch_function__ override is not supported"
        )
        with torch._dynamo.config.patch(
            "traceable_tensor_subclasses", {LocalSubclass}
        ), self.assertRaisesRegex(torch._dynamo.exc.Unsupported, msg):
            x = torch.ones(2, 2).as_subclass(LocalSubclass)
            fn(x)

    def test_user_overidden_property_unsupported(self):
        class LocalSubclass(torch.Tensor):
            def __init__(self):
                self._ndim = 10

            @classmethod
            def __torch_function__(cls, func, types, args=(), kwargs=None):
                if kwargs is None:
                    kwargs = {}
                return super().__torch_function__(func, types, args, kwargs)

            @property
            def ndim(self):
                return self._ndim

            @ndim.setter
            def ndim(self, value):
                self._ndim = value

        @torch.compile(backend="eager", fullgraph=True)
        def fn(x):
            return x.ndim

        msg = (
            "Accessing overridden method/attribute ndim on a tensor"
            " subclass with a __torch_function__ override is not supported"
        )
        with torch._dynamo.config.patch(
            "traceable_tensor_subclasses", {LocalSubclass}
        ), self.assertRaisesRegex(torch._dynamo.exc.Unsupported, msg):
            x = torch.ones(2, 2).as_subclass(LocalSubclass)
            fn(x)

    def test_overridden_method_guarding(self):
        class LocalSubclass(torch.Tensor):
            @classmethod
            def __torch_function__(cls, func, types, args=(), kwargs=None):
                if kwargs is None:
                    kwargs = {}
                return super().__torch_function__(func, types, args, kwargs)

        @torch.compile(backend="eager")
        def fn(x):
            return x.sigmoid()

        with torch._dynamo.config.patch(
            error_on_recompile=True, traceable_tensor_subclasses={LocalSubclass}
        ):
            x = torch.ones(2, 2).as_subclass(LocalSubclass)
            fn(x)
            fn(x)
            x = torch.ones(2, 2).as_subclass(LocalSubclass)
            fn(x)

        with torch._dynamo.config.patch(
            traceable_tensor_subclasses={LocalSubclass}
        ), self.assertRaisesRegex(
            TypeError,
            "'bool' object is not callable",
        ):
            LocalSubclass.sigmoid = False
            fn(x)

    def test_torch_function_call_on_attr(self):
        x = torch.ones(2, 2)
        wrapped = x.as_subclass(DummyNDim)

        def fn(w):
            return w.ndim + torch.ones(2)

        fn_opt = compile_full_eager(fn)

        res_exp = fn(wrapped)
        res_act = fn_opt(wrapped)

        self.assertEqual(res_exp, res_act)
        self.assertEqual(res_exp, torch.ones(2) + 10)

    def test_compile_with_fake_tensor_dynamic_dim(self):
        x = torch.randn([3, 4])

        def f(x):
            return torch.sin(x)

        def test_dynamic_dim(f, x, dim_dynamic, exp_frame_count, exp_op_count):
            torch._dynamo.reset()
            cnt = torch._dynamo.testing.CompileCounter()

            opt_f = torch.compile(f, backend=cnt, fullgraph=True)

            x1 = torch.rand_like(x)
            f(x)
            f(torch.randn([4, 3]))
            shape_env = ShapeEnv()
            with torch._subclasses.fake_tensor.FakeTensorMode(
                shape_env=shape_env
            ) as fake_mode:
                x_fake = fake_mode.from_tensor(
                    x,
                    symbolic_context=StatelessSymbolicContext(
                        dynamic_sizes=[dim_dynamic for i in range(x.dim())]
                    ),
                )
                x1_fake = fake_mode.from_tensor(
                    x1,
                    symbolic_context=StatelessSymbolicContext(
                        dynamic_sizes=[dim_dynamic for i in range(x.dim())]
                    ),
                )
                opt_f(x_fake)
                opt_f(x1_fake)

            self.assertEqual(cnt.frame_count, exp_frame_count)
            self.assertEqual(cnt.op_count, exp_op_count)

        test_dynamic_dim(f, x, DimDynamic.DYNAMIC, 1, 1)
        test_dynamic_dim(f, x, DimDynamic.DUCK, 1, 1)
        test_dynamic_dim(f, x, DimDynamic.STATIC, 1, 1)

    def test_compile_with_fake_tensor_automatic_dynamic(self):
        def f(x):
            return torch.sin(x)

        def test_automatic_dynamic(f, inps, dim_dynamic, exp_frame_count, exp_op_count):
            torch._dynamo.reset()
            cnt = torch._dynamo.testing.CompileCounter()
            opt_f = torch.compile(f, backend=cnt, fullgraph=True)

            shape_env = ShapeEnv()
            with torch._subclasses.fake_tensor.FakeTensorMode(
                shape_env=shape_env
            ) as fake_mode:
                for inp in inps:
                    fake_inp = fake_mode.from_tensor(
                        inp,
                        symbolic_context=StatelessSymbolicContext(
                            [dim_dynamic for i in range(x.dim())]
                        ),
                    )
                    opt_f(fake_inp)
            self.assertEqual(cnt.frame_count, exp_frame_count)
            self.assertEqual(cnt.op_count, exp_op_count)

        x = torch.randn([3, 4])
        y = torch.randn([4, 5])
        z = torch.randn([5, 6])
        a = torch.randn([3, 5])
        b = torch.randn([4, 4])
        # When inputs' DimDynamic is DYNAMIC or DUCK, the inputs
        # to opt_f will be tensors with SymInt sizes. Dynamo will treat input
        # as dynamic automatically and will only compile once
        for dim_dynamic in [DimDynamic.DYNAMIC, DimDynamic.DUCK]:
            test_automatic_dynamic(f, [x, y, z], dim_dynamic, 1, 1)
            test_automatic_dynamic(f, [x, a, z], dim_dynamic, 1, 1)
            test_automatic_dynamic(f, [x, b, z], dim_dynamic, 1, 1)

        for dim_dynamic in [DimDynamic.STATIC]:
            # Recompile once, first with dim 0 and 1 become Dynamic
            test_automatic_dynamic(f, [x, y, z], dim_dynamic, 2, 2)
            # Recompile 2 times, first with dim 1 become Dynamic, second with dim 0 becomes Dynamic.
            test_automatic_dynamic(f, [x, a, z], dim_dynamic, 3, 3)
            # Recompile 2 times, first with dim 0 become Dynamic, second with dim 1 becomes Dynamic.
            test_automatic_dynamic(f, [x, b, z], dim_dynamic, 3, 3)

    def test_compile_with_functionalization(self):
        x = torch.randn([3, 4])
        x_clone = x.clone()
        x_clone2 = x.clone()
        backend = EagerRecordGraphAndInputs()
        cnt = torch._dynamo.testing.CompileCounterWithBackend(backend)

        @torch.compile(backend=cnt, fullgraph=True)
        def f(x):
            return x.add_(1.0) + torch.nn.functional.relu_(x)

        f_out = f(x)
        self.assertEqual(cnt.frame_count, 1)
        self.assertEqual(cnt.op_count, 3)
        self.assertEqual(len(backend.graphs), 1)
        self.assertEqual(len(backend.example_inputs), 1)

        expected = """\
class GraphModule(torch.nn.Module):
    def forward(self, L_x_ : torch.Tensor):
        l_x_ = L_x_

        add_ = l_x_.add_(1.0)
        relu_ = torch.relu_(l_x_);  l_x_ = None
        add = add_ + relu_;  add_ = relu_ = None
        return (add,)
"""
        actual = normalize_gm(backend.graphs[0].print_readable(print_output=False))
        self.assertEqual(actual, expected)

        ff = torch.func.functionalize(f)
        ff_out = ff(x_clone)

        self.assertEqual(cnt.frame_count, 2)
        self.assertEqual(cnt.op_count, 6)
        self.assertEqual(len(backend.graphs), 2)
        self.assertEqual(len(backend.example_inputs), 2)
        actual = normalize_gm(backend.graphs[1].print_readable(print_output=False))
        self.assertEqual(actual, expected)
        self.assertTrue(torch._is_functional_tensor(backend.example_inputs[1][0]))

        # Cannot re-use the version from AOTAutograd, since that uses python functional tensors.
        def to_fun(x):
            x_functional = torch._to_functional_tensor(x)
            torch._mirror_autograd_meta_to(x, x_functional)
            return x_functional

        def aot_f_wrapper(func):
            @functools.wraps(func)
            def wrapper(*args, **kwargs):
                torch._enable_functionalization(reapply_views=False)
                try:
                    func_args = pytree.tree_map(to_fun, args)
                    func_kwargs = pytree.tree_map(to_fun, kwargs)
                    return func(*func_args, **func_kwargs)
                finally:
                    torch._disable_functionalization()

            return wrapper

        aot_ff = aot_f_wrapper(f)
        aot_ff_out = aot_ff(x_clone2)

        self.assertEqual(cnt.frame_count, 3)
        self.assertEqual(cnt.op_count, 9)
        self.assertEqual(len(backend.graphs), 3)
        self.assertEqual(len(backend.example_inputs), 3)
        actual = normalize_gm(backend.graphs[2].print_readable(print_output=False))
        self.assertEqual(actual, expected)
        self.assertTrue(torch._is_functional_tensor(backend.example_inputs[1][0]))

        self.assertEqual(f_out, ff_out)
        self.assertEqual(f_out, aot_ff_out)

        try:
            torch._enable_functionalization(reapply_views=False)
            xf = pytree.tree_map(to_fun, x)
            x_view = xf.t()
            with self.assertRaisesRegex(RuntimeError, "Cannot safely fakify a view"):
                f(x_view)
        finally:
            torch._disable_functionalization()

    def test_compile_higher_order_with_functionalization(self):
        backend = EagerRecordGraphAndInputs()
        cnt = torch._dynamo.testing.CompileCounterWithBackend(backend)

        @torch.compile(backend=cnt, fullgraph=True)
        def f(x):
            return wrap(lambda x: x.add_(1.0), x)

        def check_count_and_graph(
            exp_frame_count, exp_op_count, exp_n_graph, exp_graph
        ):
            self.assertEqual(cnt.frame_count, exp_frame_count)
            self.assertEqual(cnt.op_count, exp_op_count)
            self.assertEqual(len(backend.graphs), exp_n_graph)
            actual = normalize_gm(
                backend.graphs[exp_n_graph - 1].print_readable(print_output=False)
            )
            self.assertExpectedInline(actual, exp_graph)

        t = torch.randn([3, 4])
        t_clone = t.clone()
        t_clone2 = t.clone()
        f(t)

        expected_graph = """\
class GraphModule(torch.nn.Module):
    def forward(self, L_x_ : torch.Tensor):
        l_x_ = L_x_

        wrap_body_0 = self.wrap_body_0
        wrap = torch._higher_order_ops.wrap.wrap(wrap_body_0, l_x_);  wrap_body_0 = l_x_ = None
        getitem = wrap[0];  wrap = None
        return (getitem,)

    class GraphModule(torch.nn.Module):
        def forward(self, l_x_):
            add_ = l_x_.add_(1.0);  l_x_ = None
            return (add_,)
"""
        check_count_and_graph(1, 2, 1, expected_graph)

        ff = torch.func.functionalize(f)
        ff_out = ff(t_clone)
        # frame count and op count are incremented due to re-compilation
        check_count_and_graph(2, 4, 2, expected_graph)

        try:
            x = torch._to_functional_tensor(t_clone2)
            torch._mirror_autograd_meta_to(t_clone2, x)
            torch._enable_functionalization(reapply_views=False)
            aot_f_out = f(x)
        finally:
            torch._disable_functionalization()

        # frame count and op count are incremented due to re-compilation
        check_count_and_graph(3, 6, 3, expected_graph)

    def test_has_torch_function(self):
        class MyTensor:
            @classmethod
            def __torch_function__(cls, func, types, args=(), kwargs=None):
                if kwargs is None:
                    kwargs = {}

                if func is torch.max:
                    return torch.tensor(123)
                return func(*args, **kwargs)

        class LocalSubclass(torch.Tensor):
            @classmethod
            def __torch_function__(cls, func, types, args=(), kwargs=None):
                if kwargs is None:
                    kwargs = {}
                return func(*args, **kwargs)

        def fn(x):
            return torch.overrides.has_torch_function_unary(
                x
            ), torch.overrides.has_torch_function_variadic(x)

        for test_class in [MyTensor, LocalSubclass]:
            x = test_class()
            ref0 = fn(x)
            ref1 = fn(4)
            opt_fn = torch._dynamo.optimize("eager")(fn)
            res0 = opt_fn(x)
            res1 = opt_fn(4)
            self.assertEqual(ref0, res0)
            self.assertEqual(ref1, res1)

    def test_wrapper_subclass_guards_on_inner_tensor(self):
        # Holds an inner tensor, that has a distinct shape from the outer wrapper tensor.
        # Also adds additional guards on the inner tensor's sizes.
        # When the first input to an op has x.shape[0] > 5, we insert an extra add node.
        class DoubleSizeMaybeAddGeThreeTensor(torch.Tensor):
            @staticmethod
            def __new__(cls, inner):
                # Double the outer-most dimension
                outer_shape = (inner.shape[0] * 2,) + inner.shape[1:]
                return torch.Tensor._make_wrapper_subclass(
                    # TODO: right now, _make_wrapper_subclass's dynamic shape interaction is not great.
                    # Calling the overload that has kwargs causes us to go down the first overload path,
                    # which will **always** specialize sizes.
                    # We should probably eventually fix this so that the first overload can just handle dynamic shapes.
                    cls,
                    outer_shape,
                    inner.stride(),
                    None,
                    None,
                    inner.dtype,
                    inner.layout,
                    inner.device,
                    False,
                    inner.requires_grad,
                )

            def __init__(self, inner):
                self.inner_elem = inner

            def __tensor_flatten__(self):
                return ["inner_elem"], None

            @staticmethod
            def __tensor_unflatten__(inner_tensors, _, outer_size, outer_stride):
                return DoubleSizeMaybeAddGeThreeTensor(inner_tensors["inner_elem"])

            def __repr__(self):
                return f"DoubleSizeMayberAddGeThreeTensor({repr(self.inner_elem)})"

            @classmethod
            def __torch_dispatch__(cls, func, types, args=(), kwargs=None):
                if kwargs is None:
                    kwargs = {}

                args_inner = torch.utils._pytree.tree_map_only(
                    DoubleSizeMaybeAddGeThreeTensor, lambda x: x.inner_elem, args
                )
                out_inner = func(*args_inner, **kwargs)

                # Add guards on the  inner tensor's sizes
                if args_inner[0].shape[0] > 3:
                    out_inner += 2

                return DoubleSizeMaybeAddGeThreeTensor(out_inner)

        lower_bound_str = None
        upper_bound_str = None
        curr_var_to_val = None
        curr_var_to_sources = None

        def backend(gm, args):
            print(gm.code)
            context = torch._guards.TracingContext.get()
            val_to_guards = list(context.fake_mode.shape_env.var_to_guards.values())

            # Grab info on sources and guards from the shapeenv
            nonlocal lower_bound_str
            nonlocal upper_bound_str
            nonlocal curr_var_to_val
            nonlocal curr_var_to_sources

            lower_bound_str = str(val_to_guards[0][0].expr)
            upper_bound_str = str(val_to_guards[0][1].expr)
            curr_var_to_val = {
                str(k): v for k, v in context.fake_mode.shape_env.var_to_val.items()
            }
            curr_var_to_sources = {
                str(k): v[0].name()
                for k, v in context.fake_mode.shape_env.var_to_sources.items()
            }
            return gm

        @torch.compile(backend=backend)
        def fn(x):
            if x.shape[0] < 10:
                return torch.mul(x, x)
            else:
                return torch.div(x, x)

        inp = torch.ones(4, 4)

        x = DoubleSizeMaybeAddGeThreeTensor(inp)
        torch._dynamo.mark_dynamic(x, 0)
        res = fn(x)
        # During fakeifying, we end up allocating a separate symint
        # for the outer and inner tensor (in this test, s0 is unused).
        expected_var_to_val = {
            "s0": 8,
            "s1": 4,
        }
        expected_var_to_sources = {
            "s0": "L['x'].size()[0]",
            "s1": "L['x'].inner_elem.size()[0]",
        }
        # lower bound comes from code underneath torch_dispatch  (operating on the inner tensor size)
        expected_lower_bound = "s1 > 3"
        # upper bound comes from user code (operating on the wrapper size)
        expected_upper_bound = "2*s1 < 10"
        self.assertEqual(curr_var_to_val, expected_var_to_val)
        self.assertEqual(curr_var_to_sources, expected_var_to_sources)
        self.assertEqual(lower_bound_str, expected_lower_bound)
        self.assertEqual(upper_bound_str, expected_upper_bound)

    def test_wrapper_subclass_with_same_sized_inner_tensor(self):
        # shouldn't recompile for different sizes when dynamic=True
        sub1 = ScaledTensor(torch.randn(2, 4), torch.randn(6))
        sub2 = ScaledTensor(torch.randn(3, 5), torch.randn(7))
        self.assertFalse(_recompiles_for_inputs(func, (sub1,), (sub2,), dynamic=True))

        # should recompile for different data size when dynamic=False
        sub1 = ScaledTensor(torch.randn(2, 4), torch.randn(6))
        sub2 = ScaledTensor(torch.randn(3, 5), torch.randn(6))
        self.assertTrue(_recompiles_for_inputs(func, (sub1,), (sub2,), dynamic=False))

        # avoid recompile using manual mark_dynamic() for different data size
        sub1 = ScaledTensor(torch.randn(2, 4), torch.randn(6))
        # NB: mark_dynamic() on outer tensor should translate to inner tensors of the same size
        torch._dynamo.mark_dynamic(sub1, 0)
        torch._dynamo.mark_dynamic(sub1, 1)
        sub2 = ScaledTensor(torch.randn(3, 5), torch.randn(6))
        self.assertFalse(_recompiles_for_inputs(func, (sub1,), (sub2,), dynamic=False))

    def test_wrapper_subclass_with_differently_sized_inner_tensor(self):
        # should recompile for different scale size when dynamic=False
        sub1 = ScaledTensor(torch.randn(2, 4), torch.randn(3))
        sub2 = ScaledTensor(torch.randn(2, 4), torch.randn(5))
        self.assertTrue(_recompiles_for_inputs(func, (sub1,), (sub2,), dynamic=False))

        # still recompiles using manual mark_dynamic() on outer for different scale size
        sub1 = ScaledTensor(torch.randn(2, 4), torch.randn(3))
        # NB: mark_dynamic() on outer tensor doesn't translate to inner tensors of different size
        torch._dynamo.mark_dynamic(sub1, 0)
        torch._dynamo.mark_dynamic(sub1, 1)
        sub2 = ScaledTensor(torch.randn(2, 4), torch.randn(5))
        self.assertTrue(_recompiles_for_inputs(func, (sub1,), (sub2,), dynamic=False))

    def test_recompile_with_symbool_inputs(self):
        def f(pred: bool):
            if pred:
                return torch.ones([3, 4])
            else:
                return torch.ones([4, 3])

        def test_recompilation(
            f, x, sizes, exp_graphs, exp_frame_count, exp_shape_env_guards
        ):
            torch._dynamo.reset()
            shape_env = ShapeEnv()
            backend = torch._dynamo.testing.EagerAndRecordGraphs()
            cnt = torch._dynamo.testing.CompileCounterWithBackend(backend)
            f_cond = torch.compile(f, backend=cnt, fullgraph=True)
            with torch._subclasses.fake_tensor.FakeTensorMode(
                shape_env=shape_env
            ) as fake_mode:
                fake_inp = fake_mode.from_tensor(
                    x,
                    symbolic_context=StatelessSymbolicContext(
                        dynamic_sizes=[DimDynamic.DYNAMIC for i in range(x.dim())]
                    ),
                )
                for i, size in enumerate(sizes):
                    pred = fake_inp.size(0) == size
                    f_cond(pred)
                    actual = normalize_gm(
                        backend.graphs[exp_frame_count[i] - 1].print_readable(
                            print_output=False
                        )
                    )
                    actual_guard_str = [str(guard.expr) for guard in shape_env.guards]
                    self.assertExpectedInline(actual, exp_graphs[i])
                    self.assertEqual(cnt.frame_count, exp_frame_count[i])
                    self.assertEqual(actual_guard_str, exp_shape_env_guards[i])

        true_graph = """\
class GraphModule(torch.nn.Module):
    def forward(self):
        ones = torch.ones([3, 4])
        return (ones,)
"""
        false_graph = """\
class GraphModule(torch.nn.Module):
    def forward(self):
        ones = torch.ones([4, 3])
        return (ones,)
"""
        test_recompilation(
            f,
            torch.randn([3, 4]),
            [3, 3, 4, 5],
            exp_graphs=[true_graph, true_graph, false_graph, false_graph],
            exp_frame_count=[1, 1, 2, 2],
            exp_shape_env_guards=[
                [],
                # s0 is specialized and guarded in outter shape_env when dynamo checks the guards
                ["Eq(Piecewise((1, Eq(s0, 3)), (0, True)), 1)"],
                [
                    "Eq(Piecewise((1, Eq(s0, 3)), (0, True)), 1)",
                    "Ne(Piecewise((1, Eq(s0, 4)), (0, True)), 1)",
                ],
                [
                    "Eq(Piecewise((1, Eq(s0, 3)), (0, True)), 1)",
                    "Ne(Piecewise((1, Eq(s0, 4)), (0, True)), 1)",
                    "Ne(Piecewise((1, Eq(s0, 5)), (0, True)), 1)",
                ],
            ],
        )

        test_recompilation(
            f,
            torch.randn([3, 4]),
            [4, 5, 3, 3],
            exp_graphs=[false_graph, false_graph, true_graph, true_graph],
            exp_frame_count=[1, 1, 2, 2],
            exp_shape_env_guards=[
                [],
                # s0 is specialized and guarded in outter shape_env when dynamo checks the guards
                ["Ne(Piecewise((1, Eq(s0, 5)), (0, True)), 1)"],
                [
                    "Ne(Piecewise((1, Eq(s0, 5)), (0, True)), 1)",
                    "Eq(Piecewise((1, Eq(s0, 3)), (0, True)), 1)",
                ],
                [
                    "Ne(Piecewise((1, Eq(s0, 5)), (0, True)), 1)",
                    "Eq(Piecewise((1, Eq(s0, 3)), (0, True)), 1)",
                    "Eq(Piecewise((1, Eq(s0, 3)), (0, True)), 1)",
                ],
            ],
        )

    def test_support_bases(self):
        import abc

        import torch.fx._symbolic_trace

        class Meta(abc.ABCMeta, torch.fx._symbolic_trace.ProxyableClassMeta):
            def __new__(cls, name, bases, dct):
                x = super().__new__(cls, name, bases, dct)
                x.attr = 100
                return x

        class Multistreamable(abc.ABC):  # noqa: B024
            pass

        class Foo(Multistreamable, metaclass=Meta):
            pass

        @torch.compile(backend="eager", fullgraph=True)
        def f(x):
            typ = type(Foo())
            typ.__bases__
            return typ.__bases__

        self.assertEqual(f(torch.randn(1)), (Multistreamable,))


class TestNestedTensor(torch._dynamo.test_case.TestCase):
    def _get_jagged_tensor(self, nested_size, offsets, requires_grad=True):
        # Makes a jagged tensor with N constituent tensors with size
        # as specified ((S0, S1, S2), D)
        D = nested_size[1]
        out = []
        for s in nested_size[0]:
            out.append(
                torch.randn(s, D, requires_grad=requires_grad, dtype=torch.float64)
            )
        return jagged_from_list(out, offsets)

    def _get_nc_jagged_tensor(self, inner_dim, starts, lengths, requires_grad=True):
        # Makes a jagged tensor with N constituent tensors with size
        # as specified ((S0, S1, S2), D)
        max_dim = (starts + lengths).max()
        values_tensor = torch.randn(
            starts.shape[0],
            max_dim.item(),
            inner_dim,
            requires_grad=requires_grad,
            dtype=torch.float64,
        )
        return jagged_from_tensor_and_lengths(values_tensor, starts, lengths)

    def _check_recompiles(self, fn, inputs1, inputs2, expected_recompiles):
        actual_recompiles = _recompiles_for_inputs(fn, inputs1, inputs2)
        self.assertEqual(actual_recompiles, expected_recompiles)

    def test_unary_does_not_recompile(self):
        nt1, _ = self._get_jagged_tensor(((2, 3, 4), 3), None)
        nt2, _ = self._get_jagged_tensor(((3, 4, 5, 6), 4), None)
        self._check_recompiles(lambda nt1: nt1.sin(), (nt1,), (nt2,), False)

    def test_binary_does_not_recompile(self):
        def binary(nt1, nt2):
            if nt1.shape == nt2.shape:
                return nt1 + nt2
            else:
                return nt1.sin()

        # NB: If we have shape e.g. (3, j0, 3), duck sizing will give us (s0, s1, s0).
        # This causes a recompile later on when it realizes the batch and last dim
        # should not always be equal. To avoid that, we use (3, j0, 5) here.
        nt1, offsets = self._get_jagged_tensor(((2, 3, 4), 5), None)
        nt2, _ = self._get_jagged_tensor(((2, 3, 4), 5), offsets)
        nt3, offsets = self._get_jagged_tensor(((3, 4, 5), 4), None)
        nt4, _ = self._get_jagged_tensor(((3, 4, 5), 4), offsets)
        self._check_recompiles(binary, (nt1, nt2), (nt3, nt4), False)

    def test_binary_recompiles(self):
        def binary(nt1, nt2):
            if nt1.shape == nt2.shape:
                return nt1 + nt2
            else:
                return nt1.sin()

        # Binary recompiles because singleton ints no longer match
        nt1, offsets = self._get_jagged_tensor(((2, 3, 4), 5), None)
        nt2, _ = self._get_jagged_tensor(((2, 3, 4), 5), offsets)
        nt3, _ = self._get_jagged_tensor(((2, 3, 4), 5), None)
        self._check_recompiles(binary, (nt1, nt2), (nt1, nt3), True)

    # TODO: cannot parametrize this test class with device for some reason
    def _test_autograd(self, backend):
        a = torch.randn(2, 3, requires_grad=True, dtype=torch.float64)
        b = torch.randn(3, 3, requires_grad=True, dtype=torch.float64)
        c = torch.randn(4, 3, requires_grad=True, dtype=torch.float64)
        nt, offsets = jagged_from_list([a, b, c], None)
        nt2, _ = jagged_from_list([a, b, c], offsets)

        def fn1(nt1, nt2):
            return (nt1 + nt2).sin().cos()

        compiled_f = torch.compile(fn1, fullgraph=True, backend=backend, dynamic=True)
        out = compiled_f(nt, nt2)
        out_buffer = ViewBufferFromNested.apply(out)
        ga, gb, gc = torch.autograd.grad(out_buffer.sum(), (a, b, c))

        out_ref = fn1(nt, nt2)
        out_buffer_ref = ViewBufferFromNested.apply(out_ref)
        ga_ref, gb_ref, gc_ref = torch.autograd.grad(out_buffer_ref.sum(), (a, b, c))

        self.assertTrue(torch.allclose(ga, ga_ref))
        self.assertTrue(torch.allclose(gb, gb_ref))
        self.assertTrue(torch.allclose(gc, gc_ref))

    def test_basic_autograd(self):
        self._test_autograd("aot_eager")

    @requires_cuda()
    def test_basic_autograd_inductor(self):
        self._test_autograd("inductor")

    def test_unbind(self):
        # NB: If we have shape e.g. (3, j0, 3), duck sizing will give us (s0, s1, s0).
        # This causes a recompile later on when it realizes the batch and last dim
        # should not always be equal. To avoid that, we use (3, j0, 5) here.
        nt, _ = self._get_jagged_tensor(((2, 3, 4), 5), None)
        nt2, _ = self._get_jagged_tensor(((2, 3, 5), 2), None)
        nt3, _ = self._get_jagged_tensor(((2, 3, 4, 5), 3), None)

        def fn(x):
            return x.unbind()

        compiled_f = torch.compile(fn, fullgraph=True, backend="eager", dynamic=True)
        out = compiled_f(nt)

        out_ref = fn(nt)

        # correctness
        self.assertEqual(len(out), len(out_ref))
        for x, x_ref in zip(out, out_ref):
            self.assertTrue(torch.allclose(x, x_ref))

        # We specialize on the length of offsets, e.g. (1) we recompile if the
        # length of the offsets is different. (2) we don't recompile if the
        # length of the offsets is the same, even if the size of the constituent
        # tensors are different.
        self._check_recompiles(fn, (nt,), (nt2,), False)
        self._check_recompiles(fn, (nt,), (nt3,), True)

    def _get_views(self):
        # There are three cases to consider here based on the logic in
        # meta_utils.py
        #
        # (1) basic case:
        # view is not a leaf and has the same requires grad as its basic case
        x, _ = self._get_jagged_tensor(((2, 3, 4), 3), None, requires_grad=True)
        self.assertEqual(x.is_leaf, False)
        yield x.unsqueeze(-1)

        # (2) leaf view case:
        # the view has to be a leaf (w/ requires_grad True or requires_grad False)
        # base w/ requires_grad True or requires_grad False
        for requires_grad_1, requires_grad_2 in itertools.product(
            [True, False], repeat=2
        ):
            x, _ = self._get_jagged_tensor(
                ((2, 3, 4), 3), None, requires_grad=requires_grad_1
            )
            with torch.no_grad():
                x_view = x.unsqueeze(-1)
                # The issue is this doesn't quite work
                x_view.requires_grad_(requires_grad_2)
            yield x_view

        # (3) obscure case:
        # view is not a leaf (implies requires_grad True)
        # base w/ requires_grad False)
        x, _ = self._get_jagged_tensor(((2, 3, 4), 3), None, requires_grad=False)
        # intermediate leaf view
        with torch.no_grad():
            x_view = x.unsqueeze(-1)
        x_view.requires_grad_(True)
        x_view_view = x_view.unsqueeze(-1)
        yield x_view_view

    def test_inputs_to_compiled_fn_are_views(self):
        for nt_view in self._get_views():

            def fn(x):
                return x.sin()

            out_ref = fn(nt_view)
            torch._dynamo.reset()
            compile_fn = torch.compile(
                fn, fullgraph=True, backend="aot_eager", dynamic=True
            )
            out = compile_fn(nt_view)

            # Check metadata and values are correct
            self.assertTrue(out.size() == out_ref.size())
            self.assertTrue(out.stride() == out_ref.stride())
            self.assertTrue(torch.allclose(out.values(), out_ref.values()))

            # Check that no guards are incurred
            def backend(gm, args):
                context = torch._guards.TracingContext.get()
                val_to_guards = context.fake_mode.shape_env.var_to_guards.values()
                self.assertEqual(len(val_to_guards), 0)
                return gm

            torch._dynamo.reset()
            compile_fn = torch.compile(
                fn, fullgraph=True, backend=backend, dynamic=True
            )
            out = compile_fn(nt_view)

    def test_zeros(self):
        dtypes = (torch.float, torch.double, torch.half)
        devices = ("cpu", "cuda")
        for dtype, device in itertools.product(dtypes, devices):
            if device == "cuda" and not TEST_CUDA:
                continue

            kwargs = {
                "device": device,
                "dtype": dtype,
            }
            # Need more extensive testing with various settings dtype/device etc.
            x, _ = self._get_jagged_tensor(((2, 3, 4), 3), None, requires_grad=True)

            def fn1(nt):
                out = torch.zeros(nt.shape, **kwargs)
                return out

            def fn2(nt):
                out = torch.zeros(nt.shape[:2] + (2, 3), **kwargs)
                return out

<<<<<<< HEAD
    def test_sum(self):
        # Need more extensive testing with various settings dtype/device etc.
        x, _ = self._get_jagged_tensor(((2, 3, 4), 3), None, requires_grad=True)

        def fn(nt):
            out = torch.sum(nt)
            return out

        compile_fn = torch.compile(
            fn, fullgraph=True, backend="aot_eager", dynamic=True
        )
        out = compile_fn(x)
        out.backward()

=======
            def do_check(fn):
                compile_fn = torch.compile(
                    fn, fullgraph=True, backend="aot_eager", dynamic=True
                )
                out = compile_fn(x)
                self.assertEqual(out, fn(x))
>>>>>>> 90ad42c5

            do_check(fn1)
            do_check(fn2)


if __name__ == "__main__":
    from torch._dynamo.test_case import run_tests

    run_tests()<|MERGE_RESOLUTION|>--- conflicted
+++ resolved
@@ -1127,33 +1127,30 @@
                 out = torch.zeros(nt.shape[:2] + (2, 3), **kwargs)
                 return out
 
-<<<<<<< HEAD
-    def test_sum(self):
-        # Need more extensive testing with various settings dtype/device etc.
-        x, _ = self._get_jagged_tensor(((2, 3, 4), 3), None, requires_grad=True)
-
-        def fn(nt):
-            out = torch.sum(nt)
-            return out
-
-        compile_fn = torch.compile(
-            fn, fullgraph=True, backend="aot_eager", dynamic=True
-        )
-        out = compile_fn(x)
-        out.backward()
-
-=======
             def do_check(fn):
                 compile_fn = torch.compile(
                     fn, fullgraph=True, backend="aot_eager", dynamic=True
                 )
                 out = compile_fn(x)
                 self.assertEqual(out, fn(x))
->>>>>>> 90ad42c5
 
             do_check(fn1)
             do_check(fn2)
 
+    def test_sum(self):
+        # Need more extensive testing with various settings dtype/device etc.
+        x, _ = self._get_jagged_tensor(((2, 3, 4), 3), None, requires_grad=True)
+
+        def fn(nt):
+            out = torch.sum(nt)
+            return out
+
+        compile_fn = torch.compile(
+            fn, fullgraph=True, backend="aot_eager", dynamic=True
+        )
+        out = compile_fn(x)
+        out.backward()
+
 
 if __name__ == "__main__":
     from torch._dynamo.test_case import run_tests
