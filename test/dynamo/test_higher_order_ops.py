--- conflicted
+++ resolved
@@ -1129,17 +1129,10 @@
                 graph,
                 """\
 def forward(self, L_xs_ : torch.Tensor, L_y_ : torch.Tensor):
-<<<<<<< HEAD
     xs_1 = L_xs_
     l_y_ = L_y_
     map_body_1 = self.map_body_1
-    map_impl = torch.ops.higher_order.map_impl(map_body_1, 1, xs_1, l_y_);  map_body_1 = xs_1 = l_y_ = None
-=======
-    l_xs_ = L_xs_
-    l_y_ = L_y_
-    map_body_1 = self.map_body_1
-    map_impl = torch.ops.higher_order.map_impl(map_body_1, [l_xs_], [l_y_]);  map_body_1 = l_xs_ = l_y_ = None
->>>>>>> c30346db
+    map_impl = torch.ops.higher_order.map_impl(map_body_1, [xs_1], [l_y_]);  map_body_1 = xs_1 = l_y_ = None
     getitem_1 = map_impl[0];  map_impl = None
     return (getitem_1,)""",
             )
@@ -1149,11 +1142,7 @@
 def forward(self, getitem, l_y_):
     getitem_1 = getitem[0]
     map_body_0 = self.map_body_0
-<<<<<<< HEAD
-    map_impl = torch.ops.higher_order.map_impl(map_body_0, 1, getitem, l_y_);  map_body_0 = getitem = l_y_ = None
-=======
     map_impl = torch.ops.higher_order.map_impl(map_body_0, [getitem], [l_y_]);  map_body_0 = getitem = l_y_ = None
->>>>>>> c30346db
     getitem_2 = map_impl[0];  map_impl = None
     return (getitem_2,)""",
             )
@@ -1172,15 +1161,9 @@
                 graph,
                 """\
 def forward(self, L_x_ : torch.Tensor):
-<<<<<<< HEAD
     xs_1 = L_x_
     map_body_0 = self.map_body_0
-    map_impl = torch.ops.higher_order.map_impl(map_body_0, 1, xs_1);  map_body_0 = xs_1 = None
-=======
-    l_x_ = L_x_
-    map_body_0 = self.map_body_0
-    map_impl = torch.ops.higher_order.map_impl(map_body_0, [l_x_], []);  map_body_0 = l_x_ = None
->>>>>>> c30346db
+    map_impl = torch.ops.higher_order.map_impl(map_body_0, [xs_1], []);  map_body_0 = xs_1 = None
     getitem_1 = map_impl[0]
     getitem_2 = map_impl[1];  map_impl = None
     return (getitem_1, getitem_2)""",
@@ -1214,15 +1197,9 @@
                 graph,
                 """\
 def forward(self, L_x_ : torch.Tensor):
-<<<<<<< HEAD
     xs_1 = L_x_
     map_body_0 = self.map_body_0
-    map_impl = torch.ops.higher_order.map_impl(map_body_0, 1, xs_1);  map_body_0 = xs_1 = None
-=======
-    l_x_ = L_x_
-    map_body_0 = self.map_body_0
-    map_impl = torch.ops.higher_order.map_impl(map_body_0, [l_x_], []);  map_body_0 = l_x_ = None
->>>>>>> c30346db
+    map_impl = torch.ops.higher_order.map_impl(map_body_0, [xs_1], []);  map_body_0 = xs_1 = None
     getitem_1 = map_impl[0]
     getitem_2 = map_impl[1]
     getitem_3 = map_impl[2]
@@ -1238,7 +1215,6 @@
 def forward(self, getitem):
     return (getitem, getitem, getitem, getitem, getitem, getitem, getitem)""",
             )
-<<<<<<< HEAD
 
     def test_map_pytree_input(self):
         inp = _example_pytree()
@@ -1265,7 +1241,7 @@
     xs_6 = L_xs_4_g_
     l_y_ = L_y_
     map_body_0 = self.map_body_0
-    map_impl = torch.ops.higher_order.map_impl(map_body_0, 7, xs, xs_1, xs_2, xs_3, xs_4, xs_5, xs_6, l_y_);  map_body_0 = xs = xs_1 = xs_2 = xs_3 = xs_4 = xs_5 = xs_6 = l_y_ = None
+    map_impl = torch.ops.higher_order.map_impl(map_body_0, [xs, xs_1, xs_2, xs_3, xs_4, xs_5, xs_6], [l_y_]);  map_body_0 = xs = xs_1 = xs_2 = xs_3 = xs_4 = xs_5 = xs_6 = l_y_ = None
     getitem_7 = map_impl[0]
     getitem_8 = map_impl[1]
     getitem_9 = map_impl[2]
@@ -1304,8 +1280,6 @@
         with self.assertRaises(torch._dynamo.exc.Unsupported):
             x = (torch.randn(0, 4), torch.randn(0, 4))
             torch.compile(fn, backend="eager", fullgraph=True)(x, y)
-=======
->>>>>>> c30346db
 
     def test_map_kwargs(self):
         cnt = CompileCounter()
@@ -1337,15 +1311,9 @@
                 graph,
                 """\
 def forward(self, L_x_ : torch.Tensor):
-<<<<<<< HEAD
     xs_1 = L_x_
     map_body_0 = self.map_body_0
-    map_impl = torch.ops.higher_order.map_impl(map_body_0, 1, xs_1, 3);  map_body_0 = xs_1 = None
-=======
-    l_x_ = L_x_
-    map_body_0 = self.map_body_0
-    map_impl = torch.ops.higher_order.map_impl(map_body_0, [l_x_], [3]);  map_body_0 = l_x_ = None
->>>>>>> c30346db
+    map_impl = torch.ops.higher_order.map_impl(map_body_0, [xs_1], [3]);  map_body_0 = xs_1 = None
     getitem_1 = map_impl[0];  map_impl = None
     return (getitem_1,)""",
             )
@@ -1379,11 +1347,7 @@
 def forward(self, L_x_ : torch.Tensor):
     xs_1 = L_x_
     map_body_0 = self.map_body_0
-<<<<<<< HEAD
-    map_impl = torch.ops.higher_order.map_impl(map_body_0, 1, xs_1, 3);  map_body_0 = xs_1 = None
-=======
-    map_impl = torch.ops.higher_order.map_impl(map_body_0, [l_x_], [3]);  map_body_0 = l_x_ = None
->>>>>>> c30346db
+    map_impl = torch.ops.higher_order.map_impl(map_body_0, [xs_1], [3]);  map_body_0 = xs_1 = None
     getitem_1 = map_impl[0];  map_impl = None
     return (getitem_1,)""",
             )
