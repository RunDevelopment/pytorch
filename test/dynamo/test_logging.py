# Owner(s): ["module: dynamo"]
import atexit
import contextlib
import functools
import logging
import os
import re
import unittest.mock

import torch
import torch._dynamo.test_case
import torch._dynamo.testing
import torch.distributed as dist
from torch._dynamo.testing import skipIfNotPy311

from torch.nn.parallel import DistributedDataParallel as DDP

<<<<<<< HEAD
from torch.testing._internal.common_utils import find_free_port, munge_exc, requires_cuda
=======
from torch.testing._internal.common_utils import (
    find_free_port,
    munge_exc,
    skipIfTorchDynamo,
)
>>>>>>> 4057d005
from torch.testing._internal.inductor_utils import HAS_CUDA
from torch.testing._internal.logging_utils import (
    LoggingTestCase,
    make_logging_test,
    make_settings_test,
)

requires_distributed = functools.partial(
    unittest.skipIf, not dist.is_available(), "requires distributed"
)


def example_fn(a):
    output = a.mul(torch.ones(1000, 1000))
    output = output.add(torch.ones(1000, 1000))
    return output


def dynamo_error_fn(a):
    output = a.mul(torch.ones(1000, 1000))
    output = output.add(torch.ones(10, 10))
    return output


def inductor_error_fn(a):
    output = torch.round(a)
    return output


def inductor_schedule_fn(a):
    output = a.add(torch.ones(1000, 1000, device="cuda"))
    return output


ARGS = (torch.ones(1000, 1000, requires_grad=True),)


def multi_record_test(num_records, **kwargs):
    @make_logging_test(**kwargs)
    def fn(self, records):
        fn_opt = torch._dynamo.optimize("inductor")(example_fn)
        fn_opt(*ARGS)
        self.assertEqual(len(records), num_records)

    return fn


def within_range_record_test(num_records_lower, num_records_higher, **kwargs):
    @make_logging_test(**kwargs)
    def fn(self, records):
        fn_opt = torch._dynamo.optimize("inductor")(example_fn)
        fn_opt(*ARGS)
        self.assertGreaterEqual(len(records), num_records_lower)
        self.assertLessEqual(len(records), num_records_higher)

    return fn


def single_record_test(**kwargs):
    return multi_record_test(1, **kwargs)


class LoggingTests(LoggingTestCase):
    test_bytecode = multi_record_test(2, bytecode=True)
    test_output_code = multi_record_test(2, output_code=True)
    test_aot_graphs = multi_record_test(2, aot_graphs=True)

    @requires_cuda
    @make_logging_test(schedule=True)
    def test_schedule(self, records):
        fn_opt = torch._dynamo.optimize("inductor")(inductor_schedule_fn)
        fn_opt(torch.ones(1000, 1000, device="cuda"))
        self.assertGreater(len(records), 0)
        self.assertLess(len(records), 5)

    @requires_cuda
    @make_logging_test(fusion=True)
    def test_fusion(self, records):
        fn_opt = torch._dynamo.optimize("inductor")(inductor_schedule_fn)
        fn_opt(torch.ones(1000, 1000, device="cuda"))
        self.assertGreater(len(records), 0)
        self.assertLess(len(records), 8)

    @make_logging_test(recompiles=True)
    def test_recompiles(self, records):
        def fn(x, y):
            return torch.add(x, y)

        fn_opt = torch._dynamo.optimize("inductor")(fn)
        fn_opt(torch.ones(1000, 1000), torch.ones(1000, 1000))
        fn_opt(torch.ones(1000, 1000), 1)
        self.assertGreater(len(records), 0)

    test_dynamo_debug = within_range_record_test(30, 90, dynamo=logging.DEBUG)
    test_dynamo_info = within_range_record_test(2, 10, dynamo=logging.INFO)

    @skipIfTorchDynamo("too slow")
    @make_logging_test(dynamo=logging.DEBUG)
    def test_dynamo_debug_default_off_artifacts(self, records):
        fn_opt = torch._dynamo.optimize("inductor")(example_fn)
        fn_opt(torch.ones(1000, 1000))
        self.assertEqual(len([r for r in records if ".__bytecode" in r.name]), 0)
        self.assertEqual(len([r for r in records if ".__output_code" in r.name]), 0)

    @make_logging_test()
    def test_dynamo_error(self, records):
        try:
            fn_opt = torch._dynamo.optimize("inductor")(dynamo_error_fn)
            fn_opt(*ARGS)
        except Exception:
            pass
        record = self.getRecord(records, "WON'T CONVERT")
        self.assertExpectedInline(
            munge_exc(record.getMessage()),
            """\
WON'T CONVERT dynamo_error_fn test_logging.py line N
due to:
Traceback (most recent call last):
torch._dynamo.exc.TorchRuntimeError: Failed running call_method add(*(FakeTensor(..., size=(1000, 1000), grad_fn=<MulBackward0>), FakeTensor(..., size=(10, 10))), **{}):
Attempting to broadcast a dimension of length 10 at -1! Mismatching argument at index 1 had torch.Size([10, 10]); but expected shape should be broadcastable to [1000, 1000]

from user code:
   File "test_logging.py", line N, in dynamo_error_fn
    output = output.add(torch.ones(10, 10))""",  # noqa: B950
        )

    test_aot = within_range_record_test(2, 6, aot=logging.INFO)
    test_inductor_debug = within_range_record_test(3, 17, inductor=logging.DEBUG)
    test_inductor_info = within_range_record_test(2, 4, inductor=logging.INFO)

    @make_logging_test()
    def test_inductor_error(self, records):
        exitstack = contextlib.ExitStack()
        import torch._inductor.lowering

        def throw(x):
            raise AssertionError()

        # inject an error in the lowerings
        dict_entries = {}
        for x in list(torch._inductor.lowering.lowerings.keys()):
            if "round" in x.__name__:
                dict_entries[x] = throw

        exitstack.enter_context(
            unittest.mock.patch.dict(torch._inductor.lowering.lowerings, dict_entries)
        )

        try:
            fn_opt = torch._dynamo.optimize("inductor")(inductor_error_fn)
            fn_opt(*ARGS)
        except Exception:
            pass
        record = self.getRecord(records, "WON'T CONVERT")
        self.assertExpectedInline(
            munge_exc(record.getMessage()),
            """\
WON'T CONVERT inductor_error_fn test_logging.py line N
due to:
Traceback (most recent call last):
  File "test_logging.py", line N, in throw
    raise AssertionError()
torch._dynamo.exc.BackendCompilerFailed: backend='inductor' raised:
LoweringException: AssertionError:
  target: aten.round.default
  args[0]: TensorBox(StorageBox(
    InputBuffer(name='primals_1', layout=FixedLayout('cpu', torch.float32, size=[1000, 1000], stride=[1000, 1]))
  ))""",
        )

        exitstack.close()

    @requires_distributed()
    @requires_cuda
    @make_logging_test(ddp_graphs=True)
    def test_ddp_graphs(self, records):
        class ToyModel(torch.nn.Module):
            def __init__(self):
                super().__init__()
                self.layers = torch.nn.Sequential(
                    torch.nn.Linear(1024, 1024),
                    torch.nn.Linear(1024, 1024),
                )

            def forward(self, x):
                return self.layers(x)

        os.environ["MASTER_ADDR"] = "localhost"
        os.environ["MASTER_PORT"] = str(find_free_port())
        dist.init_process_group("gloo", rank=0, world_size=1)

        ddp_model = torch._dynamo.optimize("inductor")(
            DDP(ToyModel().to("cuda:0"), device_ids=[0], bucket_cap_mb=4)
        )

        ddp_model(torch.randn(1024, 1024, device="cuda:0"))

        dist.destroy_process_group()
        self.assertEqual(len([r for r in records if "__ddp_graphs" in r.name]), 4)

    # check that logging to a child log of a registered logger
    # does not register it and result in duplicated records
    @make_settings_test("torch._dynamo.output_graph")
    def test_open_registration_with_registered_parent(self, records):
        logger = logging.getLogger("torch._dynamo.output_graph")
        logger.info("hi")
        self.assertEqual(len(records), 1)

    # check logging to a random log that is not a child log of a registered
    # logger registers it and sets handlers properly
    @make_settings_test("torch.utils")
    def test_open_registration(self, records):
        logger = logging.getLogger("torch.utils")
        logger.info("hi")
        self.assertEqual(len(records), 1)

    # check logging to a random log that is not a child log of a registered
    # logger registers it and sets handlers properly
    @make_logging_test(modules={"torch.utils": logging.INFO})
    def test_open_registration_python_api(self, records):
        logger = logging.getLogger("torch.utils")
        logger.info("hi")
        self.assertEqual(len(records), 1)

    @make_logging_test(all=logging.DEBUG, dynamo=logging.INFO)
    def test_all(self, _):
        registry = torch._logging._internal.log_registry

        dynamo_qnames = registry.log_alias_to_log_qnames["dynamo"]
        for logger_qname in torch._logging._internal.log_registry.get_log_qnames():
            logger = logging.getLogger(logger_qname)

            # if logger_qname is a.b.c and dynamo_qnames contains a.b, it still matches dynamo's INFO setting
            if any(logger_qname.find(d) == 0 for d in dynamo_qnames):
                self.assertEqual(
                    logger.getEffectiveLevel(),
                    logging.INFO,
                    msg=f"expected {logger_qname} is INFO, got {logging.getLevelName(logger.getEffectiveLevel())}",
                )
            else:
                self.assertEqual(
                    logger.getEffectiveLevel(),
                    logging.DEBUG,
                    msg=f"expected {logger_qname} is DEBUG, got {logging.getLevelName(logger.getEffectiveLevel())}",
                )

    @make_logging_test(graph_breaks=True)
    def test_graph_breaks(self, records):
        @torch._dynamo.optimize("inductor")
        def fn(x):
            torch._dynamo.graph_break()
            return x + 1

        fn(torch.ones(1))

        self.assertEqual(len(records), 1)

    @make_settings_test("torch._dynamo.utils")
    def test_dump_compile_times(self, records):
        fn_opt = torch._dynamo.optimize("inductor")(example_fn)
        fn_opt(torch.ones(1000, 1000))
        # explicitly invoke the atexit registered functions
        atexit._run_exitfuncs()
        self.assertEqual(
            len(
                [r for r in records if "TorchDynamo compilation metrics" in str(r.msg)]
            ),
            1,
        )

    @make_logging_test(dynamo=logging.INFO)
    def test_custom_format_exc(self, records):
        dynamo_log = logging.getLogger(torch._dynamo.__name__)
        try:
            raise RuntimeError("foo")
        except RuntimeError:
            dynamo_log.exception("test dynamo")
            dynamo_log.info("with exc", exc_info=True)
        dynamo_log.info("with stack", stack_info=True)
        self.assertEqual(len(records), 3)
        # unfortunately there's no easy way to test the final formatted log other than
        # to ask the dynamo logger's handler to format it.
        for handler in dynamo_log.handlers:
            if torch._logging._internal._is_torch_handler(handler):
                break
        self.assertIsNotNone(handler)
        self.assertIn("Traceback", handler.format(records[0]))
        self.assertIn("Traceback", handler.format(records[1]))
        self.assertIn("Stack", handler.format(records[2]))

    @make_logging_test(dynamo=logging.INFO)
    def test_custom_format(self, records):
        dynamo_log = logging.getLogger(torch._dynamo.__name__)
        test_log = torch._logging.getArtifactLogger(
            torch._dynamo.__name__, "custom_format_test_artifact"
        )
        dynamo_log.info("test dynamo")
        test_log.info("custom format")
        self.assertEqual(len(records), 2)
        # unfortunately there's no easy way to test the final formatted log other than
        # to ask the dynamo logger's handler to format it.
        for handler in dynamo_log.handlers:
            if torch._logging._internal._is_torch_handler(handler):
                break
        self.assertIsNotNone(handler)
        self.assertIn("[INFO]", handler.format(records[0]))
        self.assertEqual("custom format", handler.format(records[1]))

    @make_logging_test(dynamo=logging.INFO)
    def test_multiline_format(self, records):
        dynamo_log = logging.getLogger(torch._dynamo.__name__)
        dynamo_log.info("test\ndynamo")
        dynamo_log.info("%s", "test\ndynamo")
        dynamo_log.info("test\n%s", "test\ndynamo")
        self.assertEqual(len(records), 3)
        # unfortunately there's no easy way to test the final formatted log other than
        # to ask the dynamo logger's handler to format it.
        for handler in dynamo_log.handlers:
            if torch._logging._internal._is_torch_handler(handler):
                break
        self.assertIsNotNone(handler)
        for record in records:
            r = handler.format(record)
            for l in r.splitlines():
                self.assertIn("[INFO]", l)

    test_trace_source_simple = within_range_record_test(1, 100, trace_source=True)

    @make_logging_test(trace_source=True)
    def test_trace_source_if_stmt(self, records):
        def fn(x):
            if x.sum() > 0:
                return x * 2
            return x * 3

        fn_opt = torch._dynamo.optimize("eager")(fn)
        fn_opt(torch.ones(3, 3))

        found_x2 = False
        found_x3 = False
        for record in records:
            msg = record.getMessage()
            if "return x * 2" in msg:
                found_x2 = True
            if "return x * 3" in msg:
                found_x3 = True

        self.assertTrue(found_x2)
        self.assertFalse(found_x3)

    @make_logging_test(trace_source=True)
    def test_trace_source_nested(self, records):
        def fn1(x):
            x = fn2(x)
            return x * 2

        def fn2(x):
            x = fn3(x)
            return x * 3

        def fn3(x):
            return x * 4

        fn_opt = torch._dynamo.optimize("eager")(fn1)
        fn_opt(torch.ones(3, 3))

        found_x2 = False
        found_x3 = False
        found_x4 = False
        for record in records:
            msg = record.getMessage()
            if "return x * 2" in msg:
                found_x2 = True
                self.assertNotIn("inline depth", msg)
            elif "return x * 3" in msg:
                found_x3 = True
                self.assertIn("inline depth: 1", msg)
            elif "return x * 4" in msg:
                found_x4 = True
                self.assertIn("inline depth: 2", msg)
        self.assertTrue(found_x2)
        self.assertTrue(found_x3)
        self.assertTrue(found_x4)

    @make_logging_test(trace_source=True)
    def test_trace_source_cond(self, records):
        from functorch.experimental.control_flow import cond

        def true_fn(x):
            return x * 2

        def false_fn(x):
            return x * 3

        def inner(pred, x):
            return cond(pred, true_fn, false_fn, [x])

        def outer(pred, x):
            return inner(pred, x)

        fn_opt = torch._dynamo.optimize("eager")(outer)
        fn_opt(torch.tensor(True), torch.ones(3, 3))

        found_x2 = False
        found_x3 = False
        for record in records:
            msg = record.getMessage()
            if "return x * 2" in msg:
                found_x2 = True
                self.assertIn("inline depth: 3", msg)
            if "return x * 3" in msg:
                found_x3 = True
                self.assertIn("inline depth: 3", msg)

        self.assertTrue(found_x2)
        self.assertTrue(found_x3)

    @make_logging_test(trace_source=True)
    def test_trace_source_funcname(self, records):
        def fn1():
            def fn2():
                if True:
                    return [torch.ones(3, 3) for _ in range(5)]
                return None

            return fn2()

        fn_opt = torch._dynamo.optimize("eager")(fn1)
        fn_opt()

        found_funcname = False
        for record in records:
            msg = record.getMessage()
            if "<listcomp>" in msg and "fn1.fn2" in msg:
                found_funcname = True

        self.assertTrue(found_funcname)

    @make_logging_test(graph_sizes=True)
    def test_graph_sizes_dynamic(self, records):
        def fn(a, b):
            return a @ b

        fn_opt = torch._dynamo.optimize("eager", dynamic=False)(fn)
        fn_opt(torch.randn(10, 20), torch.randn(20, 30))

        fn_opt2 = torch._dynamo.optimize("eager", dynamic=True)(fn)
        fn_opt2(torch.randn(5, 10), torch.randn(10, 15))

        self.assertEqual(len(records), 2)
        self.assertNotIn("concrete", records[0].getMessage())
        lines = records[1].getMessage().split("\n")
        for line in lines:
            if "concrete" in line:
                self.assertIsNotNone(re.search(r"\(concrete\): \(\d+, \d+\)", line))

    def test_invalid_artifact_flag(self):
        with self.assertRaises(ValueError):
            torch._logging.set_logs(aot_graphs=5)

    @requires_distributed()
    def test_distributed_rank_logging(self):
        env = dict(os.environ)
        env["TORCH_LOGS"] = "dynamo"
        stdout, stderr = self.run_process_no_exception(
            """\
import torch.distributed as dist
import logging
from torch.testing._internal.distributed.fake_pg import FakeStore
store = FakeStore()
dist.init_process_group("fake", rank=0, world_size=2, store=store)
dynamo_log = logging.getLogger("torch._dynamo")
dynamo_log.info("woof")
print("arf")
""",
            env=env,
        )
        self.assertIn("[rank0]:", stderr.decode("utf-8"))

    @skipIfNotPy311
    @make_logging_test(trace_call=True)
    def test_trace_call(self, records):
        def fn(x, y):
            return (x * 2) @ (y * 3)

        fn_opt = torch._dynamo.optimize("eager")(fn)
        fn_opt(torch.randn(10, 20), torch.randn(20, 30))

        self.assertEqual(len(records), 3)
        # only get last 2 lines
        messages = [
            "\n".join(record.getMessage().split("\n")[-2:]) for record in records
        ]
        self.assertExpectedInline(
            messages[0],
            """\
            return (x * 2) @ (y * 3)
                    ~~^~~""",
        )
        self.assertExpectedInline(
            messages[1],
            """\
            return (x * 2) @ (y * 3)
                              ~~^~~""",
        )
        self.assertExpectedInline(
            messages[2],
            """\
            return (x * 2) @ (y * 3)
                   ~~~~~~~~^~~~~~~~~""",
        )

    @skipIfNotPy311
    @make_logging_test(trace_call=True)
    def test_trace_call_inline_call(self, records):
        def g(x):
            return x * 2

        def f(x):
            return g(g(x))

        fn_opt = torch._dynamo.optimize("eager")(f)
        fn_opt(torch.randn(3, 3))

        self.assertEqual(len(records), 4)
        messages = [
            "\n".join(record.getMessage().split("\n")[-2:]) for record in records
        ]
        self.assertExpectedInline(
            messages[0],
            """\
            return g(g(x))
                     ~^^^""",
        )
        self.assertExpectedInline(
            messages[1],
            """\
            return x * 2
                   ~~^~~""",
        )
        self.assertExpectedInline(
            messages[2],
            """\
            return g(g(x))
                   ~^^^^^^""",
        )
        self.assertExpectedInline(
            messages[3],
            """\
            return x * 2
                   ~~^~~""",
        )

    @skipIfNotPy311
    @make_logging_test(trace_call=True)
    def test_trace_call_graph_break(self, records):
        def fn(x):
            x = x * 2
            torch._dynamo.graph_break()
            return x * 3

        fn_opt = torch._dynamo.optimize("eager")(fn)
        fn_opt(torch.randn(3, 3))

        self.assertEqual(len(records), 3)
        messages = [
            "\n".join(record.getMessage().split("\n")[-2:]) for record in records
        ]
        self.assertExpectedInline(
            messages[0],
            """\
            x = x * 2
                ~~^~~""",
        )
        self.assertExpectedInline(
            messages[-1],
            """\
            return x * 3
                   ~~^~~""",
        )

    @make_logging_test(guards=True, recompiles=True)
    def test_guards_recompiles(self, records):
        def fn(x, ys, zs):
            return inner(x, ys, zs)

        def inner(x, ys, zs):
            for y, z in zip(ys, zs):
                x += y * z
            return x

        ys = [1.0, 2.0]
        zs = [3.0]
        x = torch.tensor([1.0])

        fn_opt = torch._dynamo.optimize("eager")(fn)
        fn_opt(x, ys, zs)
        fn_opt(x, ys[:1], zs)

        record_str = "\n".join(r.getMessage() for r in records)

        self.assertIn(
            """\
L['zs'][0] == 3.0                                             # for y, z in zip(ys, zs):""",
            record_str,
        )
        self.assertIn(
            """\
    triggered by the following guard failure(s):\n\
    - len(L['ys']) == 2                                             # for y, z in zip(ys, zs):""",
            record_str,
        )

    @skipIfTorchDynamo("too slow")
    @make_logging_test(**torch._logging.DEFAULT_LOGGING)
    def test_default_logging(self, records):
        def fn(a):
            if a.sum() < 0:
                a = torch.sin(a)
            else:
                a = torch.cos(a)
            print("hello")
            return a + 1

        fn_opt = torch._dynamo.optimize("eager")(fn)
        fn_opt(torch.ones(10, 10))
        fn_opt(-torch.ones(10, 5))

        self.assertGreater(len([r for r in records if ".__graph_breaks" in r.name]), 0)
        self.assertGreater(len([r for r in records if ".__recompiles" in r.name]), 0)
        self.assertGreater(len([r for r in records if ".symbolic_shapes" in r.name]), 0)
        self.assertGreater(len([r for r in records if ".__guards" in r.name]), 0)
        self.assertGreater(
            len([r for r in records if "return a + 1" in r.getMessage()]), 0
        )

    def test_logs_out(self):
        import tempfile

        with tempfile.NamedTemporaryFile() as tmp:
            env = dict(os.environ)
            env["TORCH_LOGS"] = "dynamo"
            env["TORCH_LOGS_OUT"] = tmp.name
            stdout, stderr = self.run_process_no_exception(
                """\
import torch
@torch.compile(backend="eager")
def fn(a):
    return a.sum()

fn(torch.randn(5))
                """,
                env=env,
            )
            with open(tmp.name) as fd:
                lines = fd.read()
                self.assertEqual(lines, stderr.decode("utf-8"))


# single record tests
exclusions = {
    "bytecode",
    "output_code",
    "schedule",
    "fusion",
    "overlap",
    "aot_graphs",
    "post_grad_graphs",
    "compiled_autograd",
    "recompiles",
    "recompiles_verbose",
    "graph_breaks",
    "ddp_graphs",
    "perf_hints",
    "not_implemented",
    "trace_source",
    "trace_call",
    "custom_format_test_artifact",
    "onnx",
    "onnx_diagnostics",
    "guards",
    "verbose_guards",
    "export",
}
for name in torch._logging._internal.log_registry.artifact_names:
    if name not in exclusions:
        setattr(LoggingTests, f"test_{name}", single_record_test(**{name: True}))

if __name__ == "__main__":
    from torch._dynamo.test_case import run_tests

    run_tests()<|MERGE_RESOLUTION|>--- conflicted
+++ resolved
@@ -15,15 +15,12 @@
 
 from torch.nn.parallel import DistributedDataParallel as DDP
 
-<<<<<<< HEAD
-from torch.testing._internal.common_utils import find_free_port, munge_exc, requires_cuda
-=======
 from torch.testing._internal.common_utils import (
     find_free_port,
     munge_exc,
+    requires_cuda,
     skipIfTorchDynamo,
 )
->>>>>>> 4057d005
 from torch.testing._internal.inductor_utils import HAS_CUDA
 from torch.testing._internal.logging_utils import (
     LoggingTestCase,
